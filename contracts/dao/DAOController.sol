// SPDX-License-Identifier: AGPL-3.0
pragma solidity ^0.8.17;

import "@openzeppelin/contracts-upgradeable/proxy/utils/Initializable.sol";
import "@openzeppelin/contracts-upgradeable/utils/structs/EnumerableSetUpgradeable.sol";
import "./DAOAvatar.sol";
import "./DAOReputation.sol";

/**
 * @title DAO Controller
 * @dev A controller controls and connect the organizations schemes, reputation and avatar.
 * The schemes execute proposals through the controller to the avatar.
 * Each scheme has it own parameters and operation permissions.
 */
contract DAOController is Initializable {
    using EnumerableSetUpgradeable for EnumerableSetUpgradeable.AddressSet;
    using EnumerableSetUpgradeable for EnumerableSetUpgradeable.Bytes32Set;

    EnumerableSetUpgradeable.Bytes32Set private activeProposals;
    EnumerableSetUpgradeable.Bytes32Set private inactiveProposals;
    mapping(bytes32 => address) public schemeOfProposal;

    struct ProposalAndScheme {
        bytes32 proposalId;
        address scheme;
    }

    DAOReputation public reputationToken;

    struct Scheme {
        bytes32 paramsHash; // a hash voting parameters of the scheme
        bool isRegistered;
        bool canManageSchemes;
        bool canMakeAvatarCalls;
        bool canChangeReputation;
    }

    mapping(address => Scheme) public schemes;
    uint256 public schemesWithManageSchemesPermission;

    event RegisterScheme(address indexed _sender, address indexed _scheme);
    event UnregisterScheme(address indexed _sender, address indexed _scheme);

    function initialize(
        address _scheme,
        address _reputationToken,
        bytes32 _paramsHash
    ) public initializer {
        schemes[_scheme] = Scheme({
            paramsHash: _paramsHash,
            isRegistered: true,
            canManageSchemes: true,
            canMakeAvatarCalls: true,
            canChangeReputation: true
        });
        schemesWithManageSchemesPermission = 1;
        reputationToken = DAOReputation(_reputationToken);
    }

    modifier onlyRegisteredScheme() {
        require(schemes[msg.sender].isRegistered, "DAOController: Sender is not a registered scheme");
        _;
    }

    modifier onlyRegisteringSchemes() {
        require(schemes[msg.sender].canManageSchemes, "DAOController: Sender cannot manage schemes");
        _;
    }

    modifier onlyAvatarCallScheme() {
        require(schemes[msg.sender].canMakeAvatarCalls, "DAOController: Sender cannot perform avatar calls");
        _;
    }

    modifier onlyChangingReputation() {
        require(schemes[msg.sender].canChangeReputation, "DAOController: Sender cannot change reputation");
        _;
    }

    /**
     * @dev register a scheme
     * @param _scheme the address of the scheme
     * @param _paramsHash a hashed configuration of the usage of the scheme
     * @param _canManageSchemes whether the scheme is able to manage schemes
     * @param _canMakeAvatarCalls whether the scheme is able to make avatar calls
     * @param _canChangeReputation whether the scheme is able to change reputation
     * @return bool success of the operation
     */
    function registerScheme(
        address _scheme,
        bytes32 _paramsHash,
        bool _canManageSchemes,
        bool _canMakeAvatarCalls,
        bool _canChangeReputation
    ) external onlyRegisteredScheme onlyRegisteringSchemes returns (bool) {
        Scheme memory scheme = schemes[_scheme];

        // Add or change the scheme:
        if ((!scheme.isRegistered || !scheme.canManageSchemes) && _canManageSchemes) {
<<<<<<< HEAD
            schemesWithManageSchemesPermission = schemesWithManageSchemesPermission + 1;
=======
            schemesWithManageSchemesPermission = schemesWithManageSchemesPermission.add(1);
        } else if (scheme.canManageSchemes && !_canManageSchemes) {
            require(
                schemesWithManageSchemesPermission > 1,
                "DAOController: Cannot disable canManageSchemes property from the last scheme with manage schemes permissions"
            );
            schemesWithManageSchemesPermission = schemesWithManageSchemesPermission.sub(1);
>>>>>>> af6c880a
        }

        schemes[_scheme] = Scheme({
            paramsHash: _paramsHash,
            isRegistered: true,
            canManageSchemes: _canManageSchemes,
            canMakeAvatarCalls: _canMakeAvatarCalls,
            canChangeReputation: _canChangeReputation
        });

        emit RegisterScheme(msg.sender, _scheme);

        return true;
    }

    /**
     * @dev unregister a scheme
     * @param _scheme the address of the scheme
     * @return bool success of the operation
     */
    function unregisterScheme(address _scheme) external onlyRegisteredScheme onlyRegisteringSchemes returns (bool) {
        Scheme memory scheme = schemes[_scheme];

        //check if the scheme is registered
        if (_isSchemeRegistered(_scheme) == false) {
            return false;
        }

        if (scheme.canManageSchemes) {
            require(
                schemesWithManageSchemesPermission > 1,
                "DAOController: Cannot unregister last scheme with manage schemes permission"
            );
            schemesWithManageSchemesPermission = schemesWithManageSchemesPermission - 1;
        }

        emit UnregisterScheme(msg.sender, _scheme);

        delete schemes[_scheme];
        return true;
    }

    /**
     * @dev perform a generic call to an arbitrary contract
     * @param _contract  the contract's address to call
     * @param _data ABI-encoded contract call to call `_contract` address.
     * @param _avatar the controller's avatar address
     * @param _value value (ETH) to transfer with the transaction
     * @return bool -success
     *         bytes  - the return value of the called _contract's function.
     */
    function avatarCall(
        address _contract,
        bytes calldata _data,
        DAOAvatar _avatar,
        uint256 _value
    ) external onlyRegisteredScheme onlyAvatarCallScheme returns (bool, bytes memory) {
        return _avatar.executeCall(_contract, _data, _value);
    }

    /**
     * @dev Adds a proposal to the active proposals list
     * @param _proposalId  the proposalId
     */
    function startProposal(bytes32 _proposalId) external onlyRegisteredScheme {
        require(schemeOfProposal[_proposalId] == address(0), "DAOController: _proposalId used by other scheme");
        activeProposals.add(_proposalId);
        schemeOfProposal[_proposalId] = msg.sender;
    }

    /**
     * @dev Moves a proposal from the active proposals list to the inactive list
     * @param _proposalId  the proposalId
     */
    function endProposal(bytes32 _proposalId) external {
        require(
            schemeOfProposal[_proposalId] == msg.sender,
            "DAOController: Sender is not the scheme that originally started the proposal"
        );
        require(
            schemes[msg.sender].isRegistered ||
                (!schemes[schemeOfProposal[_proposalId]].isRegistered && activeProposals.contains(_proposalId)),
            "DAOController: Sender is not a registered scheme or proposal is not active"
        );
        activeProposals.remove(_proposalId);
        inactiveProposals.add(_proposalId);
    }

    /**
     * @dev Burns dao reputation
     * @param _amount  the amount of reputation to burn
     * @param _account  the account to burn reputation from
     */
    function burnReputation(uint256 _amount, address _account) external onlyChangingReputation returns (bool) {
        return reputationToken.burn(_account, _amount);
    }

    /**
     * @dev Mints dao reputation
     * @param _amount  the amount of reputation to mint
     * @param _account  the account to mint reputation from
     */
    function mintReputation(uint256 _amount, address _account) external onlyChangingReputation returns (bool) {
        return reputationToken.mint(_account, _amount);
    }

    /**
     * @dev Transfer ownership of dao reputation
     * @param _newOwner  the new owner of the reputation token
     */
    function transferReputationOwnership(address _newOwner)
        external
        onlyRegisteringSchemes
        onlyAvatarCallScheme
        onlyChangingReputation
    {
        reputationToken.transferOwnership(_newOwner);
    }

    function isSchemeRegistered(address _scheme) external view returns (bool) {
        return _isSchemeRegistered(_scheme);
    }

    function getSchemeParameters(address _scheme) external view returns (bytes32) {
        return schemes[_scheme].paramsHash;
    }

    function getSchemeCanManageSchemes(address _scheme) external view returns (bool) {
        return schemes[_scheme].canManageSchemes;
    }

    function getSchemeCanMakeAvatarCalls(address _scheme) external view returns (bool) {
        return schemes[_scheme].canMakeAvatarCalls;
    }

    function getSchemeCanChangeReputation(address _scheme) external view returns (bool) {
        return schemes[_scheme].canChangeReputation;
    }

    function getSchemesCountWithManageSchemesPermissions() external view returns (uint256) {
        return schemesWithManageSchemesPermission;
    }

    function _isSchemeRegistered(address _scheme) private view returns (bool) {
        return (schemes[_scheme].isRegistered);
    }

    /**
     * @dev Returns array of proposals based on index args. Both indexes are inclusive, unles (0,0) that returns all elements
     * @param _start index to start batching (included).
     * @param _end last index of batch (included). Zero will default to last element from the list
     * @param _proposals EnumerableSetUpgradeable set of proposals
     * @return proposalsArray with proposals list.
     */
    function _getProposalsBatchRequest(
        uint256 _start,
        uint256 _end,
        EnumerableSetUpgradeable.Bytes32Set storage _proposals
    ) internal view returns (ProposalAndScheme[] memory proposalsArray) {
        uint256 totalCount = uint256(_proposals.length());
        if (totalCount == 0) {
            return new ProposalAndScheme[](0);
        }
        require(_start < totalCount, "DAOController: _start cannot be bigger than proposals list length");
        require(_end < totalCount, "DAOController: _end cannot be bigger than proposals list length");
        require(_start <= _end, "DAOController: _start cannot be bigger _end");

        (, uint256 total) = totalCount.trySub(1);
        uint256 lastIndex = _end == 0 ? total : _end;
        uint256 returnCount = lastIndex.add(1).sub(_start);

        proposalsArray = new ProposalAndScheme[](returnCount);
        uint256 i = 0;
        for (i; i < returnCount; i++) {
            proposalsArray[i].proposalId = _proposals.at(i.add(_start));
            proposalsArray[i].scheme = schemeOfProposal[_proposals.at(i.add(_start))];
        }
        return proposalsArray;
    }

    /**
     * @dev Returns array of active proposals
     * @param _start index to start batching (included).
     * @param _end last index of batch (included). Zero will return all
     * @return activeProposalsArray with active proposals list.
     */
    function getActiveProposals(uint256 _start, uint256 _end)
        external
        view
        returns (ProposalAndScheme[] memory activeProposalsArray)
    {
        return _getProposalsBatchRequest(_start, _end, activeProposals);
    }

    /**
     * @dev Returns array of inactive proposals
     * @param _start index to start batching (included).
     * @param _end last index of batch (included). Zero will return all
     */
    function getInactiveProposals(uint256 _start, uint256 _end)
        external
        view
        returns (ProposalAndScheme[] memory inactiveProposalsArray)
    {
        return _getProposalsBatchRequest(_start, _end, inactiveProposals);
    }

    function getDaoReputation() external view returns (DAOReputation) {
        return reputationToken;
    }

    /**
     * @dev Returns the amount of active proposals
     */
    function getActiveProposalsCount() public view returns (uint256) {
        return activeProposals.length();
    }

    /**
     * @dev Returns the amount of inactive proposals
     */
    function getInactiveProposalsCount() public view returns (uint256) {
        return inactiveProposals.length();
    }
}
<|MERGE_RESOLUTION|>--- conflicted
+++ resolved
@@ -1,335 +1,331 @@
-// SPDX-License-Identifier: AGPL-3.0
-pragma solidity ^0.8.17;
-
-import "@openzeppelin/contracts-upgradeable/proxy/utils/Initializable.sol";
-import "@openzeppelin/contracts-upgradeable/utils/structs/EnumerableSetUpgradeable.sol";
-import "./DAOAvatar.sol";
-import "./DAOReputation.sol";
-
-/**
- * @title DAO Controller
- * @dev A controller controls and connect the organizations schemes, reputation and avatar.
- * The schemes execute proposals through the controller to the avatar.
- * Each scheme has it own parameters and operation permissions.
- */
-contract DAOController is Initializable {
-    using EnumerableSetUpgradeable for EnumerableSetUpgradeable.AddressSet;
-    using EnumerableSetUpgradeable for EnumerableSetUpgradeable.Bytes32Set;
-
-    EnumerableSetUpgradeable.Bytes32Set private activeProposals;
-    EnumerableSetUpgradeable.Bytes32Set private inactiveProposals;
-    mapping(bytes32 => address) public schemeOfProposal;
-
-    struct ProposalAndScheme {
-        bytes32 proposalId;
-        address scheme;
-    }
-
-    DAOReputation public reputationToken;
-
-    struct Scheme {
-        bytes32 paramsHash; // a hash voting parameters of the scheme
-        bool isRegistered;
-        bool canManageSchemes;
-        bool canMakeAvatarCalls;
-        bool canChangeReputation;
-    }
-
-    mapping(address => Scheme) public schemes;
-    uint256 public schemesWithManageSchemesPermission;
-
-    event RegisterScheme(address indexed _sender, address indexed _scheme);
-    event UnregisterScheme(address indexed _sender, address indexed _scheme);
-
-    function initialize(
-        address _scheme,
-        address _reputationToken,
-        bytes32 _paramsHash
-    ) public initializer {
-        schemes[_scheme] = Scheme({
-            paramsHash: _paramsHash,
-            isRegistered: true,
-            canManageSchemes: true,
-            canMakeAvatarCalls: true,
-            canChangeReputation: true
-        });
-        schemesWithManageSchemesPermission = 1;
-        reputationToken = DAOReputation(_reputationToken);
-    }
-
-    modifier onlyRegisteredScheme() {
-        require(schemes[msg.sender].isRegistered, "DAOController: Sender is not a registered scheme");
-        _;
-    }
-
-    modifier onlyRegisteringSchemes() {
-        require(schemes[msg.sender].canManageSchemes, "DAOController: Sender cannot manage schemes");
-        _;
-    }
-
-    modifier onlyAvatarCallScheme() {
-        require(schemes[msg.sender].canMakeAvatarCalls, "DAOController: Sender cannot perform avatar calls");
-        _;
-    }
-
-    modifier onlyChangingReputation() {
-        require(schemes[msg.sender].canChangeReputation, "DAOController: Sender cannot change reputation");
-        _;
-    }
-
-    /**
-     * @dev register a scheme
-     * @param _scheme the address of the scheme
-     * @param _paramsHash a hashed configuration of the usage of the scheme
-     * @param _canManageSchemes whether the scheme is able to manage schemes
-     * @param _canMakeAvatarCalls whether the scheme is able to make avatar calls
-     * @param _canChangeReputation whether the scheme is able to change reputation
-     * @return bool success of the operation
-     */
-    function registerScheme(
-        address _scheme,
-        bytes32 _paramsHash,
-        bool _canManageSchemes,
-        bool _canMakeAvatarCalls,
-        bool _canChangeReputation
-    ) external onlyRegisteredScheme onlyRegisteringSchemes returns (bool) {
-        Scheme memory scheme = schemes[_scheme];
-
-        // Add or change the scheme:
-        if ((!scheme.isRegistered || !scheme.canManageSchemes) && _canManageSchemes) {
-<<<<<<< HEAD
-            schemesWithManageSchemesPermission = schemesWithManageSchemesPermission + 1;
-=======
-            schemesWithManageSchemesPermission = schemesWithManageSchemesPermission.add(1);
-        } else if (scheme.canManageSchemes && !_canManageSchemes) {
-            require(
-                schemesWithManageSchemesPermission > 1,
-                "DAOController: Cannot disable canManageSchemes property from the last scheme with manage schemes permissions"
-            );
-            schemesWithManageSchemesPermission = schemesWithManageSchemesPermission.sub(1);
->>>>>>> af6c880a
-        }
-
-        schemes[_scheme] = Scheme({
-            paramsHash: _paramsHash,
-            isRegistered: true,
-            canManageSchemes: _canManageSchemes,
-            canMakeAvatarCalls: _canMakeAvatarCalls,
-            canChangeReputation: _canChangeReputation
-        });
-
-        emit RegisterScheme(msg.sender, _scheme);
-
-        return true;
-    }
-
-    /**
-     * @dev unregister a scheme
-     * @param _scheme the address of the scheme
-     * @return bool success of the operation
-     */
-    function unregisterScheme(address _scheme) external onlyRegisteredScheme onlyRegisteringSchemes returns (bool) {
-        Scheme memory scheme = schemes[_scheme];
-
-        //check if the scheme is registered
-        if (_isSchemeRegistered(_scheme) == false) {
-            return false;
-        }
-
-        if (scheme.canManageSchemes) {
-            require(
-                schemesWithManageSchemesPermission > 1,
-                "DAOController: Cannot unregister last scheme with manage schemes permission"
-            );
-            schemesWithManageSchemesPermission = schemesWithManageSchemesPermission - 1;
-        }
-
-        emit UnregisterScheme(msg.sender, _scheme);
-
-        delete schemes[_scheme];
-        return true;
-    }
-
-    /**
-     * @dev perform a generic call to an arbitrary contract
-     * @param _contract  the contract's address to call
-     * @param _data ABI-encoded contract call to call `_contract` address.
-     * @param _avatar the controller's avatar address
-     * @param _value value (ETH) to transfer with the transaction
-     * @return bool -success
-     *         bytes  - the return value of the called _contract's function.
-     */
-    function avatarCall(
-        address _contract,
-        bytes calldata _data,
-        DAOAvatar _avatar,
-        uint256 _value
-    ) external onlyRegisteredScheme onlyAvatarCallScheme returns (bool, bytes memory) {
-        return _avatar.executeCall(_contract, _data, _value);
-    }
-
-    /**
-     * @dev Adds a proposal to the active proposals list
-     * @param _proposalId  the proposalId
-     */
-    function startProposal(bytes32 _proposalId) external onlyRegisteredScheme {
-        require(schemeOfProposal[_proposalId] == address(0), "DAOController: _proposalId used by other scheme");
-        activeProposals.add(_proposalId);
-        schemeOfProposal[_proposalId] = msg.sender;
-    }
-
-    /**
-     * @dev Moves a proposal from the active proposals list to the inactive list
-     * @param _proposalId  the proposalId
-     */
-    function endProposal(bytes32 _proposalId) external {
-        require(
-            schemeOfProposal[_proposalId] == msg.sender,
-            "DAOController: Sender is not the scheme that originally started the proposal"
-        );
-        require(
-            schemes[msg.sender].isRegistered ||
-                (!schemes[schemeOfProposal[_proposalId]].isRegistered && activeProposals.contains(_proposalId)),
-            "DAOController: Sender is not a registered scheme or proposal is not active"
-        );
-        activeProposals.remove(_proposalId);
-        inactiveProposals.add(_proposalId);
-    }
-
-    /**
-     * @dev Burns dao reputation
-     * @param _amount  the amount of reputation to burn
-     * @param _account  the account to burn reputation from
-     */
-    function burnReputation(uint256 _amount, address _account) external onlyChangingReputation returns (bool) {
-        return reputationToken.burn(_account, _amount);
-    }
-
-    /**
-     * @dev Mints dao reputation
-     * @param _amount  the amount of reputation to mint
-     * @param _account  the account to mint reputation from
-     */
-    function mintReputation(uint256 _amount, address _account) external onlyChangingReputation returns (bool) {
-        return reputationToken.mint(_account, _amount);
-    }
-
-    /**
-     * @dev Transfer ownership of dao reputation
-     * @param _newOwner  the new owner of the reputation token
-     */
-    function transferReputationOwnership(address _newOwner)
-        external
-        onlyRegisteringSchemes
-        onlyAvatarCallScheme
-        onlyChangingReputation
-    {
-        reputationToken.transferOwnership(_newOwner);
-    }
-
-    function isSchemeRegistered(address _scheme) external view returns (bool) {
-        return _isSchemeRegistered(_scheme);
-    }
-
-    function getSchemeParameters(address _scheme) external view returns (bytes32) {
-        return schemes[_scheme].paramsHash;
-    }
-
-    function getSchemeCanManageSchemes(address _scheme) external view returns (bool) {
-        return schemes[_scheme].canManageSchemes;
-    }
-
-    function getSchemeCanMakeAvatarCalls(address _scheme) external view returns (bool) {
-        return schemes[_scheme].canMakeAvatarCalls;
-    }
-
-    function getSchemeCanChangeReputation(address _scheme) external view returns (bool) {
-        return schemes[_scheme].canChangeReputation;
-    }
-
-    function getSchemesCountWithManageSchemesPermissions() external view returns (uint256) {
-        return schemesWithManageSchemesPermission;
-    }
-
-    function _isSchemeRegistered(address _scheme) private view returns (bool) {
-        return (schemes[_scheme].isRegistered);
-    }
-
-    /**
-     * @dev Returns array of proposals based on index args. Both indexes are inclusive, unles (0,0) that returns all elements
-     * @param _start index to start batching (included).
-     * @param _end last index of batch (included). Zero will default to last element from the list
-     * @param _proposals EnumerableSetUpgradeable set of proposals
-     * @return proposalsArray with proposals list.
-     */
-    function _getProposalsBatchRequest(
-        uint256 _start,
-        uint256 _end,
-        EnumerableSetUpgradeable.Bytes32Set storage _proposals
-    ) internal view returns (ProposalAndScheme[] memory proposalsArray) {
-        uint256 totalCount = uint256(_proposals.length());
-        if (totalCount == 0) {
-            return new ProposalAndScheme[](0);
-        }
-        require(_start < totalCount, "DAOController: _start cannot be bigger than proposals list length");
-        require(_end < totalCount, "DAOController: _end cannot be bigger than proposals list length");
-        require(_start <= _end, "DAOController: _start cannot be bigger _end");
-
-        (, uint256 total) = totalCount.trySub(1);
-        uint256 lastIndex = _end == 0 ? total : _end;
-        uint256 returnCount = lastIndex.add(1).sub(_start);
-
-        proposalsArray = new ProposalAndScheme[](returnCount);
-        uint256 i = 0;
-        for (i; i < returnCount; i++) {
-            proposalsArray[i].proposalId = _proposals.at(i.add(_start));
-            proposalsArray[i].scheme = schemeOfProposal[_proposals.at(i.add(_start))];
-        }
-        return proposalsArray;
-    }
-
-    /**
-     * @dev Returns array of active proposals
-     * @param _start index to start batching (included).
-     * @param _end last index of batch (included). Zero will return all
-     * @return activeProposalsArray with active proposals list.
-     */
-    function getActiveProposals(uint256 _start, uint256 _end)
-        external
-        view
-        returns (ProposalAndScheme[] memory activeProposalsArray)
-    {
-        return _getProposalsBatchRequest(_start, _end, activeProposals);
-    }
-
-    /**
-     * @dev Returns array of inactive proposals
-     * @param _start index to start batching (included).
-     * @param _end last index of batch (included). Zero will return all
-     */
-    function getInactiveProposals(uint256 _start, uint256 _end)
-        external
-        view
-        returns (ProposalAndScheme[] memory inactiveProposalsArray)
-    {
-        return _getProposalsBatchRequest(_start, _end, inactiveProposals);
-    }
-
-    function getDaoReputation() external view returns (DAOReputation) {
-        return reputationToken;
-    }
-
-    /**
-     * @dev Returns the amount of active proposals
-     */
-    function getActiveProposalsCount() public view returns (uint256) {
-        return activeProposals.length();
-    }
-
-    /**
-     * @dev Returns the amount of inactive proposals
-     */
-    function getInactiveProposalsCount() public view returns (uint256) {
-        return inactiveProposals.length();
-    }
-}
+// SPDX-License-Identifier: AGPL-3.0
+pragma solidity ^0.8.17;
+
+import "@openzeppelin/contracts-upgradeable/proxy/utils/Initializable.sol";
+import "@openzeppelin/contracts-upgradeable/utils/structs/EnumerableSetUpgradeable.sol";
+import "./DAOAvatar.sol";
+import "./DAOReputation.sol";
+
+/**
+ * @title DAO Controller
+ * @dev A controller controls and connect the organizations schemes, reputation and avatar.
+ * The schemes execute proposals through the controller to the avatar.
+ * Each scheme has it own parameters and operation permissions.
+ */
+contract DAOController is Initializable {
+    using EnumerableSetUpgradeable for EnumerableSetUpgradeable.AddressSet;
+    using EnumerableSetUpgradeable for EnumerableSetUpgradeable.Bytes32Set;
+
+    EnumerableSetUpgradeable.Bytes32Set private activeProposals;
+    EnumerableSetUpgradeable.Bytes32Set private inactiveProposals;
+    mapping(bytes32 => address) public schemeOfProposal;
+
+    struct ProposalAndScheme {
+        bytes32 proposalId;
+        address scheme;
+    }
+
+    DAOReputation public reputationToken;
+
+    struct Scheme {
+        bytes32 paramsHash; // a hash voting parameters of the scheme
+        bool isRegistered;
+        bool canManageSchemes;
+        bool canMakeAvatarCalls;
+        bool canChangeReputation;
+    }
+
+    mapping(address => Scheme) public schemes;
+    uint256 public schemesWithManageSchemesPermission;
+
+    event RegisterScheme(address indexed _sender, address indexed _scheme);
+    event UnregisterScheme(address indexed _sender, address indexed _scheme);
+
+    function initialize(
+        address _scheme,
+        address _reputationToken,
+        bytes32 _paramsHash
+    ) public initializer {
+        schemes[_scheme] = Scheme({
+            paramsHash: _paramsHash,
+            isRegistered: true,
+            canManageSchemes: true,
+            canMakeAvatarCalls: true,
+            canChangeReputation: true
+        });
+        schemesWithManageSchemesPermission = 1;
+        reputationToken = DAOReputation(_reputationToken);
+    }
+
+    modifier onlyRegisteredScheme() {
+        require(schemes[msg.sender].isRegistered, "DAOController: Sender is not a registered scheme");
+        _;
+    }
+
+    modifier onlyRegisteringSchemes() {
+        require(schemes[msg.sender].canManageSchemes, "DAOController: Sender cannot manage schemes");
+        _;
+    }
+
+    modifier onlyAvatarCallScheme() {
+        require(schemes[msg.sender].canMakeAvatarCalls, "DAOController: Sender cannot perform avatar calls");
+        _;
+    }
+
+    modifier onlyChangingReputation() {
+        require(schemes[msg.sender].canChangeReputation, "DAOController: Sender cannot change reputation");
+        _;
+    }
+
+    /**
+     * @dev register a scheme
+     * @param _scheme the address of the scheme
+     * @param _paramsHash a hashed configuration of the usage of the scheme
+     * @param _canManageSchemes whether the scheme is able to manage schemes
+     * @param _canMakeAvatarCalls whether the scheme is able to make avatar calls
+     * @param _canChangeReputation whether the scheme is able to change reputation
+     * @return bool success of the operation
+     */
+    function registerScheme(
+        address _scheme,
+        bytes32 _paramsHash,
+        bool _canManageSchemes,
+        bool _canMakeAvatarCalls,
+        bool _canChangeReputation
+    ) external onlyRegisteredScheme onlyRegisteringSchemes returns (bool) {
+        Scheme memory scheme = schemes[_scheme];
+
+        // Add or change the scheme:
+        if ((!scheme.isRegistered || !scheme.canManageSchemes) && _canManageSchemes) {
+            schemesWithManageSchemesPermission = schemesWithManageSchemesPermission.add(1);
+        } else if (scheme.canManageSchemes && !_canManageSchemes) {
+            require(
+                schemesWithManageSchemesPermission > 1,
+                "DAOController: Cannot disable canManageSchemes property from the last scheme with manage schemes permissions"
+            );
+            schemesWithManageSchemesPermission = schemesWithManageSchemesPermission.sub(1);
+        }
+
+        schemes[_scheme] = Scheme({
+            paramsHash: _paramsHash,
+            isRegistered: true,
+            canManageSchemes: _canManageSchemes,
+            canMakeAvatarCalls: _canMakeAvatarCalls,
+            canChangeReputation: _canChangeReputation
+        });
+
+        emit RegisterScheme(msg.sender, _scheme);
+
+        return true;
+    }
+
+    /**
+     * @dev unregister a scheme
+     * @param _scheme the address of the scheme
+     * @return bool success of the operation
+     */
+    function unregisterScheme(address _scheme) external onlyRegisteredScheme onlyRegisteringSchemes returns (bool) {
+        Scheme memory scheme = schemes[_scheme];
+
+        //check if the scheme is registered
+        if (_isSchemeRegistered(_scheme) == false) {
+            return false;
+        }
+
+        if (scheme.canManageSchemes) {
+            require(
+                schemesWithManageSchemesPermission > 1,
+                "DAOController: Cannot unregister last scheme with manage schemes permission"
+            );
+            schemesWithManageSchemesPermission = schemesWithManageSchemesPermission - 1;
+        }
+
+        emit UnregisterScheme(msg.sender, _scheme);
+
+        delete schemes[_scheme];
+        return true;
+    }
+
+    /**
+     * @dev perform a generic call to an arbitrary contract
+     * @param _contract  the contract's address to call
+     * @param _data ABI-encoded contract call to call `_contract` address.
+     * @param _avatar the controller's avatar address
+     * @param _value value (ETH) to transfer with the transaction
+     * @return bool -success
+     *         bytes  - the return value of the called _contract's function.
+     */
+    function avatarCall(
+        address _contract,
+        bytes calldata _data,
+        DAOAvatar _avatar,
+        uint256 _value
+    ) external onlyRegisteredScheme onlyAvatarCallScheme returns (bool, bytes memory) {
+        return _avatar.executeCall(_contract, _data, _value);
+    }
+
+    /**
+     * @dev Adds a proposal to the active proposals list
+     * @param _proposalId  the proposalId
+     */
+    function startProposal(bytes32 _proposalId) external onlyRegisteredScheme {
+        require(schemeOfProposal[_proposalId] == address(0), "DAOController: _proposalId used by other scheme");
+        activeProposals.add(_proposalId);
+        schemeOfProposal[_proposalId] = msg.sender;
+    }
+
+    /**
+     * @dev Moves a proposal from the active proposals list to the inactive list
+     * @param _proposalId  the proposalId
+     */
+    function endProposal(bytes32 _proposalId) external {
+        require(
+            schemeOfProposal[_proposalId] == msg.sender,
+            "DAOController: Sender is not the scheme that originally started the proposal"
+        );
+        require(
+            schemes[msg.sender].isRegistered ||
+                (!schemes[schemeOfProposal[_proposalId]].isRegistered && activeProposals.contains(_proposalId)),
+            "DAOController: Sender is not a registered scheme or proposal is not active"
+        );
+        activeProposals.remove(_proposalId);
+        inactiveProposals.add(_proposalId);
+    }
+
+    /**
+     * @dev Burns dao reputation
+     * @param _amount  the amount of reputation to burn
+     * @param _account  the account to burn reputation from
+     */
+    function burnReputation(uint256 _amount, address _account) external onlyChangingReputation returns (bool) {
+        return reputationToken.burn(_account, _amount);
+    }
+
+    /**
+     * @dev Mints dao reputation
+     * @param _amount  the amount of reputation to mint
+     * @param _account  the account to mint reputation from
+     */
+    function mintReputation(uint256 _amount, address _account) external onlyChangingReputation returns (bool) {
+        return reputationToken.mint(_account, _amount);
+    }
+
+    /**
+     * @dev Transfer ownership of dao reputation
+     * @param _newOwner  the new owner of the reputation token
+     */
+    function transferReputationOwnership(address _newOwner)
+        external
+        onlyRegisteringSchemes
+        onlyAvatarCallScheme
+        onlyChangingReputation
+    {
+        reputationToken.transferOwnership(_newOwner);
+    }
+
+    function isSchemeRegistered(address _scheme) external view returns (bool) {
+        return _isSchemeRegistered(_scheme);
+    }
+
+    function getSchemeParameters(address _scheme) external view returns (bytes32) {
+        return schemes[_scheme].paramsHash;
+    }
+
+    function getSchemeCanManageSchemes(address _scheme) external view returns (bool) {
+        return schemes[_scheme].canManageSchemes;
+    }
+
+    function getSchemeCanMakeAvatarCalls(address _scheme) external view returns (bool) {
+        return schemes[_scheme].canMakeAvatarCalls;
+    }
+
+    function getSchemeCanChangeReputation(address _scheme) external view returns (bool) {
+        return schemes[_scheme].canChangeReputation;
+    }
+
+    function getSchemesCountWithManageSchemesPermissions() external view returns (uint256) {
+        return schemesWithManageSchemesPermission;
+    }
+
+    function _isSchemeRegistered(address _scheme) private view returns (bool) {
+        return (schemes[_scheme].isRegistered);
+    }
+
+    /**
+     * @dev Returns array of proposals based on index args. Both indexes are inclusive, unles (0,0) that returns all elements
+     * @param _start index to start batching (included).
+     * @param _end last index of batch (included). Zero will default to last element from the list
+     * @param _proposals EnumerableSetUpgradeable set of proposals
+     * @return proposalsArray with proposals list.
+     */
+    function _getProposalsBatchRequest(
+        uint256 _start,
+        uint256 _end,
+        EnumerableSetUpgradeable.Bytes32Set storage _proposals
+    ) internal view returns (ProposalAndScheme[] memory proposalsArray) {
+        uint256 totalCount = uint256(_proposals.length());
+        if (totalCount == 0) {
+            return new ProposalAndScheme[](0);
+        }
+        require(_start < totalCount, "DAOController: _start cannot be bigger than proposals list length");
+        require(_end < totalCount, "DAOController: _end cannot be bigger than proposals list length");
+        require(_start <= _end, "DAOController: _start cannot be bigger _end");
+
+        (, uint256 total) = totalCount.trySub(1);
+        uint256 lastIndex = _end == 0 ? total : _end;
+        uint256 returnCount = lastIndex.add(1).sub(_start);
+
+        proposalsArray = new ProposalAndScheme[](returnCount);
+        uint256 i = 0;
+        for (i; i < returnCount; i++) {
+            proposalsArray[i].proposalId = _proposals.at(i.add(_start));
+            proposalsArray[i].scheme = schemeOfProposal[_proposals.at(i.add(_start))];
+        }
+        return proposalsArray;
+    }
+
+    /**
+     * @dev Returns array of active proposals
+     * @param _start index to start batching (included).
+     * @param _end last index of batch (included). Zero will return all
+     * @return activeProposalsArray with active proposals list.
+     */
+    function getActiveProposals(uint256 _start, uint256 _end)
+        external
+        view
+        returns (ProposalAndScheme[] memory activeProposalsArray)
+    {
+        return _getProposalsBatchRequest(_start, _end, activeProposals);
+    }
+
+    /**
+     * @dev Returns array of inactive proposals
+     * @param _start index to start batching (included).
+     * @param _end last index of batch (included). Zero will return all
+     */
+    function getInactiveProposals(uint256 _start, uint256 _end)
+        external
+        view
+        returns (ProposalAndScheme[] memory inactiveProposalsArray)
+    {
+        return _getProposalsBatchRequest(_start, _end, inactiveProposals);
+    }
+
+    function getDaoReputation() external view returns (DAOReputation) {
+        return reputationToken;
+    }
+
+    /**
+     * @dev Returns the amount of active proposals
+     */
+    function getActiveProposalsCount() public view returns (uint256) {
+        return activeProposals.length();
+    }
+
+    /**
+     * @dev Returns the amount of inactive proposals
+     */
+    function getInactiveProposalsCount() public view returns (uint256) {
+        return inactiveProposals.length();
+    }
+}