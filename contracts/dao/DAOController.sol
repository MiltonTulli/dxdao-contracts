// SPDX-License-Identifier: AGPL-3.0
pragma solidity ^0.8.17;

import "@openzeppelin/contracts-upgradeable/proxy/utils/Initializable.sol";
import "@openzeppelin/contracts-upgradeable/utils/math/SafeMathUpgradeable.sol";
import "@openzeppelin/contracts-upgradeable/utils/structs/EnumerableSetUpgradeable.sol";
import "./DAOAvatar.sol";
import "./DAOReputation.sol";

/**
 * @title DAO Controller
 * @dev A controller controls and connect the organizations schemes, reputation and avatar.
 * The schemes execute proposals through the controller to the avatar.
 * Each scheme has it own parameters and operation permissions.
 */
contract DAOController is Initializable {
    using SafeMathUpgradeable for uint256;
    using EnumerableSetUpgradeable for EnumerableSetUpgradeable.AddressSet;
    using EnumerableSetUpgradeable for EnumerableSetUpgradeable.Bytes32Set;

    EnumerableSetUpgradeable.Bytes32Set private activeProposals;
    EnumerableSetUpgradeable.Bytes32Set private inactiveProposals;
    mapping(bytes32 => address) public schemeOfProposal;

    struct ProposalAndScheme {
        bytes32 proposalId;
        address scheme;
    }

    DAOReputation public reputationToken;

    struct Scheme {
        bytes32 paramsHash; // a hash voting parameters of the scheme
        bool isRegistered;
        bool canManageSchemes;
        bool canMakeAvatarCalls;
        bool canChangeReputation;
    }

    mapping(address => Scheme) public schemes;
    uint256 public schemesWithManageSchemesPermission;

    event RegisterScheme(address indexed _sender, address indexed _scheme);
    event UnregisterScheme(address indexed _sender, address indexed _scheme);

    function initialize(address _scheme, address _reputationToken) public initializer {
        schemes[_scheme] = Scheme({
            paramsHash: bytes32(0),
            isRegistered: true,
            canManageSchemes: true,
            canMakeAvatarCalls: true,
            canChangeReputation: true
        });
        schemesWithManageSchemesPermission = 1;
        reputationToken = DAOReputation(_reputationToken);
    }

    modifier onlyRegisteredScheme() {
        require(schemes[msg.sender].isRegistered, "DAOController: Sender is not a registered scheme");
        _;
    }

    modifier onlyRegisteringSchemes() {
        require(schemes[msg.sender].canManageSchemes, "DAOController: Sender cannot manage schemes");
        _;
    }

    modifier onlyAvatarCallScheme() {
        require(schemes[msg.sender].canMakeAvatarCalls, "DAOController: Sender cannot perform avatar calls");
        _;
    }

    modifier onlyChangingReputation() {
        require(schemes[msg.sender].canChangeReputation, "DAOController: Sender cannot change reputation");
        _;
    }

    /**
     * @dev register a scheme
     * @param _scheme the address of the scheme
     * @param _paramsHash a hashed configuration of the usage of the scheme
     * @param _canManageSchemes whether the scheme is able to manage schemes
     * @param _canMakeAvatarCalls whether the scheme is able to make avatar calls
     * @param _canChangeReputation whether the scheme is able to change reputation
     * @return bool success of the operation
     */
    function registerScheme(
        address _scheme,
        bytes32 _paramsHash,
        bool _canManageSchemes,
        bool _canMakeAvatarCalls,
        bool _canChangeReputation
    ) external onlyRegisteredScheme onlyRegisteringSchemes returns (bool) {
        Scheme memory scheme = schemes[_scheme];

        // Add or change the scheme:
        if ((!scheme.isRegistered || !scheme.canManageSchemes) && _canManageSchemes) {
            schemesWithManageSchemesPermission = schemesWithManageSchemesPermission.add(1);
        }

        schemes[_scheme] = Scheme({
            paramsHash: _paramsHash,
            isRegistered: true,
            canManageSchemes: _canManageSchemes,
            canMakeAvatarCalls: _canMakeAvatarCalls,
            canChangeReputation: _canChangeReputation
        });

        emit RegisterScheme(msg.sender, _scheme);

        return true;
    }

    /**
     * @dev unregister a scheme
     * @param _scheme the address of the scheme
     * @return bool success of the operation
     */
    function unregisterScheme(address _scheme) external onlyRegisteredScheme onlyRegisteringSchemes returns (bool) {
        Scheme memory scheme = schemes[_scheme];

        //check if the scheme is registered
        if (_isSchemeRegistered(_scheme) == false) {
            return false;
        }

        if (scheme.canManageSchemes) {
            require(
                schemesWithManageSchemesPermission > 1,
                "DAOController: Cannot unregister last scheme with manage schemes permission"
            );
            schemesWithManageSchemesPermission = schemesWithManageSchemesPermission.sub(1);
        }

        emit UnregisterScheme(msg.sender, _scheme);

<<<<<<< HEAD
        schemes[_scheme] = Scheme({
            paramsHash: bytes32(0),
            isRegistered: false,
            canManageSchemes: false,
            canMakeAvatarCalls: false,
            canChangeReputation: false
        });
=======
        delete schemes[_scheme];
>>>>>>> 24227a33
        return true;
    }

    /**
     * @dev perform a generic call to an arbitrary contract
     * @param _contract  the contract's address to call
     * @param _data ABI-encoded contract call to call `_contract` address.
     * @param _avatar the controller's avatar address
     * @param _value value (ETH) to transfer with the transaction
     * @return bool -success
     *         bytes  - the return value of the called _contract's function.
     */
    function avatarCall(
        address _contract,
        bytes calldata _data,
        DAOAvatar _avatar,
        uint256 _value
    ) external onlyRegisteredScheme onlyAvatarCallScheme returns (bool, bytes memory) {
        return _avatar.executeCall(_contract, _data, _value);
    }

    /**
     * @dev Adds a proposal to the active proposals list
     * @param _proposalId  the proposalId
     */
    function startProposal(bytes32 _proposalId) external onlyRegisteredScheme {
        activeProposals.add(_proposalId);
        schemeOfProposal[_proposalId] = msg.sender;
    }

    /**
     * @dev Moves a proposal from the active proposals list to the inactive list
     * @param _proposalId  the proposalId
     */
    function endProposal(bytes32 _proposalId) external {
        require(
            schemes[msg.sender].isRegistered ||
                (!schemes[schemeOfProposal[_proposalId]].isRegistered && activeProposals.contains(_proposalId)),
            "DAOController: Sender is not a registered scheme or proposal is not active"
        );
        activeProposals.remove(_proposalId);
        inactiveProposals.add(_proposalId);
    }

    /**
     * @dev Burns dao reputation
     * @param _amount  the amount of reputation to burn
     * @param _account  the account to burn reputation from
     */
    function burnReputation(uint256 _amount, address _account) external onlyRegisteredScheme returns (bool) {
        return reputationToken.burn(_account, _amount);
    }

    /**
     * @dev Mints dao reputation
     * @param _amount  the amount of reputation to mint
     * @param _account  the account to mint reputation from
     */
    function mintReputation(uint256 _amount, address _account) external onlyRegisteredScheme returns (bool) {
        return reputationToken.mint(_account, _amount);
    }

    function isSchemeRegistered(address _scheme) external view returns (bool) {
        return _isSchemeRegistered(_scheme);
    }

    function getSchemeParameters(address _scheme) external view returns (bytes32) {
        return schemes[_scheme].paramsHash;
    }

    function getSchemeCanManageSchemes(address _scheme) external view returns (bool) {
        return schemes[_scheme].canManageSchemes;
    }

    function getSchemeCanMakeAvatarCalls(address _scheme) external view returns (bool) {
        return schemes[_scheme].canMakeAvatarCalls;
    }

    function getSchemeCanChangeReputation(address _scheme) external view returns (bool) {
        return schemes[_scheme].canChangeReputation;
    }

    function getSchemesCountWithManageSchemesPermissions() external view returns (uint256) {
        return schemesWithManageSchemesPermission;
    }

    function _isSchemeRegistered(address _scheme) private view returns (bool) {
        return (schemes[_scheme].isRegistered);
    }

    function getActiveProposals() external view returns (ProposalAndScheme[] memory activeProposalsArray) {
        activeProposalsArray = new ProposalAndScheme[](activeProposals.length());
        for (uint256 i = 0; i < activeProposals.length(); i++) {
            activeProposalsArray[i].proposalId = activeProposals.at(i);
            activeProposalsArray[i].scheme = schemeOfProposal[activeProposals.at(i)];
        }
        return activeProposalsArray;
    }

    function getInactiveProposals() external view returns (ProposalAndScheme[] memory inactiveProposalsArray) {
        inactiveProposalsArray = new ProposalAndScheme[](inactiveProposals.length());
        for (uint256 i = 0; i < inactiveProposals.length(); i++) {
            inactiveProposalsArray[i].proposalId = inactiveProposals.at(i);
            inactiveProposalsArray[i].scheme = schemeOfProposal[inactiveProposals.at(i)];
        }
        return inactiveProposalsArray;
    }

    function getDaoReputation() external view returns (DAOReputation) {
        return reputationToken;
    }
}
<|MERGE_RESOLUTION|>--- conflicted
+++ resolved
@@ -1,259 +1,249 @@
-// SPDX-License-Identifier: AGPL-3.0
-pragma solidity ^0.8.17;
-
-import "@openzeppelin/contracts-upgradeable/proxy/utils/Initializable.sol";
-import "@openzeppelin/contracts-upgradeable/utils/math/SafeMathUpgradeable.sol";
-import "@openzeppelin/contracts-upgradeable/utils/structs/EnumerableSetUpgradeable.sol";
-import "./DAOAvatar.sol";
-import "./DAOReputation.sol";
-
-/**
- * @title DAO Controller
- * @dev A controller controls and connect the organizations schemes, reputation and avatar.
- * The schemes execute proposals through the controller to the avatar.
- * Each scheme has it own parameters and operation permissions.
- */
-contract DAOController is Initializable {
-    using SafeMathUpgradeable for uint256;
-    using EnumerableSetUpgradeable for EnumerableSetUpgradeable.AddressSet;
-    using EnumerableSetUpgradeable for EnumerableSetUpgradeable.Bytes32Set;
-
-    EnumerableSetUpgradeable.Bytes32Set private activeProposals;
-    EnumerableSetUpgradeable.Bytes32Set private inactiveProposals;
-    mapping(bytes32 => address) public schemeOfProposal;
-
-    struct ProposalAndScheme {
-        bytes32 proposalId;
-        address scheme;
-    }
-
-    DAOReputation public reputationToken;
-
-    struct Scheme {
-        bytes32 paramsHash; // a hash voting parameters of the scheme
-        bool isRegistered;
-        bool canManageSchemes;
-        bool canMakeAvatarCalls;
-        bool canChangeReputation;
-    }
-
-    mapping(address => Scheme) public schemes;
-    uint256 public schemesWithManageSchemesPermission;
-
-    event RegisterScheme(address indexed _sender, address indexed _scheme);
-    event UnregisterScheme(address indexed _sender, address indexed _scheme);
-
-    function initialize(address _scheme, address _reputationToken) public initializer {
-        schemes[_scheme] = Scheme({
-            paramsHash: bytes32(0),
-            isRegistered: true,
-            canManageSchemes: true,
-            canMakeAvatarCalls: true,
-            canChangeReputation: true
-        });
-        schemesWithManageSchemesPermission = 1;
-        reputationToken = DAOReputation(_reputationToken);
-    }
-
-    modifier onlyRegisteredScheme() {
-        require(schemes[msg.sender].isRegistered, "DAOController: Sender is not a registered scheme");
-        _;
-    }
-
-    modifier onlyRegisteringSchemes() {
-        require(schemes[msg.sender].canManageSchemes, "DAOController: Sender cannot manage schemes");
-        _;
-    }
-
-    modifier onlyAvatarCallScheme() {
-        require(schemes[msg.sender].canMakeAvatarCalls, "DAOController: Sender cannot perform avatar calls");
-        _;
-    }
-
-    modifier onlyChangingReputation() {
-        require(schemes[msg.sender].canChangeReputation, "DAOController: Sender cannot change reputation");
-        _;
-    }
-
-    /**
-     * @dev register a scheme
-     * @param _scheme the address of the scheme
-     * @param _paramsHash a hashed configuration of the usage of the scheme
-     * @param _canManageSchemes whether the scheme is able to manage schemes
-     * @param _canMakeAvatarCalls whether the scheme is able to make avatar calls
-     * @param _canChangeReputation whether the scheme is able to change reputation
-     * @return bool success of the operation
-     */
-    function registerScheme(
-        address _scheme,
-        bytes32 _paramsHash,
-        bool _canManageSchemes,
-        bool _canMakeAvatarCalls,
-        bool _canChangeReputation
-    ) external onlyRegisteredScheme onlyRegisteringSchemes returns (bool) {
-        Scheme memory scheme = schemes[_scheme];
-
-        // Add or change the scheme:
-        if ((!scheme.isRegistered || !scheme.canManageSchemes) && _canManageSchemes) {
-            schemesWithManageSchemesPermission = schemesWithManageSchemesPermission.add(1);
-        }
-
-        schemes[_scheme] = Scheme({
-            paramsHash: _paramsHash,
-            isRegistered: true,
-            canManageSchemes: _canManageSchemes,
-            canMakeAvatarCalls: _canMakeAvatarCalls,
-            canChangeReputation: _canChangeReputation
-        });
-
-        emit RegisterScheme(msg.sender, _scheme);
-
-        return true;
-    }
-
-    /**
-     * @dev unregister a scheme
-     * @param _scheme the address of the scheme
-     * @return bool success of the operation
-     */
-    function unregisterScheme(address _scheme) external onlyRegisteredScheme onlyRegisteringSchemes returns (bool) {
-        Scheme memory scheme = schemes[_scheme];
-
-        //check if the scheme is registered
-        if (_isSchemeRegistered(_scheme) == false) {
-            return false;
-        }
-
-        if (scheme.canManageSchemes) {
-            require(
-                schemesWithManageSchemesPermission > 1,
-                "DAOController: Cannot unregister last scheme with manage schemes permission"
-            );
-            schemesWithManageSchemesPermission = schemesWithManageSchemesPermission.sub(1);
-        }
-
-        emit UnregisterScheme(msg.sender, _scheme);
-
-<<<<<<< HEAD
-        schemes[_scheme] = Scheme({
-            paramsHash: bytes32(0),
-            isRegistered: false,
-            canManageSchemes: false,
-            canMakeAvatarCalls: false,
-            canChangeReputation: false
-        });
-=======
-        delete schemes[_scheme];
->>>>>>> 24227a33
-        return true;
-    }
-
-    /**
-     * @dev perform a generic call to an arbitrary contract
-     * @param _contract  the contract's address to call
-     * @param _data ABI-encoded contract call to call `_contract` address.
-     * @param _avatar the controller's avatar address
-     * @param _value value (ETH) to transfer with the transaction
-     * @return bool -success
-     *         bytes  - the return value of the called _contract's function.
-     */
-    function avatarCall(
-        address _contract,
-        bytes calldata _data,
-        DAOAvatar _avatar,
-        uint256 _value
-    ) external onlyRegisteredScheme onlyAvatarCallScheme returns (bool, bytes memory) {
-        return _avatar.executeCall(_contract, _data, _value);
-    }
-
-    /**
-     * @dev Adds a proposal to the active proposals list
-     * @param _proposalId  the proposalId
-     */
-    function startProposal(bytes32 _proposalId) external onlyRegisteredScheme {
-        activeProposals.add(_proposalId);
-        schemeOfProposal[_proposalId] = msg.sender;
-    }
-
-    /**
-     * @dev Moves a proposal from the active proposals list to the inactive list
-     * @param _proposalId  the proposalId
-     */
-    function endProposal(bytes32 _proposalId) external {
-        require(
-            schemes[msg.sender].isRegistered ||
-                (!schemes[schemeOfProposal[_proposalId]].isRegistered && activeProposals.contains(_proposalId)),
-            "DAOController: Sender is not a registered scheme or proposal is not active"
-        );
-        activeProposals.remove(_proposalId);
-        inactiveProposals.add(_proposalId);
-    }
-
-    /**
-     * @dev Burns dao reputation
-     * @param _amount  the amount of reputation to burn
-     * @param _account  the account to burn reputation from
-     */
-    function burnReputation(uint256 _amount, address _account) external onlyRegisteredScheme returns (bool) {
-        return reputationToken.burn(_account, _amount);
-    }
-
-    /**
-     * @dev Mints dao reputation
-     * @param _amount  the amount of reputation to mint
-     * @param _account  the account to mint reputation from
-     */
-    function mintReputation(uint256 _amount, address _account) external onlyRegisteredScheme returns (bool) {
-        return reputationToken.mint(_account, _amount);
-    }
-
-    function isSchemeRegistered(address _scheme) external view returns (bool) {
-        return _isSchemeRegistered(_scheme);
-    }
-
-    function getSchemeParameters(address _scheme) external view returns (bytes32) {
-        return schemes[_scheme].paramsHash;
-    }
-
-    function getSchemeCanManageSchemes(address _scheme) external view returns (bool) {
-        return schemes[_scheme].canManageSchemes;
-    }
-
-    function getSchemeCanMakeAvatarCalls(address _scheme) external view returns (bool) {
-        return schemes[_scheme].canMakeAvatarCalls;
-    }
-
-    function getSchemeCanChangeReputation(address _scheme) external view returns (bool) {
-        return schemes[_scheme].canChangeReputation;
-    }
-
-    function getSchemesCountWithManageSchemesPermissions() external view returns (uint256) {
-        return schemesWithManageSchemesPermission;
-    }
-
-    function _isSchemeRegistered(address _scheme) private view returns (bool) {
-        return (schemes[_scheme].isRegistered);
-    }
-
-    function getActiveProposals() external view returns (ProposalAndScheme[] memory activeProposalsArray) {
-        activeProposalsArray = new ProposalAndScheme[](activeProposals.length());
-        for (uint256 i = 0; i < activeProposals.length(); i++) {
-            activeProposalsArray[i].proposalId = activeProposals.at(i);
-            activeProposalsArray[i].scheme = schemeOfProposal[activeProposals.at(i)];
-        }
-        return activeProposalsArray;
-    }
-
-    function getInactiveProposals() external view returns (ProposalAndScheme[] memory inactiveProposalsArray) {
-        inactiveProposalsArray = new ProposalAndScheme[](inactiveProposals.length());
-        for (uint256 i = 0; i < inactiveProposals.length(); i++) {
-            inactiveProposalsArray[i].proposalId = inactiveProposals.at(i);
-            inactiveProposalsArray[i].scheme = schemeOfProposal[inactiveProposals.at(i)];
-        }
-        return inactiveProposalsArray;
-    }
-
-    function getDaoReputation() external view returns (DAOReputation) {
-        return reputationToken;
-    }
-}
+// SPDX-License-Identifier: AGPL-3.0
+pragma solidity ^0.8.17;
+
+import "@openzeppelin/contracts-upgradeable/proxy/utils/Initializable.sol";
+import "@openzeppelin/contracts-upgradeable/utils/math/SafeMathUpgradeable.sol";
+import "@openzeppelin/contracts-upgradeable/utils/structs/EnumerableSetUpgradeable.sol";
+import "./DAOAvatar.sol";
+import "./DAOReputation.sol";
+
+/**
+ * @title DAO Controller
+ * @dev A controller controls and connect the organizations schemes, reputation and avatar.
+ * The schemes execute proposals through the controller to the avatar.
+ * Each scheme has it own parameters and operation permissions.
+ */
+contract DAOController is Initializable {
+    using SafeMathUpgradeable for uint256;
+    using EnumerableSetUpgradeable for EnumerableSetUpgradeable.AddressSet;
+    using EnumerableSetUpgradeable for EnumerableSetUpgradeable.Bytes32Set;
+
+    EnumerableSetUpgradeable.Bytes32Set private activeProposals;
+    EnumerableSetUpgradeable.Bytes32Set private inactiveProposals;
+    mapping(bytes32 => address) public schemeOfProposal;
+
+    struct ProposalAndScheme {
+        bytes32 proposalId;
+        address scheme;
+    }
+
+    DAOReputation public reputationToken;
+
+    struct Scheme {
+        bytes32 paramsHash; // a hash voting parameters of the scheme
+        bool isRegistered;
+        bool canManageSchemes;
+        bool canMakeAvatarCalls;
+        bool canChangeReputation;
+    }
+
+    mapping(address => Scheme) public schemes;
+    uint256 public schemesWithManageSchemesPermission;
+
+    event RegisterScheme(address indexed _sender, address indexed _scheme);
+    event UnregisterScheme(address indexed _sender, address indexed _scheme);
+
+    function initialize(address _scheme, address _reputationToken) public initializer {
+        schemes[_scheme] = Scheme({
+            paramsHash: bytes32(0),
+            isRegistered: true,
+            canManageSchemes: true,
+            canMakeAvatarCalls: true,
+            canChangeReputation: true
+        });
+        schemesWithManageSchemesPermission = 1;
+        reputationToken = DAOReputation(_reputationToken);
+    }
+
+    modifier onlyRegisteredScheme() {
+        require(schemes[msg.sender].isRegistered, "DAOController: Sender is not a registered scheme");
+        _;
+    }
+
+    modifier onlyRegisteringSchemes() {
+        require(schemes[msg.sender].canManageSchemes, "DAOController: Sender cannot manage schemes");
+        _;
+    }
+
+    modifier onlyAvatarCallScheme() {
+        require(schemes[msg.sender].canMakeAvatarCalls, "DAOController: Sender cannot perform avatar calls");
+        _;
+    }
+
+    modifier onlyChangingReputation() {
+        require(schemes[msg.sender].canChangeReputation, "DAOController: Sender cannot change reputation");
+        _;
+    }
+
+    /**
+     * @dev register a scheme
+     * @param _scheme the address of the scheme
+     * @param _paramsHash a hashed configuration of the usage of the scheme
+     * @param _canManageSchemes whether the scheme is able to manage schemes
+     * @param _canMakeAvatarCalls whether the scheme is able to make avatar calls
+     * @param _canChangeReputation whether the scheme is able to change reputation
+     * @return bool success of the operation
+     */
+    function registerScheme(
+        address _scheme,
+        bytes32 _paramsHash,
+        bool _canManageSchemes,
+        bool _canMakeAvatarCalls,
+        bool _canChangeReputation
+    ) external onlyRegisteredScheme onlyRegisteringSchemes returns (bool) {
+        Scheme memory scheme = schemes[_scheme];
+
+        // Add or change the scheme:
+        if ((!scheme.isRegistered || !scheme.canManageSchemes) && _canManageSchemes) {
+            schemesWithManageSchemesPermission = schemesWithManageSchemesPermission.add(1);
+        }
+
+        schemes[_scheme] = Scheme({
+            paramsHash: _paramsHash,
+            isRegistered: true,
+            canManageSchemes: _canManageSchemes,
+            canMakeAvatarCalls: _canMakeAvatarCalls,
+            canChangeReputation: _canChangeReputation
+        });
+
+        emit RegisterScheme(msg.sender, _scheme);
+
+        return true;
+    }
+
+    /**
+     * @dev unregister a scheme
+     * @param _scheme the address of the scheme
+     * @return bool success of the operation
+     */
+    function unregisterScheme(address _scheme) external onlyRegisteredScheme onlyRegisteringSchemes returns (bool) {
+        Scheme memory scheme = schemes[_scheme];
+
+        //check if the scheme is registered
+        if (_isSchemeRegistered(_scheme) == false) {
+            return false;
+        }
+
+        if (scheme.canManageSchemes) {
+            require(
+                schemesWithManageSchemesPermission > 1,
+                "DAOController: Cannot unregister last scheme with manage schemes permission"
+            );
+            schemesWithManageSchemesPermission = schemesWithManageSchemesPermission.sub(1);
+        }
+
+        emit UnregisterScheme(msg.sender, _scheme);
+
+        delete schemes[_scheme];
+        return true;
+    }
+
+    /**
+     * @dev perform a generic call to an arbitrary contract
+     * @param _contract  the contract's address to call
+     * @param _data ABI-encoded contract call to call `_contract` address.
+     * @param _avatar the controller's avatar address
+     * @param _value value (ETH) to transfer with the transaction
+     * @return bool -success
+     *         bytes  - the return value of the called _contract's function.
+     */
+    function avatarCall(
+        address _contract,
+        bytes calldata _data,
+        DAOAvatar _avatar,
+        uint256 _value
+    ) external onlyRegisteredScheme onlyAvatarCallScheme returns (bool, bytes memory) {
+        return _avatar.executeCall(_contract, _data, _value);
+    }
+
+    /**
+     * @dev Adds a proposal to the active proposals list
+     * @param _proposalId  the proposalId
+     */
+    function startProposal(bytes32 _proposalId) external onlyRegisteredScheme {
+        activeProposals.add(_proposalId);
+        schemeOfProposal[_proposalId] = msg.sender;
+    }
+
+    /**
+     * @dev Moves a proposal from the active proposals list to the inactive list
+     * @param _proposalId  the proposalId
+     */
+    function endProposal(bytes32 _proposalId) external {
+        require(
+            schemes[msg.sender].isRegistered ||
+                (!schemes[schemeOfProposal[_proposalId]].isRegistered && activeProposals.contains(_proposalId)),
+            "DAOController: Sender is not a registered scheme or proposal is not active"
+        );
+        activeProposals.remove(_proposalId);
+        inactiveProposals.add(_proposalId);
+    }
+
+    /**
+     * @dev Burns dao reputation
+     * @param _amount  the amount of reputation to burn
+     * @param _account  the account to burn reputation from
+     */
+    function burnReputation(uint256 _amount, address _account) external onlyRegisteredScheme returns (bool) {
+        return reputationToken.burn(_account, _amount);
+    }
+
+    /**
+     * @dev Mints dao reputation
+     * @param _amount  the amount of reputation to mint
+     * @param _account  the account to mint reputation from
+     */
+    function mintReputation(uint256 _amount, address _account) external onlyRegisteredScheme returns (bool) {
+        return reputationToken.mint(_account, _amount);
+    }
+
+    function isSchemeRegistered(address _scheme) external view returns (bool) {
+        return _isSchemeRegistered(_scheme);
+    }
+
+    function getSchemeParameters(address _scheme) external view returns (bytes32) {
+        return schemes[_scheme].paramsHash;
+    }
+
+    function getSchemeCanManageSchemes(address _scheme) external view returns (bool) {
+        return schemes[_scheme].canManageSchemes;
+    }
+
+    function getSchemeCanMakeAvatarCalls(address _scheme) external view returns (bool) {
+        return schemes[_scheme].canMakeAvatarCalls;
+    }
+
+    function getSchemeCanChangeReputation(address _scheme) external view returns (bool) {
+        return schemes[_scheme].canChangeReputation;
+    }
+
+    function getSchemesCountWithManageSchemesPermissions() external view returns (uint256) {
+        return schemesWithManageSchemesPermission;
+    }
+
+    function _isSchemeRegistered(address _scheme) private view returns (bool) {
+        return (schemes[_scheme].isRegistered);
+    }
+
+    function getActiveProposals() external view returns (ProposalAndScheme[] memory activeProposalsArray) {
+        activeProposalsArray = new ProposalAndScheme[](activeProposals.length());
+        for (uint256 i = 0; i < activeProposals.length(); i++) {
+            activeProposalsArray[i].proposalId = activeProposals.at(i);
+            activeProposalsArray[i].scheme = schemeOfProposal[activeProposals.at(i)];
+        }
+        return activeProposalsArray;
+    }
+
+    function getInactiveProposals() external view returns (ProposalAndScheme[] memory inactiveProposalsArray) {
+        inactiveProposalsArray = new ProposalAndScheme[](inactiveProposals.length());
+        for (uint256 i = 0; i < inactiveProposals.length(); i++) {
+            inactiveProposalsArray[i].proposalId = inactiveProposals.at(i);
+            inactiveProposalsArray[i].scheme = schemeOfProposal[inactiveProposals.at(i)];
+        }
+        return inactiveProposalsArray;
+    }
+
+    function getDaoReputation() external view returns (DAOReputation) {
+        return reputationToken;
+    }
+}