--- conflicted
+++ resolved
@@ -1,166 +1,162 @@
-// SPDX-License-Identifier: AGPL-3.0
-pragma solidity ^0.8.17;
-
-import "@openzeppelin/contracts/utils/Address.sol";
-import "./Scheme.sol";
-
-/**
- * @title AvatarScheme.
- * @dev  A scheme for proposing and executing calls to any contract from the DAO avatar
- * It has a value call controller address, in case the controller address is set the scheme will be doing
- * generic calls to the dao controller. If the controller address is not set it will be executing raw calls from the
-
- * scheme itself.
- * The scheme can only execute calls allowed to in the permission registry, if the controller address is set
- * the permissions will be checked using the avatar address as sender, if not the scheme address will be used as
- * sender.
- */
-contract AvatarScheme is Scheme {
-    using Address for address;
-
-    /// @notice Emitted when setMaxSecondsForExecution NOT called from the avatar
-    error AvatarScheme__SetMaxSecondsForExecutionNotCalledFromAvatar();
-
-    /// @notice Emitted when the proposal is already being executed
-    error AvatarScheme__ProposalExecutionAlreadyRunning();
-
-    /// @notice Emmited when the proposal wasn't submitted
-    error AvatarScheme__ProposalMustBeSubmitted();
-
-    /// @notice Emmited when the call to setETHPermissionUsed fails
-    error AvatarScheme__SetEthPermissionUsedFailed();
-
-    /// @notice Emmited when exceeded the maximum rep supply % change
-    error AvatarScheme__MaxRepPercentageChangePassed();
-
-    /**
-     * @dev Set the max amount of seconds that a proposal has to be executed
-     * only callable from the avatar address
-     * @param _maxSecondsForExecution New max proposal time in seconds to be used
-     */
-    function setMaxSecondsForExecution(uint256 _maxSecondsForExecution) external override {
-        if (msg.sender != address(avatar)) {
-            revert AvatarScheme__SetMaxSecondsForExecutionNotCalledFromAvatar();
-        }
-
-        require(
-            _maxSecondsForExecution >= 86400,
-            "AvatarScheme: _maxSecondsForExecution cant be less than 86400 seconds"
-        );
-        maxSecondsForExecution = _maxSecondsForExecution;
-    }
-
-    /**
-     * @dev execution of proposals, can only be called by the voting machine in which the vote is held.
-     * @param _proposalId the ID of the voting in the voting machine
-     * @param _winningOption The winning option in the voting machine
-     * @return bool success
-     */
-    function executeProposal(bytes32 _proposalId, uint256 _winningOption)
-        external
-        override
-        onlyVotingMachine
-        returns (bool)
-    {
-        // We use isExecutingProposal variable to avoid re-entrancy in proposal execution
-        if (executingProposal) {
-            revert AvatarScheme__ProposalExecutionAlreadyRunning();
-        }
-        executingProposal = true;
-
-        Proposal storage proposal = proposals[_proposalId];
-        if (proposal.state != ProposalState.Submitted) {
-            revert AvatarScheme__ProposalMustBeSubmitted();
-        }
-
-<<<<<<< HEAD
-        if (proposal.submittedTime + maxSecondsForExecution < block.timestamp) {
-=======
-        if ((proposal.submittedTime + maxSecondsForExecution) < block.timestamp) {
->>>>>>> a6ea4b5d
-            // If the amount of time passed since submission plus max proposal time is lower than block timestamp
-            // the proposal timeout execution is reached and proposal cant be executed from now on
-
-            proposal.state = ProposalState.ExecutionTimeout;
-            emit ProposalStateChange(_proposalId, uint256(ProposalState.ExecutionTimeout));
-        } else if (_winningOption == 2) {
-            proposal.state = ProposalState.Rejected;
-            emit ProposalStateChange(_proposalId, uint256(ProposalState.Rejected));
-        } else {
-            uint256 oldRepSupply = getNativeReputationTotalSupply();
-            proposal.state = ProposalState.ExecutionSucceeded;
-            emit ProposalStateChange(_proposalId, uint256(ProposalState.ExecutionSucceeded));
-
-            controller.avatarCall(
-                address(permissionRegistry),
-                abi.encodeWithSignature("setERC20Balances()"),
-                avatar,
-                0
-            );
-
-            uint256 callIndex = 0;
-
-            for (callIndex; callIndex < proposal.to.length; callIndex++) {
-                bytes memory _data = proposal.callData[callIndex];
-                bytes4 callDataFuncSignature;
-                assembly {
-                    callDataFuncSignature := mload(add(_data, 32))
-                }
-
-                bool callsSucessResult = false;
-                bytes memory returnData;
-
-                // The only three calls that can be done directly to the controller is mintReputation, burnReputation and avatarCall
-                if (
-                    proposal.to[callIndex] == address(controller) &&
-                    (callDataFuncSignature == bytes4(keccak256("mintReputation(uint256,address)")) ||
-                        callDataFuncSignature == bytes4(keccak256("burnReputation(uint256,address)")))
-                ) {
-                    (callsSucessResult, ) = address(controller).call(proposal.callData[callIndex]);
-                } else {
-                    // The permission registry keeps track of all value transferred and checks call permission
-                    (callsSucessResult, returnData) = controller.avatarCall(
-                        address(permissionRegistry),
-                        abi.encodeWithSignature(
-                            "setETHPermissionUsed(address,address,bytes4,uint256)",
-                            avatar,
-                            proposal.to[callIndex],
-                            callDataFuncSignature,
-                            proposal.value[callIndex]
-                        ),
-                        avatar,
-                        0
-                    );
-                    if (!callsSucessResult) {
-                        revert AvatarScheme__SetEthPermissionUsedFailed();
-                    }
-                    (callsSucessResult, returnData) = controller.avatarCall(
-                        proposal.to[callIndex],
-                        proposal.callData[callIndex],
-                        avatar,
-                        proposal.value[callIndex]
-                    );
-                }
-                require(callsSucessResult, string(returnData));
-            }
-            // Cant mint or burn more REP than the allowed percentaged set in the wallet scheme initialization
-            require(
-                ((oldRepSupply * (uint256(100) + maxRepPercentageChange)) / 100 >= getNativeReputationTotalSupply()) &&
-                    ((oldRepSupply * (uint256(100) - maxRepPercentageChange)) / 100 <=
-                        getNativeReputationTotalSupply()),
-                "AvatarScheme: maxRepPercentageChange passed"
-            );
-            require(permissionRegistry.checkERC20Limits(address(avatar)), "AvatarScheme: ERC20 limits passed");
-        }
-        controller.endProposal(_proposalId);
-        executingProposal = false;
-        return true;
-    }
-
-    /**
-     * @dev Get the scheme type
-     */
-    function getSchemeType() external view override returns (string memory) {
-        return "AvatarScheme_v1";
-    }
-}
+// SPDX-License-Identifier: AGPL-3.0
+pragma solidity ^0.8.17;
+
+import "@openzeppelin/contracts/utils/Address.sol";
+import "./Scheme.sol";
+
+/**
+ * @title AvatarScheme.
+ * @dev  A scheme for proposing and executing calls to any contract from the DAO avatar
+ * It has a value call controller address, in case the controller address is set the scheme will be doing
+ * generic calls to the dao controller. If the controller address is not set it will be executing raw calls from the
+
+ * scheme itself.
+ * The scheme can only execute calls allowed to in the permission registry, if the controller address is set
+ * the permissions will be checked using the avatar address as sender, if not the scheme address will be used as
+ * sender.
+ */
+contract AvatarScheme is Scheme {
+    using Address for address;
+
+    /// @notice Emitted when setMaxSecondsForExecution NOT called from the avatar
+    error AvatarScheme__SetMaxSecondsForExecutionNotCalledFromAvatar();
+
+    /// @notice Emitted when the proposal is already being executed
+    error AvatarScheme__ProposalExecutionAlreadyRunning();
+
+    /// @notice Emmited when the proposal wasn't submitted
+    error AvatarScheme__ProposalMustBeSubmitted();
+
+    /// @notice Emmited when the call to setETHPermissionUsed fails
+    error AvatarScheme__SetEthPermissionUsedFailed();
+
+    /// @notice Emmited when exceeded the maximum rep supply % change
+    error AvatarScheme__MaxRepPercentageChangePassed();
+
+    /**
+     * @dev Set the max amount of seconds that a proposal has to be executed
+     * only callable from the avatar address
+     * @param _maxSecondsForExecution New max proposal time in seconds to be used
+     */
+    function setMaxSecondsForExecution(uint256 _maxSecondsForExecution) external override {
+        if (msg.sender != address(avatar)) {
+            revert AvatarScheme__SetMaxSecondsForExecutionNotCalledFromAvatar();
+        }
+
+        require(
+            _maxSecondsForExecution >= 86400,
+            "AvatarScheme: _maxSecondsForExecution cant be less than 86400 seconds"
+        );
+        maxSecondsForExecution = _maxSecondsForExecution;
+    }
+
+    /**
+     * @dev execution of proposals, can only be called by the voting machine in which the vote is held.
+     * @param _proposalId the ID of the voting in the voting machine
+     * @param _winningOption The winning option in the voting machine
+     * @return bool success
+     */
+    function executeProposal(bytes32 _proposalId, uint256 _winningOption)
+        external
+        override
+        onlyVotingMachine
+        returns (bool)
+    {
+        // We use isExecutingProposal variable to avoid re-entrancy in proposal execution
+        if (executingProposal) {
+            revert AvatarScheme__ProposalExecutionAlreadyRunning();
+        }
+        executingProposal = true;
+
+        Proposal storage proposal = proposals[_proposalId];
+        if (proposal.state != ProposalState.Submitted) {
+            revert AvatarScheme__ProposalMustBeSubmitted();
+        }
+
+        if ((proposal.submittedTime + maxSecondsForExecution) < block.timestamp) {
+            // If the amount of time passed since submission plus max proposal time is lower than block timestamp
+            // the proposal timeout execution is reached and proposal cant be executed from now on
+
+            proposal.state = ProposalState.ExecutionTimeout;
+            emit ProposalStateChange(_proposalId, uint256(ProposalState.ExecutionTimeout));
+        } else if (_winningOption == 2) {
+            proposal.state = ProposalState.Rejected;
+            emit ProposalStateChange(_proposalId, uint256(ProposalState.Rejected));
+        } else {
+            uint256 oldRepSupply = getNativeReputationTotalSupply();
+            proposal.state = ProposalState.ExecutionSucceeded;
+            emit ProposalStateChange(_proposalId, uint256(ProposalState.ExecutionSucceeded));
+
+            controller.avatarCall(
+                address(permissionRegistry),
+                abi.encodeWithSignature("setERC20Balances()"),
+                avatar,
+                0
+            );
+
+            uint256 callIndex = 0;
+
+            for (callIndex; callIndex < proposal.to.length; callIndex++) {
+                bytes memory _data = proposal.callData[callIndex];
+                bytes4 callDataFuncSignature;
+                assembly {
+                    callDataFuncSignature := mload(add(_data, 32))
+                }
+
+                bool callsSucessResult = false;
+                bytes memory returnData;
+
+                // The only three calls that can be done directly to the controller is mintReputation, burnReputation and avatarCall
+                if (
+                    proposal.to[callIndex] == address(controller) &&
+                    (callDataFuncSignature == bytes4(keccak256("mintReputation(uint256,address)")) ||
+                        callDataFuncSignature == bytes4(keccak256("burnReputation(uint256,address)")))
+                ) {
+                    (callsSucessResult, ) = address(controller).call(proposal.callData[callIndex]);
+                } else {
+                    // The permission registry keeps track of all value transferred and checks call permission
+                    (callsSucessResult, returnData) = controller.avatarCall(
+                        address(permissionRegistry),
+                        abi.encodeWithSignature(
+                            "setETHPermissionUsed(address,address,bytes4,uint256)",
+                            avatar,
+                            proposal.to[callIndex],
+                            callDataFuncSignature,
+                            proposal.value[callIndex]
+                        ),
+                        avatar,
+                        0
+                    );
+                    if (!callsSucessResult) {
+                        revert AvatarScheme__SetEthPermissionUsedFailed();
+                    }
+                    (callsSucessResult, returnData) = controller.avatarCall(
+                        proposal.to[callIndex],
+                        proposal.callData[callIndex],
+                        avatar,
+                        proposal.value[callIndex]
+                    );
+                }
+                require(callsSucessResult, string(returnData));
+            }
+            // Cant mint or burn more REP than the allowed percentaged set in the wallet scheme initialization
+            require(
+                ((oldRepSupply * (uint256(100) + maxRepPercentageChange)) / 100 >= getNativeReputationTotalSupply()) &&
+                    ((oldRepSupply * (uint256(100) - maxRepPercentageChange)) / 100 <=
+                        getNativeReputationTotalSupply()),
+                "AvatarScheme: maxRepPercentageChange passed"
+            );
+            require(permissionRegistry.checkERC20Limits(address(avatar)), "AvatarScheme: ERC20 limits passed");
+        }
+        controller.endProposal(_proposalId);
+        executingProposal = false;
+        return true;
+    }
+
+    /**
+     * @dev Get the scheme type
+     */
+    function getSchemeType() external view override returns (string memory) {
+        return "AvatarScheme_v1";
+    }
+}