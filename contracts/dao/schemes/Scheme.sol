--- conflicted
+++ resolved
@@ -1,395 +1,335 @@
-// SPDX-License-Identifier: AGPL-3.0
-pragma solidity ^0.8.17;
-
-import "@openzeppelin/contracts/utils/Address.sol";
-import "@openzeppelin/contracts/token/ERC20/IERC20.sol";
-import "../../utils/PermissionRegistry.sol";
-import "../DAOReputation.sol";
-import "../DAOAvatar.sol";
-import "../DAOController.sol";
-import "../votingMachine/DXDVotingMachineCallbacks.sol";
-
-/**
- * @title Scheme.
- * @dev An abstract Scheme contract to be used as reference for any scheme implementation.
- * The Scheme is designed to work with a Voting Machine and allow a any amount of options and calls to be executed.
- * Each proposal contains a list of options, and each option a list of calls, each call has (to, data and value).
- * The options should have the same amount of calls, and all those calls are sent in arrays on the proposeCalls function.
- * The option 1 is always the default negative option, to vote against a proposal the vote goes on option 1.
- * A minimum of two options is required, where 1 == NO and 2 == YES.
- * Any options that are not 1 can be used for positive decisions with different calls to execute.
- * The calls that will be executed are the ones that located in the batch of calls of the winner option.
- * If there is 10 calls and 2 options it means that the 10 calls would be executed if option 2 wins.
- * if there is 10 calls and 3 options it means that if options 2 wins it will execute calls [0,4] and in case option 3 wins it will execute calls [5,9].
- * When a proposal is created it is registered in the voting machine.
- * Once the governance process ends on the voting machine the voting machine can execute the proposal winning option.
- * If the wining option cant be executed successfully, it can be finished without execution once the maxTimesForExecution time passes.
- */
-abstract contract Scheme is DXDVotingMachineCallbacks {
-    using Address for address;
-
-    enum ProposalState {
-        None,
-        Submitted,
-        Rejected,
-        Passed
-    }
-
-    struct Proposal {
-        address[] to;
-        bytes[] callData;
-        uint256[] value;
-        uint256 totalOptions;
-        ProposalState state;
-        string title;
-        string descriptionHash;
-        uint256 submittedTime;
-    }
-
-    mapping(bytes32 => Proposal) public proposals;
-    bytes32[] public proposalsList;
-
-    DAOAvatar public avatar;
-    PermissionRegistry public permissionRegistry;
-    string public schemeName;
-    uint256 public maxRepPercentageChange;
-
-    // Boolean that is true when is executing a proposal, to avoid re-entrancy attacks.
-    bool internal executingProposal;
-
-    event ProposalStateChange(bytes32 indexed _proposalId, uint256 indexed _state);
-
-    /// @notice Emitted when its initialized twice
-    error Scheme__CannotInitTwice();
-
-    /// @notice Emitted if avatar address is zero
-    error Scheme__AvatarAddressCannotBeZero();
-
-    /// @notice Emitted if controller address is zero
-    error Scheme__ControllerAddressCannotBeZero();
-
-    /// @notice Emitted if maxSecondsForExecution is set lower than 86400
-    error Scheme__MaxSecondsForExecutionTooLow();
-
-    /// @notice Emitted when setMaxSecondsForExecution is being called from an address different than the avatar or the scheme
-    error Scheme__SetMaxSecondsForExecutionInvalidCaller();
-
-    /// @notice _to, _callData and _value must have all the same length
-    error Scheme_InvalidParameterArrayLength();
-
-    /// @notice Emitted when the totalOptions paramers is invalid
-    error Scheme__InvalidTotalOptionsOrActionsCallsLength();
-
-    /// @notice Emitted when the proposal is already being executed
-    error Scheme__ProposalExecutionAlreadyRunning();
-
-    /// @notice Emitted when the proposal isn't submitted
-    error Scheme__ProposalMustBeSubmitted();
-
-    /// @notice Emitted when the call failed. Returns the revert error
-    error Scheme__CallFailed(string reason);
-
-    /// @notice Emitted when the maxRepPercentageChange is exceeded
-    error Scheme__MaxRepPercentageChangePassed();
-
-    /// @notice Emitted if the ERC20 limits are exceeded
-    error Scheme__ERC20LimitsPassed();
-
-    /**
-     * @dev initialize
-     * @param _avatar the avatar address
-     * @param _votingMachine the voting machine address
-     * @param _controller The controller address
-     * @param _permissionRegistry The address of the permission registry contract
-     * @param _maxRepPercentageChange The maximum percentage allowed to be changed in REP total supply after proposal
-     * execution
-     */
-    function initialize(
-        address payable _avatar,
-        address _votingMachine,
-        address _controller,
-        address _permissionRegistry,
-        string calldata _schemeName,
-        uint256 _maxRepPercentageChange
-    ) external {
-<<<<<<< HEAD
-        require(address(avatar) == address(0), "Scheme: cannot init twice");
-        require(_avatar != address(0), "Scheme: avatar cannot be zero");
-        require(_controller != address(0), "Scheme: controller cannot be zero");
-=======
-        if (address(avatar) != address(0)) {
-            revert Scheme__CannotInitTwice();
-        }
-
-        if (_avatar == address(0)) {
-            revert Scheme__AvatarAddressCannotBeZero();
-        }
-
-        if (_controller == address(0)) {
-            revert Scheme__ControllerAddressCannotBeZero();
-        }
-
-        if (_maxSecondsForExecution < 86400) {
-            revert Scheme__MaxSecondsForExecutionTooLow();
-        }
-
->>>>>>> c35bf8c7
-        avatar = DAOAvatar(_avatar);
-        votingMachine = IDXDVotingMachine(_votingMachine);
-        controller = DAOController(_controller);
-        permissionRegistry = PermissionRegistry(_permissionRegistry);
-        schemeName = _schemeName;
-        maxRepPercentageChange = _maxRepPercentageChange;
-    }
-
-    /**
-<<<<<<< HEAD
-=======
-     * @dev Set the max amount of seconds that a proposal has to be executed, only callable from the avatar address
-     * @param _maxSecondsForExecution New max proposal time in seconds to be used
-     */
-    function setMaxSecondsForExecution(uint256 _maxSecondsForExecution) external virtual {
-        if (msg.sender != address(avatar) && msg.sender != address(this)) {
-            revert Scheme__SetMaxSecondsForExecutionInvalidCaller();
-        }
-
-        if (_maxSecondsForExecution < 86400) {
-            revert Scheme__MaxSecondsForExecutionTooLow();
-        }
-
-        maxSecondsForExecution = _maxSecondsForExecution;
-    }
-
-    /**
->>>>>>> c35bf8c7
-     * @dev Propose calls to be executed, the calls have to be allowed by the permission registry
-     * @param _to - The addresses to call
-     * @param _callData - The abi encode data for the calls
-     * @param _value value(ETH) to transfer with the calls
-     * @param _totalOptions The amount of options to be voted on
-     * @param _title title of proposal
-     * @param _descriptionHash proposal description hash
-     * @return proposalId id which represents the proposal
-     */
-    function proposeCalls(
-        address[] calldata _to,
-        bytes[] calldata _callData,
-        uint256[] calldata _value,
-        uint256 _totalOptions,
-        string calldata _title,
-        string calldata _descriptionHash
-    ) public virtual returns (bytes32 proposalId) {
-        if (_to.length != _callData.length || _to.length != _value.length) {
-            revert Scheme_InvalidParameterArrayLength();
-        }
-
-        if ((_value.length % (_totalOptions - 1)) != 0) {
-            revert Scheme__InvalidTotalOptionsOrActionsCallsLength();
-        }
-
-        bytes32 voteParams = controller.getSchemeParameters(address(this));
-
-        // Get the proposal id that will be used from the voting machine
-        bytes32 proposalId = votingMachine.propose(_totalOptions, voteParams, msg.sender, address(avatar));
-
-        controller.startProposal(proposalId);
-
-        // Add the proposal to the proposals mapping, proposals list and proposals information mapping
-        proposals[proposalId] = Proposal({
-            to: _to,
-            callData: _callData,
-            value: _value,
-            state: ProposalState.Submitted,
-            totalOptions: _totalOptions,
-            title: _title,
-            descriptionHash: _descriptionHash,
-            submittedTime: block.timestamp
-        });
-        // slither-disable-next-line all
-        proposalsList.push(proposalId);
-        proposalSnapshots[proposalId] = DAOReputation(getReputation()).getCurrentSnapshotId();
-        emit ProposalStateChange(proposalId, uint256(ProposalState.Submitted));
-        return proposalId;
-    }
-
-    /**
-     * @dev execution of proposals, can only be called by the voting machine in which the vote is held.
-     * @param _proposalId the ID of the voting in the voting machine
-     * @param _winningOption The winning option in the voting machine
-     * @return bool success
-     */
-    function executeProposal(bytes32 _proposalId, uint256 _winningOption)
-        public
-        virtual
-        onlyVotingMachine
-        returns (bool)
-    {
-        // We use isExecutingProposal variable to avoid re-entrancy in proposal execution
-<<<<<<< HEAD
-        require(!executingProposal, "Scheme: proposal execution already running");
-        executingProposal = true;
-
-        Proposal storage proposal = proposals[_proposalId];
-        require(proposal.state == ProposalState.Submitted, "Scheme: must be a submitted proposal");
-
-        if (_winningOption > 1) {
-=======
-        if (executingProposal) {
-            revert Scheme__ProposalExecutionAlreadyRunning();
-        }
-        executingProposal = true;
-
-        Proposal storage proposal = proposals[_proposalId];
-
-        if (proposal.state != ProposalState.Submitted) {
-            revert Scheme__ProposalMustBeSubmitted();
-        }
-
-        if (proposal.submittedTime + maxSecondsForExecution < block.timestamp) {
-            // If the amount of time passed since submission plus max proposal time is lower than block timestamp
-            // the proposal timeout execution is reached and proposal cant be executed from now on
-
-            proposal.state = ProposalState.ExecutionTimeout;
-            emit ProposalStateChange(_proposalId, uint256(ProposalState.ExecutionTimeout));
-        } else if (_winningOption == 1) {
-            proposal.state = ProposalState.Rejected;
-            emit ProposalStateChange(_proposalId, uint256(ProposalState.Rejected));
-        } else {
->>>>>>> c35bf8c7
-            uint256 oldRepSupply = getNativeReputationTotalSupply();
-
-            permissionRegistry.setERC20Balances();
-
-            uint256 callIndex = (proposal.to.length / (proposal.totalOptions - 1)) * (_winningOption - 2);
-            uint256 lastCallIndex = callIndex + (proposal.to.length / (proposal.totalOptions - 1));
-            bool callsSucessResult = false;
-            bytes memory returnData;
-
-            for (callIndex; callIndex < lastCallIndex; callIndex++) {
-                bytes memory _data = proposal.callData[callIndex];
-
-                if (proposal.to[callIndex] != address(0) || proposal.value[callIndex] > 0 || _data.length > 0) {
-                    bytes4 callDataFuncSignature;
-                    assembly {
-                        callDataFuncSignature := mload(add(_data, 32))
-                    }
-
-                    // The permission registry keeps track of all value transferred and checks call permission
-                    permissionRegistry.setETHPermissionUsed(
-                        address(this),
-                        proposal.to[callIndex],
-                        callDataFuncSignature,
-                        proposal.value[callIndex]
-                    );
-
-                    (callsSucessResult, returnData) = proposal.to[callIndex].call{value: proposal.value[callIndex]}(
-                        proposal.callData[callIndex]
-                    );
-
-                    if (!callsSucessResult) {
-                        revert Scheme__CallFailed({reason: string(returnData)});
-                    }
-                }
-            }
-
-            // Cant mint or burn more REP than the allowed percentaged set in the wallet scheme initialization
-<<<<<<< HEAD
-            require(
-                ((oldRepSupply * (uint256(100) + (maxRepPercentageChange))) / 100 >=
-                    getNativeReputationTotalSupply()) &&
-                    ((oldRepSupply * (uint256(100) - maxRepPercentageChange)) / 100 <=
-                        getNativeReputationTotalSupply()),
-                "Scheme: maxRepPercentageChange passed"
-            );
-
-            require(permissionRegistry.checkERC20Limits(address(this)), "Scheme: ERC20 limits passed");
-        }
-        executingProposal = false;
-        return true;
-    }
-=======
-            if (
-                ((oldRepSupply * (uint256(100) + (maxRepPercentageChange))) / 100 < getNativeReputationTotalSupply()) ||
-                ((oldRepSupply * (uint256(100) - maxRepPercentageChange)) / 100 > getNativeReputationTotalSupply())
-            ) {
-                revert Scheme__MaxRepPercentageChangePassed();
-            }
-
-            if (!permissionRegistry.checkERC20Limits(address(this))) {
-                revert Scheme__ERC20LimitsPassed();
-            }
->>>>>>> c35bf8c7
-
-    /**
-     * @dev Finish a proposal and set the final state in storage
-     * @param _proposalId the ID of the voting in the voting machine
-     * @param _winningOption The winning option in the voting machine
-     * @return bool success
-     */
-    function finishProposal(bytes32 _proposalId, uint256 _winningOption)
-        public
-        virtual
-        onlyVotingMachine
-        returns (bool)
-    {
-        Proposal storage proposal = proposals[_proposalId];
-        require(proposal.state == ProposalState.Submitted, "Scheme: must be a submitted proposal");
-
-        if (_winningOption == 1) {
-            proposal.state = ProposalState.Rejected;
-            emit ProposalStateChange(_proposalId, uint256(ProposalState.Rejected));
-        } else {
-            proposal.state = ProposalState.Passed;
-            emit ProposalStateChange(_proposalId, uint256(ProposalState.Passed));
-        }
-        controller.endProposal(_proposalId);
-        return true;
-    }
-
-    /**
-     * @dev Get the information of a proposal by id
-     * @param proposalId the ID of the proposal
-     */
-    function getProposal(bytes32 proposalId) external view returns (Proposal memory) {
-        return proposals[proposalId];
-    }
-
-    /**
-     * @dev Get the information of a proposal by index
-     * @param proposalIndex the index of the proposal in the proposals list
-     */
-    function getProposalByIndex(uint256 proposalIndex) external view returns (Proposal memory) {
-        return proposals[proposalsList[proposalIndex]];
-    }
-
-    /**
-     * @dev Get call data signature
-     * @param data The bytes data of the data to get the signature
-     */
-    function getFuncSignature(bytes calldata data) public pure returns (bytes4) {
-        if (data.length >= 4) {
-            return bytes4(data[:4]);
-        } else {
-            return bytes4(0);
-        }
-    }
-
-    /**
-     * @dev Get the proposals length
-     */
-    function getOrganizationProposalsLength() external view returns (uint256) {
-        return proposalsList.length;
-    }
-
-    /**
-     * @dev Get the proposals ids
-     */
-    function getOrganizationProposals() external view returns (bytes32[] memory) {
-        return proposalsList;
-    }
-
-    /**
-     * @dev Get the scheme type
-     */
-    function getSchemeType() external view virtual returns (string memory) {}
-}
+// SPDX-License-Identifier: AGPL-3.0
+pragma solidity ^0.8.17;
+
+import "@openzeppelin/contracts/utils/Address.sol";
+import "@openzeppelin/contracts/token/ERC20/IERC20.sol";
+import "../../utils/PermissionRegistry.sol";
+import "../DAOReputation.sol";
+import "../DAOAvatar.sol";
+import "../DAOController.sol";
+import "../votingMachine/DXDVotingMachineCallbacks.sol";
+
+/**
+ * @title Scheme.
+ * @dev An abstract Scheme contract to be used as reference for any scheme implementation.
+ * The Scheme is designed to work with a Voting Machine and allow a any amount of options and calls to be executed.
+ * Each proposal contains a list of options, and each option a list of calls, each call has (to, data and value).
+ * The options should have the same amount of calls, and all those calls are sent in arrays on the proposeCalls function.
+ * The option 1 is always the default negative option, to vote against a proposal the vote goes on option 1.
+ * A minimum of two options is required, where 1 == NO and 2 == YES.
+ * Any options that are not 1 can be used for positive decisions with different calls to execute.
+ * The calls that will be executed are the ones that located in the batch of calls of the winner option.
+ * If there is 10 calls and 2 options it means that the 10 calls would be executed if option 2 wins.
+ * if there is 10 calls and 3 options it means that if options 2 wins it will execute calls [0,4] and in case option 3 wins it will execute calls [5,9].
+ * When a proposal is created it is registered in the voting machine.
+ * Once the governance process ends on the voting machine the voting machine can execute the proposal winning option.
+ * If the wining option cant be executed successfully, it can be finished without execution once the maxTimesForExecution time passes.
+ */
+abstract contract Scheme is DXDVotingMachineCallbacks {
+    using Address for address;
+
+    enum ProposalState {
+        None,
+        Submitted,
+        Rejected,
+        Passed
+    }
+
+    struct Proposal {
+        address[] to;
+        bytes[] callData;
+        uint256[] value;
+        uint256 totalOptions;
+        ProposalState state;
+        string title;
+        string descriptionHash;
+        uint256 submittedTime;
+    }
+
+    mapping(bytes32 => Proposal) public proposals;
+    bytes32[] public proposalsList;
+
+    DAOAvatar public avatar;
+    PermissionRegistry public permissionRegistry;
+    string public schemeName;
+    uint256 public maxRepPercentageChange;
+
+    // Boolean that is true when is executing a proposal, to avoid re-entrancy attacks.
+    bool internal executingProposal;
+
+    event ProposalStateChange(bytes32 indexed _proposalId, uint256 indexed _state);
+
+    /// @notice Emitted when its initialized twice
+    error Scheme__CannotInitTwice();
+
+    /// @notice Emitted if avatar address is zero
+    error Scheme__AvatarAddressCannotBeZero();
+
+    /// @notice Emitted if controller address is zero
+    error Scheme__ControllerAddressCannotBeZero();
+
+    /// @notice Emitted if maxSecondsForExecution is set lower than 86400
+    error Scheme__MaxSecondsForExecutionTooLow();
+
+    /// @notice Emitted when setMaxSecondsForExecution is being called from an address different than the avatar or the scheme
+    error Scheme__SetMaxSecondsForExecutionInvalidCaller();
+
+    /// @notice _to, _callData and _value must have all the same length
+    error Scheme_InvalidParameterArrayLength();
+
+    /// @notice Emitted when the totalOptions paramers is invalid
+    error Scheme__InvalidTotalOptionsOrActionsCallsLength();
+
+    /// @notice Emitted when the proposal is already being executed
+    error Scheme__ProposalExecutionAlreadyRunning();
+
+    /// @notice Emitted when the proposal isn't submitted
+    error Scheme__ProposalMustBeSubmitted();
+
+    /// @notice Emitted when the call failed. Returns the revert error
+    error Scheme__CallFailed(string reason);
+
+    /// @notice Emitted when the maxRepPercentageChange is exceeded
+    error Scheme__MaxRepPercentageChangePassed();
+
+    /// @notice Emitted if the ERC20 limits are exceeded
+    error Scheme__ERC20LimitsPassed();
+
+    /**
+     * @dev initialize
+     * @param _avatar the avatar address
+     * @param _votingMachine the voting machine address
+     * @param _controller The controller address
+     * @param _permissionRegistry The address of the permission registry contract
+     * @param _maxRepPercentageChange The maximum percentage allowed to be changed in REP total supply after proposal
+     * execution
+     */
+    function initialize(
+        address payable _avatar,
+        address _votingMachine,
+        address _controller,
+        address _permissionRegistry,
+        string calldata _schemeName,
+        uint256 _maxRepPercentageChange
+    ) external {
+        if (address(avatar) != address(0)) {
+            revert Scheme__CannotInitTwice();
+        }
+
+        if (_avatar == address(0)) {
+            revert Scheme__AvatarAddressCannotBeZero();
+        }
+
+        if (_controller == address(0)) {
+            revert Scheme__ControllerAddressCannotBeZero();
+        }
+
+        avatar = DAOAvatar(_avatar);
+        votingMachine = IDXDVotingMachine(_votingMachine);
+        controller = DAOController(_controller);
+        permissionRegistry = PermissionRegistry(_permissionRegistry);
+        schemeName = _schemeName;
+        maxRepPercentageChange = _maxRepPercentageChange;
+    }
+
+    /**
+     * @dev Propose calls to be executed, the calls have to be allowed by the permission registry
+     * @param _to - The addresses to call
+     * @param _callData - The abi encode data for the calls
+     * @param _value value(ETH) to transfer with the calls
+     * @param _totalOptions The amount of options to be voted on
+     * @param _title title of proposal
+     * @param _descriptionHash proposal description hash
+     * @return proposalId id which represents the proposal
+     */
+    function proposeCalls(
+        address[] calldata _to,
+        bytes[] calldata _callData,
+        uint256[] calldata _value,
+        uint256 _totalOptions,
+        string calldata _title,
+        string calldata _descriptionHash
+    ) public virtual returns (bytes32 proposalId) {
+        if (_to.length != _callData.length || _to.length != _value.length) {
+            revert Scheme_InvalidParameterArrayLength();
+        }
+
+        if ((_value.length % (_totalOptions - 1)) != 0) {
+            revert Scheme__InvalidTotalOptionsOrActionsCallsLength();
+        }
+
+        bytes32 voteParams = controller.getSchemeParameters(address(this));
+
+        // Get the proposal id that will be used from the voting machine
+        bytes32 proposalId = votingMachine.propose(_totalOptions, voteParams, msg.sender, address(avatar));
+
+        controller.startProposal(proposalId);
+
+        // Add the proposal to the proposals mapping, proposals list and proposals information mapping
+        proposals[proposalId] = Proposal({
+            to: _to,
+            callData: _callData,
+            value: _value,
+            state: ProposalState.Submitted,
+            totalOptions: _totalOptions,
+            title: _title,
+            descriptionHash: _descriptionHash,
+            submittedTime: block.timestamp
+        });
+        // slither-disable-next-line all
+        proposalsList.push(proposalId);
+        proposalSnapshots[proposalId] = DAOReputation(getReputation()).getCurrentSnapshotId();
+        emit ProposalStateChange(proposalId, uint256(ProposalState.Submitted));
+        return proposalId;
+    }
+
+    /**
+     * @dev execution of proposals, can only be called by the voting machine in which the vote is held.
+     * @param _proposalId the ID of the voting in the voting machine
+     * @param _winningOption The winning option in the voting machine
+     * @return bool success
+     */
+    function executeProposal(bytes32 _proposalId, uint256 _winningOption)
+        public
+        virtual
+        onlyVotingMachine
+        returns (bool)
+    {
+        // We use isExecutingProposal variable to avoid re-entrancy in proposal execution
+        if (executingProposal) {
+            revert Scheme__ProposalExecutionAlreadyRunning();
+        }
+        executingProposal = true;
+
+        Proposal storage proposal = proposals[_proposalId];
+
+        if (proposal.state != ProposalState.Submitted) {
+            revert Scheme__ProposalMustBeSubmitted();
+        }
+
+        if (_winningOption > 1) {
+            uint256 oldRepSupply = getNativeReputationTotalSupply();
+
+            permissionRegistry.setERC20Balances();
+
+            uint256 callIndex = (proposal.to.length / (proposal.totalOptions - 1)) * (_winningOption - 2);
+            uint256 lastCallIndex = callIndex + (proposal.to.length / (proposal.totalOptions - 1));
+            bool callsSucessResult = false;
+            bytes memory returnData;
+
+            for (callIndex; callIndex < lastCallIndex; callIndex++) {
+                bytes memory _data = proposal.callData[callIndex];
+
+                if (proposal.to[callIndex] != address(0) || proposal.value[callIndex] > 0 || _data.length > 0) {
+                    bytes4 callDataFuncSignature;
+                    assembly {
+                        callDataFuncSignature := mload(add(_data, 32))
+                    }
+
+                    // The permission registry keeps track of all value transferred and checks call permission
+                    permissionRegistry.setETHPermissionUsed(
+                        address(this),
+                        proposal.to[callIndex],
+                        callDataFuncSignature,
+                        proposal.value[callIndex]
+                    );
+
+                    (callsSucessResult, returnData) = proposal.to[callIndex].call{value: proposal.value[callIndex]}(
+                        proposal.callData[callIndex]
+                    );
+
+                    if (!callsSucessResult) {
+                        revert Scheme__CallFailed({reason: string(returnData)});
+                    }
+                }
+            }
+
+            // Cant mint or burn more REP than the allowed percentaged set in the wallet scheme initialization
+            if (
+                ((oldRepSupply * (uint256(100) + (maxRepPercentageChange))) / 100 < getNativeReputationTotalSupply()) ||
+                ((oldRepSupply * (uint256(100) - maxRepPercentageChange)) / 100 > getNativeReputationTotalSupply())
+            ) {
+                revert Scheme__MaxRepPercentageChangePassed();
+            }
+
+            if (!permissionRegistry.checkERC20Limits(address(this))) {
+                revert Scheme__ERC20LimitsPassed();
+            }
+        }
+        executingProposal = false;
+        return true;
+    }
+
+    /**
+     * @dev Finish a proposal and set the final state in storage
+     * @param _proposalId the ID of the voting in the voting machine
+     * @param _winningOption The winning option in the voting machine
+     * @return bool success
+     */
+    function finishProposal(bytes32 _proposalId, uint256 _winningOption)
+        public
+        virtual
+        onlyVotingMachine
+        returns (bool)
+    {
+        Proposal storage proposal = proposals[_proposalId];
+        require(proposal.state == ProposalState.Submitted, "Scheme: must be a submitted proposal");
+
+        if (_winningOption == 1) {
+            proposal.state = ProposalState.Rejected;
+            emit ProposalStateChange(_proposalId, uint256(ProposalState.Rejected));
+        } else {
+            proposal.state = ProposalState.Passed;
+            emit ProposalStateChange(_proposalId, uint256(ProposalState.Passed));
+        }
+        controller.endProposal(_proposalId);
+        return true;
+    }
+
+    /**
+     * @dev Get the information of a proposal by id
+     * @param proposalId the ID of the proposal
+     */
+    function getProposal(bytes32 proposalId) external view returns (Proposal memory) {
+        return proposals[proposalId];
+    }
+
+    /**
+     * @dev Get the information of a proposal by index
+     * @param proposalIndex the index of the proposal in the proposals list
+     */
+    function getProposalByIndex(uint256 proposalIndex) external view returns (Proposal memory) {
+        return proposals[proposalsList[proposalIndex]];
+    }
+
+    /**
+     * @dev Get call data signature
+     * @param data The bytes data of the data to get the signature
+     */
+    function getFuncSignature(bytes calldata data) public pure returns (bytes4) {
+        if (data.length >= 4) {
+            return bytes4(data[:4]);
+        } else {
+            return bytes4(0);
+        }
+    }
+
+    /**
+     * @dev Get the proposals length
+     */
+    function getOrganizationProposalsLength() external view returns (uint256) {
+        return proposalsList.length;
+    }
+
+    /**
+     * @dev Get the proposals ids
+     */
+    function getOrganizationProposals() external view returns (bytes32[] memory) {
+        return proposalsList;
+    }
+
+    /**
+     * @dev Get the scheme type
+     */
+    function getSchemeType() external view virtual returns (string memory) {}
+}