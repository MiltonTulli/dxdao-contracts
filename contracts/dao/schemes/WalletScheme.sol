--- conflicted
+++ resolved
@@ -1,135 +1,68 @@
-// SPDX-License-Identifier: AGPL-3.0
-pragma solidity ^0.8.17;
-
-import "@openzeppelin/contracts/utils/Address.sol";
-import "./Scheme.sol";
-
-/**
- * @title WalletScheme.
- * @dev An implementation of Scheme where the scheme has only 2 options and execute calls form the scheme itself.
- * Option 1 will mark the proposal as rejected and not execute any calls.
- * Option 2 will execute all the calls that where submitted in the proposeCalls.
- */
-contract WalletScheme is Scheme {
-    using Address for address;
-
-    /**
-     * @dev Receive function that allows the wallet to receive ETH when the controller address is not set
-     */
-    receive() external payable {}
-
-    /**
-     * @dev Propose calls to be executed, the calls have to be allowed by the permission registry
-     * @param _to - The addresses to call
-     * @param _callData - The abi encode data for the calls
-     * @param _value value(ETH) to transfer with the calls
-     * @param _totalOptions The amount of options to be voted on
-     * @param _title title of proposal
-     * @param _descriptionHash proposal description hash
-     * @return proposalId id which represents the proposal
-     */
-    function proposeCalls(
-        address[] calldata _to,
-        bytes[] calldata _callData,
-        uint256[] calldata _value,
-        uint256 _totalOptions,
-        string calldata _title,
-        string calldata _descriptionHash
-    ) public override returns (bytes32 proposalId) {
-        require(_totalOptions == 2, "WalletScheme: The total amount of options should be 2");
-        return super.proposeCalls(_to, _callData, _value, _totalOptions, _title, _descriptionHash);
-    }
-
-    /**
-     * @dev execution of proposals, can only be called by the voting machine in which the vote is held.
-     * @param _proposalId the ID of the voting in the voting machine
-     * @param _winningOption The winning option in the voting machine
-     * @return bool success
-     */
-    function executeProposal(bytes32 _proposalId, uint256 _winningOption)
-        public
-        override
-        onlyVotingMachine
-        returns (bool)
-    {
-<<<<<<< HEAD
-        require(
-            !controller.getSchemeCanMakeAvatarCalls(address(this)),
-            "WalletScheme: scheme cannot make avatar calls"
-        );
-        return super.executeProposal(_proposalId, _winningOption);
-=======
-        // We use isExecutingProposal variable to avoid re-entrancy in proposal execution
-        require(!executingProposal, "WalletScheme: proposal execution already running");
-        executingProposal = true;
-
-        Proposal storage proposal = proposals[_proposalId];
-        require(proposal.state == ProposalState.Submitted, "WalletScheme: must be a submitted proposal");
-
-        if ((proposal.submittedTime + maxSecondsForExecution) < block.timestamp) {
-            // If the amount of time passed since submission plus max proposal time is lower than block timestamp
-            // the proposal timeout execution is reached and proposal cant be executed from now on
-
-            proposal.state = ProposalState.ExecutionTimeout;
-            emit ProposalStateChange(_proposalId, uint256(ProposalState.ExecutionTimeout));
-        } else if (_winningOption == 2) {
-            proposal.state = ProposalState.Rejected;
-            emit ProposalStateChange(_proposalId, uint256(ProposalState.Rejected));
-        } else {
-            uint256 oldRepSupply = getNativeReputationTotalSupply();
-
-            permissionRegistry.setERC20Balances();
-
-            uint256 callIndex = 0;
-
-            for (callIndex; callIndex < proposal.to.length; callIndex++) {
-                bytes memory _data = proposal.callData[callIndex];
-                bytes4 callDataFuncSignature;
-                assembly {
-                    callDataFuncSignature := mload(add(_data, 32))
-                }
-
-                bool callsSucessResult = false;
-                bytes memory returnData;
-                // The permission registry keeps track of all value transferred and checks call permission
-                permissionRegistry.setETHPermissionUsed(
-                    address(this),
-                    proposal.to[callIndex],
-                    callDataFuncSignature,
-                    proposal.value[callIndex]
-                );
-                (callsSucessResult, returnData) = proposal.to[callIndex].call{value: proposal.value[callIndex]}(
-                    proposal.callData[callIndex]
-                );
-
-                require(callsSucessResult, string(returnData));
-
-                proposal.state = ProposalState.ExecutionSucceeded;
-            }
-
-            // Cant mint or burn more REP than the allowed percentaged set in the wallet scheme initialization
-
-            require(
-                ((oldRepSupply * (uint256(100) + maxRepPercentageChange)) / 100 >= getNativeReputationTotalSupply()) &&
-                    ((oldRepSupply * (uint256(100) - maxRepPercentageChange)) / 100 <=
-                        getNativeReputationTotalSupply()),
-                "WalletScheme: maxRepPercentageChange passed"
-            );
-
-            require(permissionRegistry.checkERC20Limits(address(this)), "WalletScheme: ERC20 limits passed");
-
-            emit ProposalStateChange(_proposalId, uint256(ProposalState.ExecutionSucceeded));
-        }
-        controller.endProposal(_proposalId);
-        executingProposal = false;
-        return true;
->>>>>>> a6ea4b5d
-    }
-
-    /**
-     * @dev Get the scheme type
-     */
-    function getSchemeType() external view override returns (string memory) {
-        return "WalletScheme_v1";
-    }
-}
+// SPDX-License-Identifier: AGPL-3.0
+pragma solidity ^0.8.17;
+
+import "@openzeppelin/contracts/utils/Address.sol";
+import "./Scheme.sol";
+
+/**
+ * @title WalletScheme.
+ * @dev An implementation of Scheme where the scheme has only 2 options and execute calls form the scheme itself.
+ * Option 1 will mark the proposal as rejected and not execute any calls.
+ * Option 2 will execute all the calls that where submitted in the proposeCalls.
+ */
+contract WalletScheme is Scheme {
+    using Address for address;
+
+    /**
+     * @dev Receive function that allows the wallet to receive ETH when the controller address is not set
+     */
+    receive() external payable {}
+
+    /**
+     * @dev Propose calls to be executed, the calls have to be allowed by the permission registry
+     * @param _to - The addresses to call
+     * @param _callData - The abi encode data for the calls
+     * @param _value value(ETH) to transfer with the calls
+     * @param _totalOptions The amount of options to be voted on
+     * @param _title title of proposal
+     * @param _descriptionHash proposal description hash
+     * @return proposalId id which represents the proposal
+     */
+    function proposeCalls(
+        address[] calldata _to,
+        bytes[] calldata _callData,
+        uint256[] calldata _value,
+        uint256 _totalOptions,
+        string calldata _title,
+        string calldata _descriptionHash
+    ) public override returns (bytes32 proposalId) {
+        require(_totalOptions == 2, "WalletScheme: The total amount of options should be 2");
+        return super.proposeCalls(_to, _callData, _value, _totalOptions, _title, _descriptionHash);
+    }
+
+    /**
+     * @dev execution of proposals, can only be called by the voting machine in which the vote is held.
+     * @param _proposalId the ID of the voting in the voting machine
+     * @param _winningOption The winning option in the voting machine
+     * @return bool success
+     */
+    function executeProposal(bytes32 _proposalId, uint256 _winningOption)
+        public
+        override
+        onlyVotingMachine
+        returns (bool)
+    {
+        require(
+            !controller.getSchemeCanMakeAvatarCalls(address(this)),
+            "WalletScheme: scheme cannot make avatar calls"
+        );
+        return super.executeProposal(_proposalId, _winningOption);
+    }
+
+    /**
+     * @dev Get the scheme type
+     */
+    function getSchemeType() external view override returns (string memory) {
+        return "WalletScheme_v1";
+    }
+}