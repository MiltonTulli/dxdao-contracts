--- conflicted
+++ resolved
@@ -1,180 +1,89 @@
-// SPDX-License-Identifier: AGPL-3.0
-pragma solidity ^0.8.17;
-
-import "@openzeppelin/contracts/utils/Address.sol";
-import "./Scheme.sol";
-
-/**
- * @title WalletScheme.
- * @dev An implementation of Scheme where the scheme has only 2 options and execute calls form the scheme itself.
- * Option 1 will mark the proposal as rejected and not execute any calls.
- * Option 2 will execute all the calls that where submitted in the proposeCalls.
- */
-contract WalletScheme is Scheme {
-    using Address for address;
-
-    /// @notice Emitted when setMaxSecondsForExecution NOT called from the scheme
-    error WalletScheme__SetMaxSecondsForExecutionNotCalledFromScheme();
-
-    /// @notice Emitted when trying to set maxSecondsForExecution to a value lower than 86400
-    error WalletScheme__MaxSecondsForExecutionTooLow();
-
-    /// @notice Emitted when trying to execute an already running proposal
-    error WalletScheme__ProposalExecutionAlreadyRunning();
-
-    /// @notice Emitted when the proposal is not a submitted proposal
-    error WalletScheme__ProposalMustBeSubmitted();
-
-    /// @notice Emitted when making a call failed
-    error WalletScheme__CallFailed(string reason);
-
-    /// @notice Emitted when exceeded the maximum rep supply % change
-    error WalletScheme__MaxRepPercentageChangePassed();
-
-    /// @notice Emitted when ERC20 limits are passed
-    error WalletScheme__ERC20LimitsPassed();
-
-    /**
-     * @dev Receive function that allows the wallet to receive ETH when the controller address is not set
-     */
-    receive() external payable {}
-
-    /**
-<<<<<<< HEAD
-     * @dev Set the max amount of seconds that a proposal has to be executed, only callable from the scheme address
-     * @param _maxSecondsForExecution New max proposal time in seconds to be used
-     */
-    function setMaxSecondsForExecution(uint256 _maxSecondsForExecution) external override {
-        if (msg.sender != address(this)) {
-            revert WalletScheme__SetMaxSecondsForExecutionNotCalledFromScheme();
-        }
-
-        if (_maxSecondsForExecution < 86400) {
-            revert WalletScheme__MaxSecondsForExecutionTooLow();
-        }
-
-        maxSecondsForExecution = _maxSecondsForExecution;
-=======
-     * @dev Propose calls to be executed, the calls have to be allowed by the permission registry
-     * @param _to - The addresses to call
-     * @param _callData - The abi encode data for the calls
-     * @param _value value(ETH) to transfer with the calls
-     * @param _totalOptions The amount of options to be voted on
-     * @param _title title of proposal
-     * @param _descriptionHash proposal description hash
-     * @return proposalId id which represents the proposal
-     */
-    function proposeCalls(
-        address[] calldata _to,
-        bytes[] calldata _callData,
-        uint256[] calldata _value,
-        uint256 _totalOptions,
-        string calldata _title,
-        string calldata _descriptionHash
-    ) public override returns (bytes32 proposalId) {
-        require(_totalOptions == 2, "WalletScheme: The total amount of options should be 2");
-        return super.proposeCalls(_to, _callData, _value, _totalOptions, _title, _descriptionHash);
->>>>>>> cf1784e4
-    }
-
-    /**
-     * @dev execution of proposals, can only be called by the voting machine in which the vote is held.
-     * @param _proposalId the ID of the voting in the voting machine
-     * @param _winningOption The winning option in the voting machine
-     * @return bool success
-     */
-    function executeProposal(bytes32 _proposalId, uint256 _winningOption)
-        public
-        override
-        onlyVotingMachine
-        returns (bool)
-    {
-<<<<<<< HEAD
-        // We use isExecutingProposal variable to avoid re-entrancy in proposal execution
-        if (executingProposal) {
-            revert WalletScheme__ProposalExecutionAlreadyRunning();
-        }
-        executingProposal = true;
-
-        Proposal storage proposal = proposals[_proposalId];
-        if (proposal.state != ProposalState.Submitted) {
-            revert WalletScheme__ProposalMustBeSubmitted();
-        }
-
-        if ((proposal.submittedTime + maxSecondsForExecution) < block.timestamp) {
-            // If the amount of time passed since submission plus max proposal time is lower than block timestamp
-            // the proposal timeout execution is reached and proposal cant be executed from now on
-
-            proposal.state = ProposalState.ExecutionTimeout;
-            emit ProposalStateChange(_proposalId, uint256(ProposalState.ExecutionTimeout));
-        } else if (_winningOption == 2) {
-            proposal.state = ProposalState.Rejected;
-            emit ProposalStateChange(_proposalId, uint256(ProposalState.Rejected));
-        } else {
-            uint256 oldRepSupply = getNativeReputationTotalSupply();
-
-            permissionRegistry.setERC20Balances();
-
-            uint256 callIndex = 0;
-
-            for (callIndex; callIndex < proposal.to.length; callIndex++) {
-                bytes memory _data = proposal.callData[callIndex];
-                bytes4 callDataFuncSignature;
-                assembly {
-                    callDataFuncSignature := mload(add(_data, 32))
-                }
-
-                bool callsSucessResult = false;
-                bytes memory returnData;
-                // The permission registry keeps track of all value transferred and checks call permission
-                permissionRegistry.setETHPermissionUsed(
-                    address(this),
-                    proposal.to[callIndex],
-                    callDataFuncSignature,
-                    proposal.value[callIndex]
-                );
-                (callsSucessResult, returnData) = proposal.to[callIndex].call{value: proposal.value[callIndex]}(
-                    proposal.callData[callIndex]
-                );
-
-                if (!callsSucessResult) {
-                    revert WalletScheme__CallFailed({reason: string(returnData)});
-                }
-
-                proposal.state = ProposalState.ExecutionSucceeded;
-            }
-
-            // Cant mint or burn more REP than the allowed percentaged set in the wallet scheme initialization
-
-            if (
-                ((oldRepSupply * (uint256(100) + maxRepPercentageChange)) / 100 < getNativeReputationTotalSupply()) ||
-                ((oldRepSupply * (uint256(100) - maxRepPercentageChange)) / 100 > getNativeReputationTotalSupply())
-            ) {
-                revert WalletScheme__MaxRepPercentageChangePassed();
-            }
-
-            if (!permissionRegistry.checkERC20Limits(address(this))) {
-                revert WalletScheme__ERC20LimitsPassed();
-            }
-
-            emit ProposalStateChange(_proposalId, uint256(ProposalState.ExecutionSucceeded));
-        }
-        controller.endProposal(_proposalId);
-        executingProposal = false;
-        return true;
-=======
-        require(
-            !controller.getSchemeCanMakeAvatarCalls(address(this)),
-            "WalletScheme: scheme cannot make avatar calls"
-        );
-        return super.executeProposal(_proposalId, _winningOption);
->>>>>>> cf1784e4
-    }
-
-    /**
-     * @dev Get the scheme type
-     */
-    function getSchemeType() external view override returns (string memory) {
-        return "WalletScheme_v1";
-    }
-}
+// SPDX-License-Identifier: AGPL-3.0
+pragma solidity ^0.8.17;
+
+import "@openzeppelin/contracts/utils/Address.sol";
+import "./Scheme.sol";
+
+/**
+ * @title WalletScheme.
+ * @dev An implementation of Scheme where the scheme has only 2 options and execute calls form the scheme itself.
+ * Option 1 will mark the proposal as rejected and not execute any calls.
+ * Option 2 will execute all the calls that where submitted in the proposeCalls.
+ */
+contract WalletScheme is Scheme {
+    using Address for address;
+
+    /// @notice Emitted when setMaxSecondsForExecution NOT called from the scheme
+    error WalletScheme__SetMaxSecondsForExecutionNotCalledFromScheme();
+
+    /// @notice Emitted when trying to set maxSecondsForExecution to a value lower than 86400
+    error WalletScheme__MaxSecondsForExecutionTooLow();
+
+    /// @notice Emitted when trying to execute an already running proposal
+    error WalletScheme__ProposalExecutionAlreadyRunning();
+
+    /// @notice Emitted when the proposal is not a submitted proposal
+    error WalletScheme__ProposalMustBeSubmitted();
+
+    /// @notice Emitted when making a call failed
+    error WalletScheme__CallFailed(string reason);
+
+    /// @notice Emitted when exceeded the maximum rep supply % change
+    error WalletScheme__MaxRepPercentageChangePassed();
+
+    /// @notice Emitted when ERC20 limits are passed
+    error WalletScheme__ERC20LimitsPassed();
+
+    /**
+     * @dev Receive function that allows the wallet to receive ETH when the controller address is not set
+     */
+    receive() external payable {}
+
+    /**
+     * @dev Propose calls to be executed, the calls have to be allowed by the permission registry
+     * @param _to - The addresses to call
+     * @param _callData - The abi encode data for the calls
+     * @param _value value(ETH) to transfer with the calls
+     * @param _totalOptions The amount of options to be voted on
+     * @param _title title of proposal
+     * @param _descriptionHash proposal description hash
+     * @return proposalId id which represents the proposal
+     */
+    function proposeCalls(
+        address[] calldata _to,
+        bytes[] calldata _callData,
+        uint256[] calldata _value,
+        uint256 _totalOptions,
+        string calldata _title,
+        string calldata _descriptionHash
+    ) public override returns (bytes32 proposalId) {
+        require(_totalOptions == 2, "WalletScheme: The total amount of options should be 2");
+        return super.proposeCalls(_to, _callData, _value, _totalOptions, _title, _descriptionHash);
+    }
+
+    /**
+     * @dev execution of proposals, can only be called by the voting machine in which the vote is held.
+     * @param _proposalId the ID of the voting in the voting machine
+     * @param _winningOption The winning option in the voting machine
+     * @return bool success
+     */
+    function executeProposal(bytes32 _proposalId, uint256 _winningOption)
+        public
+        override
+        onlyVotingMachine
+        returns (bool)
+    {
+        require(
+            !controller.getSchemeCanMakeAvatarCalls(address(this)),
+            "WalletScheme: scheme cannot make avatar calls"
+        );
+        return super.executeProposal(_proposalId, _winningOption);
+    }
+
+    /**
+     * @dev Get the scheme type
+     */
+    function getSchemeType() external view override returns (string memory) {
+        return "WalletScheme_v1";
+    }
+}