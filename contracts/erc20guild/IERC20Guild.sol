// SPDX-License-Identifier: AGPL-3.0
<<<<<<< HEAD
pragma solidity ^0.8.17;
=======
pragma solidity >=0.8.0;
>>>>>>> 70e96587

interface IERC20Guild {
    event ProposalStateChanged(bytes32 indexed proposalId, uint256 newState);
    event VoteAdded(bytes32 indexed proposalId, address voter, uint256 votingPower);
    event SetAllowance(address indexed to, bytes4 functionSignature, bool allowance);

    enum ProposalState {
        None,
        Active,
        Rejected,
        Executed,
        Failed
    }

    struct Vote {
        uint256 option;
        uint256 votingPower;
    }

    struct Proposal {
        address creator;
        uint256 startTime;
        uint256 endTime;
        address[] to;
        bytes[] data;
        uint256[] value;
        string title;
        string contentHash;
        ProposalState state;
        uint256[] totalVotes;
    }

    fallback() external payable;

    receive() external payable;

    function initialize(
        address _token,
        uint256 _proposalTime,
        uint256 _timeForExecution,
        uint256 _votingPowerPercentageForProposalExecution,
        uint256 _votingPowerPercentageForProposalCreation,
        string memory _name,
        uint256 _voteGas,
        uint256 _maxGasPrice,
        uint256 _maxActiveProposals,
        uint256 _lockTime,
        address _permissionRegistry
    ) external;

    function setConfig(
        uint256 _proposalTime,
        uint256 _timeForExecution,
        uint256 _votingPowerPercentageForProposalExecution,
        uint256 _votingPowerPercentageForProposalCreation,
        uint256 _voteGas,
        uint256 _maxGasPrice,
        uint256 _maxActiveProposals,
        uint256 _lockTime,
        address _permissionRegistry
    ) external;

    function setPermission(
        address[] memory asset,
        address[] memory to,
        bytes4[] memory functionSignature,
        uint256[] memory valueAllowed,
        bool[] memory allowance
    ) external;

    function setPermissionDelay(uint256 permissionDelay) external;

    function createProposal(
        address[] memory to,
        bytes[] memory data,
        uint256[] memory value,
        uint256 totalOptions,
        string memory title,
        string memory contentHash
    ) external returns (bytes32);

    function endProposal(bytes32 proposalId) external;

    function setVote(
        bytes32 proposalId,
        uint256 option,
        uint256 votingPower
    ) external;

    function setVotes(
        bytes32[] memory proposalIds,
        uint256[] memory options,
        uint256[] memory votingPowers
    ) external;

    function setSignedVote(
        bytes32 proposalId,
        uint256 option,
        uint256 votingPower,
        address voter,
        bytes memory signature
    ) external;

    function setSignedVotes(
        bytes32[] memory proposalIds,
        uint256[] memory options,
        uint256[] memory votingPowers,
        address[] memory voters,
        bytes[] memory signatures
    ) external;

    function lockTokens(uint256 tokenAmount) external;

    function withdrawTokens(uint256 tokenAmount) external;

    function votingPowerOf(address account) external view returns (uint256);

    function votingPowerOfMultiple(address[] memory accounts) external view returns (uint256[] memory);

    function getToken() external view returns (address);

    function getPermissionRegistry() external view returns (address);

    function getName() external view returns (string memory);

    function getProposalTime() external view returns (uint256);

    function getTimeForExecution() external view returns (uint256);

    function getVoteGas() external view returns (uint256);

    function getMaxGasPrice() external view returns (uint256);

    function getMaxActiveProposals() external view returns (uint256);

    function getTotalProposals() external view returns (uint256);

    function getTotalMembers() external view returns (uint256);

    function getActiveProposalsNow() external view returns (uint256);

    function getMinimumMembersForProposalCreation() external view returns (uint256);

    function getMinimumTokensLockedForProposalCreation() external view returns (uint256);

    function getSignedVote(bytes32 signedVoteHash) external view returns (bool);

    function getProposalsIds() external view returns (bytes32[] memory);

    function getTokenVault() external view returns (address);

    function getLockTime() external view returns (uint256);

    function getTotalLocked() external view returns (uint256);

    function getVoterLockTimestamp(address voter) external view returns (uint256);

    function getProposal(bytes32 proposalId) external view returns (Proposal memory);

    function getProposalVotesOfVoter(bytes32 proposalId, address voter)
        external
        view
        returns (uint256 option, uint256 votingPower);

    function getVotingPowerForProposalCreation() external view returns (uint256);

    function getVotingPowerForProposalExecution() external view returns (uint256);

    function getFuncSignature(bytes memory data) external view returns (bytes4);

    function getProposalsIdsLength() external view returns (uint256);

    function getEIP1271SignedHash(bytes32 _hash) external view returns (bool);

    function isValidSignature(bytes32 hash, bytes memory signature) external view returns (bytes4 magicValue);

    function hashVote(
        address voter,
        bytes32 proposalId,
        uint256 option,
        uint256 votingPower
    ) external pure returns (bytes32);
}
<|MERGE_RESOLUTION|>--- conflicted
+++ resolved
@@ -1,189 +1,185 @@
-// SPDX-License-Identifier: AGPL-3.0
-<<<<<<< HEAD
-pragma solidity ^0.8.17;
-=======
-pragma solidity >=0.8.0;
->>>>>>> 70e96587
-
-interface IERC20Guild {
-    event ProposalStateChanged(bytes32 indexed proposalId, uint256 newState);
-    event VoteAdded(bytes32 indexed proposalId, address voter, uint256 votingPower);
-    event SetAllowance(address indexed to, bytes4 functionSignature, bool allowance);
-
-    enum ProposalState {
-        None,
-        Active,
-        Rejected,
-        Executed,
-        Failed
-    }
-
-    struct Vote {
-        uint256 option;
-        uint256 votingPower;
-    }
-
-    struct Proposal {
-        address creator;
-        uint256 startTime;
-        uint256 endTime;
-        address[] to;
-        bytes[] data;
-        uint256[] value;
-        string title;
-        string contentHash;
-        ProposalState state;
-        uint256[] totalVotes;
-    }
-
-    fallback() external payable;
-
-    receive() external payable;
-
-    function initialize(
-        address _token,
-        uint256 _proposalTime,
-        uint256 _timeForExecution,
-        uint256 _votingPowerPercentageForProposalExecution,
-        uint256 _votingPowerPercentageForProposalCreation,
-        string memory _name,
-        uint256 _voteGas,
-        uint256 _maxGasPrice,
-        uint256 _maxActiveProposals,
-        uint256 _lockTime,
-        address _permissionRegistry
-    ) external;
-
-    function setConfig(
-        uint256 _proposalTime,
-        uint256 _timeForExecution,
-        uint256 _votingPowerPercentageForProposalExecution,
-        uint256 _votingPowerPercentageForProposalCreation,
-        uint256 _voteGas,
-        uint256 _maxGasPrice,
-        uint256 _maxActiveProposals,
-        uint256 _lockTime,
-        address _permissionRegistry
-    ) external;
-
-    function setPermission(
-        address[] memory asset,
-        address[] memory to,
-        bytes4[] memory functionSignature,
-        uint256[] memory valueAllowed,
-        bool[] memory allowance
-    ) external;
-
-    function setPermissionDelay(uint256 permissionDelay) external;
-
-    function createProposal(
-        address[] memory to,
-        bytes[] memory data,
-        uint256[] memory value,
-        uint256 totalOptions,
-        string memory title,
-        string memory contentHash
-    ) external returns (bytes32);
-
-    function endProposal(bytes32 proposalId) external;
-
-    function setVote(
-        bytes32 proposalId,
-        uint256 option,
-        uint256 votingPower
-    ) external;
-
-    function setVotes(
-        bytes32[] memory proposalIds,
-        uint256[] memory options,
-        uint256[] memory votingPowers
-    ) external;
-
-    function setSignedVote(
-        bytes32 proposalId,
-        uint256 option,
-        uint256 votingPower,
-        address voter,
-        bytes memory signature
-    ) external;
-
-    function setSignedVotes(
-        bytes32[] memory proposalIds,
-        uint256[] memory options,
-        uint256[] memory votingPowers,
-        address[] memory voters,
-        bytes[] memory signatures
-    ) external;
-
-    function lockTokens(uint256 tokenAmount) external;
-
-    function withdrawTokens(uint256 tokenAmount) external;
-
-    function votingPowerOf(address account) external view returns (uint256);
-
-    function votingPowerOfMultiple(address[] memory accounts) external view returns (uint256[] memory);
-
-    function getToken() external view returns (address);
-
-    function getPermissionRegistry() external view returns (address);
-
-    function getName() external view returns (string memory);
-
-    function getProposalTime() external view returns (uint256);
-
-    function getTimeForExecution() external view returns (uint256);
-
-    function getVoteGas() external view returns (uint256);
-
-    function getMaxGasPrice() external view returns (uint256);
-
-    function getMaxActiveProposals() external view returns (uint256);
-
-    function getTotalProposals() external view returns (uint256);
-
-    function getTotalMembers() external view returns (uint256);
-
-    function getActiveProposalsNow() external view returns (uint256);
-
-    function getMinimumMembersForProposalCreation() external view returns (uint256);
-
-    function getMinimumTokensLockedForProposalCreation() external view returns (uint256);
-
-    function getSignedVote(bytes32 signedVoteHash) external view returns (bool);
-
-    function getProposalsIds() external view returns (bytes32[] memory);
-
-    function getTokenVault() external view returns (address);
-
-    function getLockTime() external view returns (uint256);
-
-    function getTotalLocked() external view returns (uint256);
-
-    function getVoterLockTimestamp(address voter) external view returns (uint256);
-
-    function getProposal(bytes32 proposalId) external view returns (Proposal memory);
-
-    function getProposalVotesOfVoter(bytes32 proposalId, address voter)
-        external
-        view
-        returns (uint256 option, uint256 votingPower);
-
-    function getVotingPowerForProposalCreation() external view returns (uint256);
-
-    function getVotingPowerForProposalExecution() external view returns (uint256);
-
-    function getFuncSignature(bytes memory data) external view returns (bytes4);
-
-    function getProposalsIdsLength() external view returns (uint256);
-
-    function getEIP1271SignedHash(bytes32 _hash) external view returns (bool);
-
-    function isValidSignature(bytes32 hash, bytes memory signature) external view returns (bytes4 magicValue);
-
-    function hashVote(
-        address voter,
-        bytes32 proposalId,
-        uint256 option,
-        uint256 votingPower
-    ) external pure returns (bytes32);
-}
+// SPDX-License-Identifier: AGPL-3.0
+pragma solidity ^0.8.17;
+
+interface IERC20Guild {
+    event ProposalStateChanged(bytes32 indexed proposalId, uint256 newState);
+    event VoteAdded(bytes32 indexed proposalId, address voter, uint256 votingPower);
+    event SetAllowance(address indexed to, bytes4 functionSignature, bool allowance);
+
+    enum ProposalState {
+        None,
+        Active,
+        Rejected,
+        Executed,
+        Failed
+    }
+
+    struct Vote {
+        uint256 option;
+        uint256 votingPower;
+    }
+
+    struct Proposal {
+        address creator;
+        uint256 startTime;
+        uint256 endTime;
+        address[] to;
+        bytes[] data;
+        uint256[] value;
+        string title;
+        string contentHash;
+        ProposalState state;
+        uint256[] totalVotes;
+    }
+
+    fallback() external payable;
+
+    receive() external payable;
+
+    function initialize(
+        address _token,
+        uint256 _proposalTime,
+        uint256 _timeForExecution,
+        uint256 _votingPowerPercentageForProposalExecution,
+        uint256 _votingPowerPercentageForProposalCreation,
+        string memory _name,
+        uint256 _voteGas,
+        uint256 _maxGasPrice,
+        uint256 _maxActiveProposals,
+        uint256 _lockTime,
+        address _permissionRegistry
+    ) external;
+
+    function setConfig(
+        uint256 _proposalTime,
+        uint256 _timeForExecution,
+        uint256 _votingPowerPercentageForProposalExecution,
+        uint256 _votingPowerPercentageForProposalCreation,
+        uint256 _voteGas,
+        uint256 _maxGasPrice,
+        uint256 _maxActiveProposals,
+        uint256 _lockTime,
+        address _permissionRegistry
+    ) external;
+
+    function setPermission(
+        address[] memory asset,
+        address[] memory to,
+        bytes4[] memory functionSignature,
+        uint256[] memory valueAllowed,
+        bool[] memory allowance
+    ) external;
+
+    function setPermissionDelay(uint256 permissionDelay) external;
+
+    function createProposal(
+        address[] memory to,
+        bytes[] memory data,
+        uint256[] memory value,
+        uint256 totalOptions,
+        string memory title,
+        string memory contentHash
+    ) external returns (bytes32);
+
+    function endProposal(bytes32 proposalId) external;
+
+    function setVote(
+        bytes32 proposalId,
+        uint256 option,
+        uint256 votingPower
+    ) external;
+
+    function setVotes(
+        bytes32[] memory proposalIds,
+        uint256[] memory options,
+        uint256[] memory votingPowers
+    ) external;
+
+    function setSignedVote(
+        bytes32 proposalId,
+        uint256 option,
+        uint256 votingPower,
+        address voter,
+        bytes memory signature
+    ) external;
+
+    function setSignedVotes(
+        bytes32[] memory proposalIds,
+        uint256[] memory options,
+        uint256[] memory votingPowers,
+        address[] memory voters,
+        bytes[] memory signatures
+    ) external;
+
+    function lockTokens(uint256 tokenAmount) external;
+
+    function withdrawTokens(uint256 tokenAmount) external;
+
+    function votingPowerOf(address account) external view returns (uint256);
+
+    function votingPowerOfMultiple(address[] memory accounts) external view returns (uint256[] memory);
+
+    function getToken() external view returns (address);
+
+    function getPermissionRegistry() external view returns (address);
+
+    function getName() external view returns (string memory);
+
+    function getProposalTime() external view returns (uint256);
+
+    function getTimeForExecution() external view returns (uint256);
+
+    function getVoteGas() external view returns (uint256);
+
+    function getMaxGasPrice() external view returns (uint256);
+
+    function getMaxActiveProposals() external view returns (uint256);
+
+    function getTotalProposals() external view returns (uint256);
+
+    function getTotalMembers() external view returns (uint256);
+
+    function getActiveProposalsNow() external view returns (uint256);
+
+    function getMinimumMembersForProposalCreation() external view returns (uint256);
+
+    function getMinimumTokensLockedForProposalCreation() external view returns (uint256);
+
+    function getSignedVote(bytes32 signedVoteHash) external view returns (bool);
+
+    function getProposalsIds() external view returns (bytes32[] memory);
+
+    function getTokenVault() external view returns (address);
+
+    function getLockTime() external view returns (uint256);
+
+    function getTotalLocked() external view returns (uint256);
+
+    function getVoterLockTimestamp(address voter) external view returns (uint256);
+
+    function getProposal(bytes32 proposalId) external view returns (Proposal memory);
+
+    function getProposalVotesOfVoter(bytes32 proposalId, address voter)
+        external
+        view
+        returns (uint256 option, uint256 votingPower);
+
+    function getVotingPowerForProposalCreation() external view returns (uint256);
+
+    function getVotingPowerForProposalExecution() external view returns (uint256);
+
+    function getFuncSignature(bytes memory data) external view returns (bytes4);
+
+    function getProposalsIdsLength() external view returns (uint256);
+
+    function getEIP1271SignedHash(bytes32 _hash) external view returns (bool);
+
+    function isValidSignature(bytes32 hash, bytes memory signature) external view returns (bytes4 magicValue);
+
+    function hashVote(
+        address voter,
+        bytes32 proposalId,
+        uint256 option,
+        uint256 votingPower
+    ) external pure returns (bytes32);
+}