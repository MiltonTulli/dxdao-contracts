// SPDX-License-Identifier: AGPL-3.0
pragma solidity ^0.8.8;

import "@openzeppelin/contracts-upgradeable/utils/math/SafeMathUpgradeable.sol";
import "@openzeppelin/contracts-upgradeable/utils/cryptography/ECDSAUpgradeable.sol";
import "@openzeppelin/contracts-upgradeable/interfaces/IERC1271Upgradeable.sol";
import "../ERC20GuildUpgradeable.sol";

/*
  @title ERC20GuildWithERC1271
  @author github:AugustoL
  @dev The guild can sign EIP1271 messages, to do this the guild needs to call itself and allow 
    the signature to be verified with and extra signature of any account with voting power.
*/
contract ERC20GuildWithERC1271 is ERC20GuildUpgradeable, IERC1271Upgradeable {
    using SafeMathUpgradeable for uint256;
    using ECDSAUpgradeable for bytes32;

    // The EIP1271 hashes that were signed by the ERC20Guild
    // Once a hash is signed by the guild it can be verified with a signature from any voter with balance
    mapping(bytes32 => bool) public EIP1271SignedHashes;

    // @dev Initilizer
    // @param _token The ERC20 token that will be used as source of voting power
    // @param _proposalTime The amount of time in seconds that a proposal will be active for voting
    // @param _timeForExecution The amount of time in seconds that a proposal action will have to execute successfully
    // @param _votingPowerForProposalExecution The percentage of voting power in base 10000 needed to execute a proposal
    // action
    // @param _votingPowerForProposalCreation The percentage of voting power in base 10000 needed to create a proposal
    // @param _voteGas The amount of gas in wei unit used for vote refunds
    // @param _maxGasPrice The maximum gas price used for vote refunds
    // @param _maxActiveProposals The maximum amount of proposals to be active at the same time
    // @param _lockTime The minimum amount of seconds that the tokens would be locked
    // @param _permissionRegistry The address of the permission registry contract to be used
    function initialize(
        address _token,
        uint256 _proposalTime,
        uint256 _timeForExecution,
        uint256 _votingPowerForProposalExecution,
        uint256 _votingPowerForProposalCreation,
        string memory _name,
        uint256 _voteGas,
        uint256 _maxGasPrice,
        uint256 _maxActiveProposals,
        uint256 _lockTime,
        address _permissionRegistry
    ) public override initializer {
        require(address(_token) != address(0), "ERC20GuildWithERC1271: token cant be zero address");
        require(_proposalTime > 0, "ERC20GuildWithERC1271: proposal time has to be more tha 0");
        require(
            _lockTime >= _proposalTime,
            "ERC20GuildWithERC1271: lockTime has to be higher or equal to proposalTime"
        );
        require(
            _votingPowerForProposalExecution > 0,
            "ERC20GuildWithERC1271: voting power for execution has to be more than 0"
        );
        name = _name;
        token = IERC20Upgradeable(_token);
        tokenVault = new TokenVault();
        tokenVault.initialize(address(token), address(this));
        proposalTime = _proposalTime;
        timeForExecution = _timeForExecution;
        votingPowerForProposalExecution = _votingPowerForProposalExecution;
        votingPowerForProposalCreation = _votingPowerForProposalCreation;
        voteGas = _voteGas;
        maxGasPrice = _maxGasPrice;
        maxActiveProposals = _maxActiveProposals;
        lockTime = _lockTime;
        permissionRegistry = PermissionRegistry(_permissionRegistry);
<<<<<<< HEAD
=======
        permissionRegistry.setPermission(
            address(0),
            address(this),
            address(this),
            bytes4(
                keccak256("setConfig(uint256,uint256,uint256,uint256,uint256,uint256,uint256,uint256,uint256,uint256)")
            ),
            0,
            true
        );
        permissionRegistry.setPermission(
            address(0),
            address(this),
            address(this),
            bytes4(keccak256("setPermission(address[],address[],bytes4[],uint256[],bool[])")),
            0,
            true
        );
        permissionRegistry.setPermission(
            address(0),
            address(this),
            address(this),
            bytes4(keccak256("setPermissionDelay(uint256)")),
            0,
            true
        );
        permissionRegistry.setPermission(
            address(0),
            address(this),
            address(this),
            bytes4(keccak256("setEIP1271SignedHash(bytes32,bool)")),
            0,
            true
        );
>>>>>>> 5bb84e74
    }

    // @dev Set a hash of an call to be validated using EIP1271
    // @param _hash The EIP1271 hash to be added or removed
    // @param isValid If the hash is valid or not
    function setEIP1271SignedHash(bytes32 _hash, bool isValid) external virtual {
        require(msg.sender == address(this), "ERC20GuildWithERC1271: Only callable by the guild");
        EIP1271SignedHashes[_hash] = isValid;
    }

    // @dev Gets the validity of a EIP1271 hash
    // @param _hash The EIP1271 hash
    function getEIP1271SignedHash(bytes32 _hash) external view virtual returns (bool) {
        return EIP1271SignedHashes[_hash];
    }

    // @dev Get if the hash and signature are valid EIP1271 signatures
    function isValidSignature(bytes32 hash, bytes memory signature) external view returns (bytes4 magicValue) {
        return
            ((votingPowerOf(hash.recover(signature)) > 0) && EIP1271SignedHashes[hash])
                ? this.isValidSignature.selector
                : bytes4(0);
    }
}
<|MERGE_RESOLUTION|>--- conflicted
+++ resolved
@@ -1,131 +1,94 @@
-// SPDX-License-Identifier: AGPL-3.0
-pragma solidity ^0.8.8;
-
-import "@openzeppelin/contracts-upgradeable/utils/math/SafeMathUpgradeable.sol";
-import "@openzeppelin/contracts-upgradeable/utils/cryptography/ECDSAUpgradeable.sol";
-import "@openzeppelin/contracts-upgradeable/interfaces/IERC1271Upgradeable.sol";
-import "../ERC20GuildUpgradeable.sol";
-
-/*
-  @title ERC20GuildWithERC1271
-  @author github:AugustoL
-  @dev The guild can sign EIP1271 messages, to do this the guild needs to call itself and allow 
-    the signature to be verified with and extra signature of any account with voting power.
-*/
-contract ERC20GuildWithERC1271 is ERC20GuildUpgradeable, IERC1271Upgradeable {
-    using SafeMathUpgradeable for uint256;
-    using ECDSAUpgradeable for bytes32;
-
-    // The EIP1271 hashes that were signed by the ERC20Guild
-    // Once a hash is signed by the guild it can be verified with a signature from any voter with balance
-    mapping(bytes32 => bool) public EIP1271SignedHashes;
-
-    // @dev Initilizer
-    // @param _token The ERC20 token that will be used as source of voting power
-    // @param _proposalTime The amount of time in seconds that a proposal will be active for voting
-    // @param _timeForExecution The amount of time in seconds that a proposal action will have to execute successfully
-    // @param _votingPowerForProposalExecution The percentage of voting power in base 10000 needed to execute a proposal
-    // action
-    // @param _votingPowerForProposalCreation The percentage of voting power in base 10000 needed to create a proposal
-    // @param _voteGas The amount of gas in wei unit used for vote refunds
-    // @param _maxGasPrice The maximum gas price used for vote refunds
-    // @param _maxActiveProposals The maximum amount of proposals to be active at the same time
-    // @param _lockTime The minimum amount of seconds that the tokens would be locked
-    // @param _permissionRegistry The address of the permission registry contract to be used
-    function initialize(
-        address _token,
-        uint256 _proposalTime,
-        uint256 _timeForExecution,
-        uint256 _votingPowerForProposalExecution,
-        uint256 _votingPowerForProposalCreation,
-        string memory _name,
-        uint256 _voteGas,
-        uint256 _maxGasPrice,
-        uint256 _maxActiveProposals,
-        uint256 _lockTime,
-        address _permissionRegistry
-    ) public override initializer {
-        require(address(_token) != address(0), "ERC20GuildWithERC1271: token cant be zero address");
-        require(_proposalTime > 0, "ERC20GuildWithERC1271: proposal time has to be more tha 0");
-        require(
-            _lockTime >= _proposalTime,
-            "ERC20GuildWithERC1271: lockTime has to be higher or equal to proposalTime"
-        );
-        require(
-            _votingPowerForProposalExecution > 0,
-            "ERC20GuildWithERC1271: voting power for execution has to be more than 0"
-        );
-        name = _name;
-        token = IERC20Upgradeable(_token);
-        tokenVault = new TokenVault();
-        tokenVault.initialize(address(token), address(this));
-        proposalTime = _proposalTime;
-        timeForExecution = _timeForExecution;
-        votingPowerForProposalExecution = _votingPowerForProposalExecution;
-        votingPowerForProposalCreation = _votingPowerForProposalCreation;
-        voteGas = _voteGas;
-        maxGasPrice = _maxGasPrice;
-        maxActiveProposals = _maxActiveProposals;
-        lockTime = _lockTime;
-        permissionRegistry = PermissionRegistry(_permissionRegistry);
-<<<<<<< HEAD
-=======
-        permissionRegistry.setPermission(
-            address(0),
-            address(this),
-            address(this),
-            bytes4(
-                keccak256("setConfig(uint256,uint256,uint256,uint256,uint256,uint256,uint256,uint256,uint256,uint256)")
-            ),
-            0,
-            true
-        );
-        permissionRegistry.setPermission(
-            address(0),
-            address(this),
-            address(this),
-            bytes4(keccak256("setPermission(address[],address[],bytes4[],uint256[],bool[])")),
-            0,
-            true
-        );
-        permissionRegistry.setPermission(
-            address(0),
-            address(this),
-            address(this),
-            bytes4(keccak256("setPermissionDelay(uint256)")),
-            0,
-            true
-        );
-        permissionRegistry.setPermission(
-            address(0),
-            address(this),
-            address(this),
-            bytes4(keccak256("setEIP1271SignedHash(bytes32,bool)")),
-            0,
-            true
-        );
->>>>>>> 5bb84e74
-    }
-
-    // @dev Set a hash of an call to be validated using EIP1271
-    // @param _hash The EIP1271 hash to be added or removed
-    // @param isValid If the hash is valid or not
-    function setEIP1271SignedHash(bytes32 _hash, bool isValid) external virtual {
-        require(msg.sender == address(this), "ERC20GuildWithERC1271: Only callable by the guild");
-        EIP1271SignedHashes[_hash] = isValid;
-    }
-
-    // @dev Gets the validity of a EIP1271 hash
-    // @param _hash The EIP1271 hash
-    function getEIP1271SignedHash(bytes32 _hash) external view virtual returns (bool) {
-        return EIP1271SignedHashes[_hash];
-    }
-
-    // @dev Get if the hash and signature are valid EIP1271 signatures
-    function isValidSignature(bytes32 hash, bytes memory signature) external view returns (bytes4 magicValue) {
-        return
-            ((votingPowerOf(hash.recover(signature)) > 0) && EIP1271SignedHashes[hash])
-                ? this.isValidSignature.selector
-                : bytes4(0);
-    }
-}
+// SPDX-License-Identifier: AGPL-3.0
+pragma solidity ^0.8.8;
+
+import "@openzeppelin/contracts-upgradeable/utils/math/SafeMathUpgradeable.sol";
+import "@openzeppelin/contracts-upgradeable/utils/cryptography/ECDSAUpgradeable.sol";
+import "@openzeppelin/contracts-upgradeable/interfaces/IERC1271Upgradeable.sol";
+import "../ERC20GuildUpgradeable.sol";
+
+/*
+  @title ERC20GuildWithERC1271
+  @author github:AugustoL
+  @dev The guild can sign EIP1271 messages, to do this the guild needs to call itself and allow 
+    the signature to be verified with and extra signature of any account with voting power.
+*/
+contract ERC20GuildWithERC1271 is ERC20GuildUpgradeable, IERC1271Upgradeable {
+    using SafeMathUpgradeable for uint256;
+    using ECDSAUpgradeable for bytes32;
+
+    // The EIP1271 hashes that were signed by the ERC20Guild
+    // Once a hash is signed by the guild it can be verified with a signature from any voter with balance
+    mapping(bytes32 => bool) public EIP1271SignedHashes;
+
+    // @dev Initilizer
+    // @param _token The ERC20 token that will be used as source of voting power
+    // @param _proposalTime The amount of time in seconds that a proposal will be active for voting
+    // @param _timeForExecution The amount of time in seconds that a proposal action will have to execute successfully
+    // @param _votingPowerForProposalExecution The percentage of voting power in base 10000 needed to execute a proposal
+    // action
+    // @param _votingPowerForProposalCreation The percentage of voting power in base 10000 needed to create a proposal
+    // @param _voteGas The amount of gas in wei unit used for vote refunds
+    // @param _maxGasPrice The maximum gas price used for vote refunds
+    // @param _maxActiveProposals The maximum amount of proposals to be active at the same time
+    // @param _lockTime The minimum amount of seconds that the tokens would be locked
+    // @param _permissionRegistry The address of the permission registry contract to be used
+    function initialize(
+        address _token,
+        uint256 _proposalTime,
+        uint256 _timeForExecution,
+        uint256 _votingPowerForProposalExecution,
+        uint256 _votingPowerForProposalCreation,
+        string memory _name,
+        uint256 _voteGas,
+        uint256 _maxGasPrice,
+        uint256 _maxActiveProposals,
+        uint256 _lockTime,
+        address _permissionRegistry
+    ) public override initializer {
+        require(address(_token) != address(0), "ERC20GuildWithERC1271: token cant be zero address");
+        require(_proposalTime > 0, "ERC20GuildWithERC1271: proposal time has to be more tha 0");
+        require(
+            _lockTime >= _proposalTime,
+            "ERC20GuildWithERC1271: lockTime has to be higher or equal to proposalTime"
+        );
+        require(
+            _votingPowerForProposalExecution > 0,
+            "ERC20GuildWithERC1271: voting power for execution has to be more than 0"
+        );
+        name = _name;
+        token = IERC20Upgradeable(_token);
+        tokenVault = new TokenVault();
+        tokenVault.initialize(address(token), address(this));
+        proposalTime = _proposalTime;
+        timeForExecution = _timeForExecution;
+        votingPowerForProposalExecution = _votingPowerForProposalExecution;
+        votingPowerForProposalCreation = _votingPowerForProposalCreation;
+        voteGas = _voteGas;
+        maxGasPrice = _maxGasPrice;
+        maxActiveProposals = _maxActiveProposals;
+        lockTime = _lockTime;
+        permissionRegistry = PermissionRegistry(_permissionRegistry);
+    }
+
+    // @dev Set a hash of an call to be validated using EIP1271
+    // @param _hash The EIP1271 hash to be added or removed
+    // @param isValid If the hash is valid or not
+    function setEIP1271SignedHash(bytes32 _hash, bool isValid) external virtual {
+        require(msg.sender == address(this), "ERC20GuildWithERC1271: Only callable by the guild");
+        EIP1271SignedHashes[_hash] = isValid;
+    }
+
+    // @dev Gets the validity of a EIP1271 hash
+    // @param _hash The EIP1271 hash
+    function getEIP1271SignedHash(bytes32 _hash) external view virtual returns (bool) {
+        return EIP1271SignedHashes[_hash];
+    }
+
+    // @dev Get if the hash and signature are valid EIP1271 signatures
+    function isValidSignature(bytes32 hash, bytes memory signature) external view returns (bytes4 magicValue) {
+        return
+            ((votingPowerOf(hash.recover(signature)) > 0) && EIP1271SignedHashes[hash])
+                ? this.isValidSignature.selector
+                : bytes4(0);
+    }
+}