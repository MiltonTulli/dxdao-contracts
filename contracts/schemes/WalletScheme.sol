--- conflicted
+++ resolved
@@ -10,26 +10,11 @@
  * @dev  A scheme for proposing and executing calls to any contract except itself
  */
 contract WalletScheme is VotingMachineCallbacks, ProposalExecuteInterface {
-<<<<<<< HEAD
-    
     event NewCallProposal(bytes32 indexed _proposalId);
 
     event ProposalExecuted(bytes32 indexed _proposalId, bool[] _callsSucessResult, bytes[] _callsDataResult);
 
-    event ProposalExecutedByVotingMachine(bytes32 indexed _proposalId, int256 _decision);
-=======
-    event NewCallProposal(
-        address[] _to,
-        bytes32 indexed _proposalId,
-        bytes[] _callData,
-        uint256[] _value,
-        string _descriptionHash
-    );
-
-    event ProposalExecuted(bytes32 indexed _proposalId, bool[] _callsSucessResult, bytes[] _callsDataResult);
-
     event ProposalExecutedByVotingMachine(bytes32 indexed _proposalId, int256 _param);
->>>>>>> 3db04ed1
 
     event ProposalFailed(bytes32 indexed _proposalId);
 
@@ -43,11 +28,7 @@
         string descriptionHash;
     }
 
-<<<<<<< HEAD
     mapping(bytes32 => Proposal) public proposals;
-=======
-    mapping(bytes32 => CallProposal) public organizationProposals;
->>>>>>> 3db04ed1
 
     IntVoteInterface public votingMachine;
     bytes32 public voteParams;
@@ -63,14 +44,7 @@
      *  if address 0x0 is used it means any address.
      */
     function initialize(
-<<<<<<< HEAD
         Avatar _avatar, IntVoteInterface _votingMachine, bytes32 _voteParams, address _toAddress
-=======
-        Avatar _avatar,
-        IntVoteInterface _votingMachine,
-        bytes32 _voteParams,
-        address _toAddress
->>>>>>> 3db04ed1
     ) external {
         require(avatar == Avatar(0), "can be called only one time");
         require(_avatar != Avatar(0), "avatar cannot be zero");
@@ -92,17 +66,9 @@
      * @return bool success
      */
     function executeProposal(bytes32 _proposalId, int256 _decision)
-<<<<<<< HEAD
       external onlyVotingMachine(_proposalId) returns(bool)
     {
         Proposal storage proposal = proposals[_proposalId];
-=======
-        external
-        onlyVotingMachine(_proposalId)
-        returns (bool)
-    {
-        CallProposal storage proposal = organizationProposals[_proposalId];
->>>>>>> 3db04ed1
         require(proposal.state == ProposalState.Submitted, "must be a submitted proposal");
 
         if (_decision == 1) {
@@ -145,7 +111,6 @@
     }
 
     /**
-<<<<<<< HEAD
     * @dev propose to call an address
     *      The function trigger NewCallProposal event
     * @param _to - The addresses to call
@@ -161,25 +126,6 @@
           require(_to[i] != address(this), 'invalid proposal caller');
           if (toAddress != address(0))
             require(_to[i] == toAddress, 'invalid proposal caller');
-=======
-     * @dev propose to call an address
-     *      The function trigger NewCallProposal event
-     * @param _to - The addresses to call
-     * @param _callData - The abi encode data for the calls
-     * @param _value value(ETH) to transfer with the calls
-     * @param _descriptionHash proposal description hash
-     * @return an id which represents the proposal
-     */
-    function proposeCalls(
-        address[] memory _to,
-        bytes[] memory _callData,
-        uint256[] memory _value,
-        string memory _descriptionHash
-    ) public returns (bytes32) {
-        for (uint256 i = 0; i < _to.length; i++) {
-            require(_to[i] != address(this), "invalid proposal caller");
-            if (toAddress != address(0)) require(_to[i] == toAddress, "invalid proposal caller");
->>>>>>> 3db04ed1
         }
         require(_to.length == _callData.length, "invalid callData length");
         require(_to.length == _value.length, "invalid _value length");
@@ -192,21 +138,12 @@
             state: ProposalState.Submitted,
             descriptionHash: _descriptionHash
         });
-<<<<<<< HEAD
-        proposalsInfo[address(votingMachine)][proposalId] = ProposalInfo({
-            blockNumber: block.number,
-            avatar: avatar
-        });
+        proposalsInfo[address(votingMachine)][proposalId] = ProposalInfo({blockNumber: block.number, avatar: avatar});
         emit NewCallProposal(proposalId);
-=======
-        proposalsInfo[address(votingMachine)][proposalId] = ProposalInfo({blockNumber: block.number, avatar: avatar});
-        emit NewCallProposal(_to, proposalId, _callData, _value, _descriptionHash);
->>>>>>> 3db04ed1
         return proposalId;
     }
 
     /**
-<<<<<<< HEAD
     * @dev Get the information of a proposal by id
     * @param proposalId the ID of the proposal
     */
@@ -243,48 +180,5 @@
       external onlyVotingMachine(_proposalId) returns(bool)
     {
       return false;
-=======
-     * @dev Get the information of a proposal by id
-     * @param proposalId the ID of the proposal
-     */
-    function getOrganizationProposal(bytes32 proposalId)
-        public
-        view
-        returns (
-            address[] memory to,
-            bytes[] memory callData,
-            uint256[] memory value,
-            ProposalState state
-        )
-    {
-        return (
-            organizationProposals[proposalId].to,
-            organizationProposals[proposalId].callData,
-            organizationProposals[proposalId].value,
-            organizationProposals[proposalId].state
-        );
-    }
-
-    /**
-     * @dev Override mintReputation function from VotingMachineCallbacks
-     */
-    function mintReputation(
-        uint256 _amount,
-        address _beneficiary,
-        bytes32 _proposalId
-    ) external onlyVotingMachine(_proposalId) returns (bool) {
-        return false;
->>>>>>> 3db04ed1
-    }
-
-    /**
-     * @dev Override burnReputation function from VotingMachineCallbacks
-     */
-    function burnReputation(
-        uint256 _amount,
-        address _beneficiary,
-        bytes32 _proposalId
-    ) external onlyVotingMachine(_proposalId) returns (bool) {
-        return false;
     }
 }