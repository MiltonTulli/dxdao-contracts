--- conflicted
+++ resolved
@@ -1,26 +1,22 @@
-// SPDX-License-Identifier: AGPL-3.0
-pragma solidity 0.8.17;
-
-import "@openzeppelin/contracts/token/ERC20/presets/ERC20PresetFixedSupply.sol";
-
-// mock class using ERC20
-contract ERC20Mock is ERC20PresetFixedSupply {
-    constructor(
-        string memory name,
-        string memory symbol,
-        uint256 initialBalance,
-        address initialAccount
-<<<<<<< HEAD
-    ) public ERC20PresetFixedSupply(name, symbol, initialBalance, initialAccount) {}
-=======
-    ) ERC20PresetFixedSupply(name, symbol, initialBalance, initialAccount) {}
->>>>>>> e0efb4a6
-
-    function nonStandardTransfer(address recipient, uint256 amount) public returns (bool success) {
-        return transfer(recipient, amount);
-    }
-
-    function mint(address account, uint256 amount) external {
-        _mint(account, amount);
-    }
-}
+// SPDX-License-Identifier: AGPL-3.0
+pragma solidity 0.8.17;
+
+import "@openzeppelin/contracts/token/ERC20/presets/ERC20PresetFixedSupply.sol";
+
+// mock class using ERC20
+contract ERC20Mock is ERC20PresetFixedSupply {
+    constructor(
+        string memory name,
+        string memory symbol,
+        uint256 initialBalance,
+        address initialAccount
+    ) ERC20PresetFixedSupply(name, symbol, initialBalance, initialAccount) {}
+
+    function nonStandardTransfer(address recipient, uint256 amount) public returns (bool success) {
+        return transfer(recipient, amount);
+    }
+
+    function mint(address account, uint256 amount) external {
+        _mint(account, amount);
+    }
+}