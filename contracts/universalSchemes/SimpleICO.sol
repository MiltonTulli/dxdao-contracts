--- conflicted
+++ resolved
@@ -96,22 +96,12 @@
 
     // The format of the hashing of the parameters:
     function getParametersHash(
-<<<<<<< HEAD
         uint _cap,
         uint _price,
         uint _startBlock,
         uint _endBlock,
         address _beneficiary,
         address _admin) constant returns(bytes32) {
-=======
-      uint _cap,
-      uint _price,
-      uint _startBlock,
-      uint _endBlock,
-      address _beneficiary,
-      address _admin) constant returns(bytes32)
-    {
->>>>>>> 185b1bc2
         return (sha3(_cap, _price, _startBlock, _endBlock, _beneficiary, _admin));
     }
 
@@ -156,25 +146,18 @@
     function isActiveICO(address _avatar) constant returns(bool) {
         Organization memory org = organizations[_avatar];
         Parameters memory params = parameters[org.paramsHash];
-<<<<<<< HEAD
-        if (!org.isRegistered) return false;
-        if (org.totalEthRaised >= params.cap) return false;
-        if (block.number >= params.endBlock) return false;
-        if (block.number <= params.startBlock) return false;
-=======
         if (! org.isRegistered) {
           return false;
         }
         if (org.totalEthRaised >= params.cap) {
           return false;
         }
-        if (block.number >= params.endBlock) { 
-          return false;
-        }
-        if (block.number <= params.startBlock) { 
-          return false;
-        }
->>>>>>> 185b1bc2
+        if (block.number >= params.endBlock) {
+          return false;
+        }
+        if (block.number <= params.startBlock) {
+          return false;
+        }
         return true;
     }
 
