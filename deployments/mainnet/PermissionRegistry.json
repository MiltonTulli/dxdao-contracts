<<<<<<< HEAD
{
  "address": "0xAdCdEfa459168443b3667C2482ED8ECA8D1f2093",
  "abi": [
    {
      "anonymous": false,
      "inputs": [
        {
          "indexed": true,
          "internalType": "address",
          "name": "previousOwner",
          "type": "address"
        },
        {
          "indexed": true,
          "internalType": "address",
          "name": "newOwner",
          "type": "address"
        }
      ],
      "name": "OwnershipTransferred",
      "type": "event"
    },
    {
      "anonymous": false,
      "inputs": [
        {
          "indexed": false,
          "internalType": "address",
          "name": "from",
          "type": "address"
        },
        {
          "indexed": false,
          "internalType": "address",
          "name": "to",
          "type": "address"
        },
        {
          "indexed": false,
          "internalType": "bytes4",
          "name": "functionSignature",
          "type": "bytes4"
        },
        {
          "indexed": false,
          "internalType": "uint256",
          "name": "fromTime",
          "type": "uint256"
        },
        {
          "indexed": false,
          "internalType": "uint256",
          "name": "value",
          "type": "uint256"
        }
      ],
      "name": "PermissionSet",
      "type": "event"
    },
    {
      "inputs": [
        {
          "internalType": "address",
          "name": "from",
          "type": "address"
        },
        {
          "internalType": "address",
          "name": "token",
          "type": "address"
        },
        {
          "internalType": "uint256",
          "name": "valueAllowed",
          "type": "uint256"
        },
        {
          "internalType": "uint256",
          "name": "index",
          "type": "uint256"
        }
      ],
      "name": "addERC20Limit",
      "outputs": [],
      "stateMutability": "nonpayable",
      "type": "function"
    },
    {
      "inputs": [
        {
          "internalType": "address",
          "name": "from",
          "type": "address"
        }
      ],
      "name": "checkERC20Limits",
      "outputs": [
        {
          "internalType": "bool",
          "name": "",
          "type": "bool"
        }
      ],
      "stateMutability": "nonpayable",
      "type": "function"
    },
    {
      "inputs": [
        {
          "internalType": "address",
          "name": "",
          "type": "address"
        },
        {
          "internalType": "address",
          "name": "",
          "type": "address"
        },
        {
          "internalType": "bytes4",
          "name": "",
          "type": "bytes4"
        }
      ],
      "name": "ethPermissions",
      "outputs": [
        {
          "internalType": "uint256",
          "name": "valueTransferred",
          "type": "uint256"
        },
        {
          "internalType": "uint256",
          "name": "valueTransferedOnBlock",
          "type": "uint256"
        },
        {
          "internalType": "uint256",
          "name": "valueAllowed",
          "type": "uint256"
        },
        {
          "internalType": "uint256",
          "name": "fromTime",
          "type": "uint256"
        }
      ],
      "stateMutability": "view",
      "type": "function"
    },
    {
      "inputs": [
        {
          "internalType": "address",
          "name": "from",
          "type": "address"
        },
        {
          "internalType": "uint256",
          "name": "index",
          "type": "uint256"
        }
      ],
      "name": "executeRemoveERC20Limit",
      "outputs": [],
      "stateMutability": "nonpayable",
      "type": "function"
    },
    {
      "inputs": [
        {
          "internalType": "address",
          "name": "from",
          "type": "address"
        },
        {
          "internalType": "address",
          "name": "token",
          "type": "address"
        }
      ],
      "name": "getERC20Limit",
      "outputs": [
        {
          "internalType": "uint256",
          "name": "",
          "type": "uint256"
        }
      ],
      "stateMutability": "view",
      "type": "function"
    },
    {
      "inputs": [
        {
          "internalType": "address",
          "name": "from",
          "type": "address"
        },
        {
          "internalType": "address",
          "name": "to",
          "type": "address"
        },
        {
          "internalType": "bytes4",
          "name": "functionSignature",
          "type": "bytes4"
        }
      ],
      "name": "getETHPermission",
      "outputs": [
        {
          "internalType": "uint256",
          "name": "valueAllowed",
          "type": "uint256"
        },
        {
          "internalType": "uint256",
          "name": "fromTime",
          "type": "uint256"
        }
      ],
      "stateMutability": "view",
      "type": "function"
    },
    {
      "inputs": [
        {
          "internalType": "address",
          "name": "from",
          "type": "address"
        }
      ],
      "name": "getETHPermissionDelay",
      "outputs": [
        {
          "internalType": "uint256",
          "name": "",
          "type": "uint256"
        }
      ],
      "stateMutability": "view",
      "type": "function"
    },
    {
      "inputs": [],
      "name": "initialize",
      "outputs": [],
      "stateMutability": "nonpayable",
      "type": "function"
    },
    {
      "inputs": [],
      "name": "owner",
      "outputs": [
        {
          "internalType": "address",
          "name": "",
          "type": "address"
        }
      ],
      "stateMutability": "view",
      "type": "function"
    },
    {
      "inputs": [
        {
          "internalType": "address",
          "name": "",
          "type": "address"
        }
      ],
      "name": "permissionDelay",
      "outputs": [
        {
          "internalType": "uint256",
          "name": "",
          "type": "uint256"
        }
      ],
      "stateMutability": "view",
      "type": "function"
    },
    {
      "inputs": [
        {
          "internalType": "address",
          "name": "from",
          "type": "address"
        },
        {
          "internalType": "uint256",
          "name": "index",
          "type": "uint256"
        }
      ],
      "name": "removeERC20Limit",
      "outputs": [],
      "stateMutability": "nonpayable",
      "type": "function"
    },
    {
      "inputs": [],
      "name": "renounceOwnership",
      "outputs": [],
      "stateMutability": "nonpayable",
      "type": "function"
    },
    {
      "inputs": [],
      "name": "setERC20Balances",
      "outputs": [],
      "stateMutability": "nonpayable",
      "type": "function"
    },
    {
      "inputs": [
        {
          "internalType": "address",
          "name": "from",
          "type": "address"
        },
        {
          "internalType": "address",
          "name": "to",
          "type": "address"
        },
        {
          "internalType": "bytes4",
          "name": "functionSignature",
          "type": "bytes4"
        },
        {
          "internalType": "uint256",
          "name": "valueAllowed",
          "type": "uint256"
        },
        {
          "internalType": "bool",
          "name": "allowed",
          "type": "bool"
        }
      ],
      "name": "setETHPermission",
      "outputs": [],
      "stateMutability": "nonpayable",
      "type": "function"
    },
    {
      "inputs": [
        {
          "internalType": "address",
          "name": "from",
          "type": "address"
        },
        {
          "internalType": "uint256",
          "name": "_timeDelay",
          "type": "uint256"
        }
      ],
      "name": "setETHPermissionDelay",
      "outputs": [],
      "stateMutability": "nonpayable",
      "type": "function"
    },
    {
      "inputs": [
        {
          "internalType": "address",
          "name": "from",
          "type": "address"
        },
        {
          "internalType": "address",
          "name": "to",
          "type": "address"
        },
        {
          "internalType": "bytes4",
          "name": "functionSignature",
          "type": "bytes4"
        },
        {
          "internalType": "uint256",
          "name": "valueTransferred",
          "type": "uint256"
        }
      ],
      "name": "setETHPermissionUsed",
      "outputs": [],
      "stateMutability": "nonpayable",
      "type": "function"
    },
    {
      "inputs": [
        {
          "internalType": "address",
          "name": "newOwner",
          "type": "address"
        }
      ],
      "name": "transferOwnership",
      "outputs": [],
      "stateMutability": "nonpayable",
      "type": "function"
    }
  ],
  "transactionHash": "0xd2bd490992ed034d8424300cba262d977e3b114d6c8fbf1005ae6cc28745d37f",
  "receipt": {
    "to": "0x4e59b44847b379578588920cA78FbF26c0B4956C",
    "from": "0x7A33dA4Bd3d9d6f1F6958d26A07E1135cC7E887e",
    "contractAddress": null,
    "transactionIndex": 63,
    "gasUsed": "1493961",
    "logsBloom": "0x00000000000000000000000000000000000000000000000000000000000000000000000000000000000000000000000000000000000000000000000000000000000000000000000000000000000000000000000000000000000000000000000000000000000000000000000000000000000000000000000000000000000000000000000000000000000000000000000000000000000000000000000000000000000000000000000000000000000000000000000000000000000000000000000000000000000000000000000000000000000000000000000000000000000000000000000000000000000000000000000000000000000000000000000000000000",
    "blockHash": "0x413116782b74b06195157a8a96275b4a08a3072a98fc098ecf514bed5b55b056",
    "transactionHash": "0xd2bd490992ed034d8424300cba262d977e3b114d6c8fbf1005ae6cc28745d37f",
    "logs": [],
    "blockNumber": 15868061,
    "cumulativeGasUsed": "7973577",
    "status": 1,
    "byzantium": true
  },
  "args": [],
  "numDeployments": 1,
  "solcInputHash": "b020c6f3bee6a2a31a0cec518b9b63c4",
  "metadata": "{\"compiler\":{\"version\":\"0.8.8+commit.dddeac2f\"},\"language\":\"Solidity\",\"output\":{\"abi\":[{\"anonymous\":false,\"inputs\":[{\"indexed\":true,\"internalType\":\"address\",\"name\":\"previousOwner\",\"type\":\"address\"},{\"indexed\":true,\"internalType\":\"address\",\"name\":\"newOwner\",\"type\":\"address\"}],\"name\":\"OwnershipTransferred\",\"type\":\"event\"},{\"anonymous\":false,\"inputs\":[{\"indexed\":false,\"internalType\":\"address\",\"name\":\"from\",\"type\":\"address\"},{\"indexed\":false,\"internalType\":\"address\",\"name\":\"to\",\"type\":\"address\"},{\"indexed\":false,\"internalType\":\"bytes4\",\"name\":\"functionSignature\",\"type\":\"bytes4\"},{\"indexed\":false,\"internalType\":\"uint256\",\"name\":\"fromTime\",\"type\":\"uint256\"},{\"indexed\":false,\"internalType\":\"uint256\",\"name\":\"value\",\"type\":\"uint256\"}],\"name\":\"PermissionSet\",\"type\":\"event\"},{\"inputs\":[{\"internalType\":\"address\",\"name\":\"from\",\"type\":\"address\"},{\"internalType\":\"address\",\"name\":\"token\",\"type\":\"address\"},{\"internalType\":\"uint256\",\"name\":\"valueAllowed\",\"type\":\"uint256\"},{\"internalType\":\"uint256\",\"name\":\"index\",\"type\":\"uint256\"}],\"name\":\"addERC20Limit\",\"outputs\":[],\"stateMutability\":\"nonpayable\",\"type\":\"function\"},{\"inputs\":[{\"internalType\":\"address\",\"name\":\"from\",\"type\":\"address\"}],\"name\":\"checkERC20Limits\",\"outputs\":[{\"internalType\":\"bool\",\"name\":\"\",\"type\":\"bool\"}],\"stateMutability\":\"nonpayable\",\"type\":\"function\"},{\"inputs\":[{\"internalType\":\"address\",\"name\":\"\",\"type\":\"address\"},{\"internalType\":\"address\",\"name\":\"\",\"type\":\"address\"},{\"internalType\":\"bytes4\",\"name\":\"\",\"type\":\"bytes4\"}],\"name\":\"ethPermissions\",\"outputs\":[{\"internalType\":\"uint256\",\"name\":\"valueTransferred\",\"type\":\"uint256\"},{\"internalType\":\"uint256\",\"name\":\"valueTransferedOnBlock\",\"type\":\"uint256\"},{\"internalType\":\"uint256\",\"name\":\"valueAllowed\",\"type\":\"uint256\"},{\"internalType\":\"uint256\",\"name\":\"fromTime\",\"type\":\"uint256\"}],\"stateMutability\":\"view\",\"type\":\"function\"},{\"inputs\":[{\"internalType\":\"address\",\"name\":\"from\",\"type\":\"address\"},{\"internalType\":\"uint256\",\"name\":\"index\",\"type\":\"uint256\"}],\"name\":\"executeRemoveERC20Limit\",\"outputs\":[],\"stateMutability\":\"nonpayable\",\"type\":\"function\"},{\"inputs\":[{\"internalType\":\"address\",\"name\":\"from\",\"type\":\"address\"},{\"internalType\":\"address\",\"name\":\"token\",\"type\":\"address\"}],\"name\":\"getERC20Limit\",\"outputs\":[{\"internalType\":\"uint256\",\"name\":\"\",\"type\":\"uint256\"}],\"stateMutability\":\"view\",\"type\":\"function\"},{\"inputs\":[{\"internalType\":\"address\",\"name\":\"from\",\"type\":\"address\"},{\"internalType\":\"address\",\"name\":\"to\",\"type\":\"address\"},{\"internalType\":\"bytes4\",\"name\":\"functionSignature\",\"type\":\"bytes4\"}],\"name\":\"getETHPermission\",\"outputs\":[{\"internalType\":\"uint256\",\"name\":\"valueAllowed\",\"type\":\"uint256\"},{\"internalType\":\"uint256\",\"name\":\"fromTime\",\"type\":\"uint256\"}],\"stateMutability\":\"view\",\"type\":\"function\"},{\"inputs\":[{\"internalType\":\"address\",\"name\":\"from\",\"type\":\"address\"}],\"name\":\"getETHPermissionDelay\",\"outputs\":[{\"internalType\":\"uint256\",\"name\":\"\",\"type\":\"uint256\"}],\"stateMutability\":\"view\",\"type\":\"function\"},{\"inputs\":[],\"name\":\"initialize\",\"outputs\":[],\"stateMutability\":\"nonpayable\",\"type\":\"function\"},{\"inputs\":[],\"name\":\"owner\",\"outputs\":[{\"internalType\":\"address\",\"name\":\"\",\"type\":\"address\"}],\"stateMutability\":\"view\",\"type\":\"function\"},{\"inputs\":[{\"internalType\":\"address\",\"name\":\"\",\"type\":\"address\"}],\"name\":\"permissionDelay\",\"outputs\":[{\"internalType\":\"uint256\",\"name\":\"\",\"type\":\"uint256\"}],\"stateMutability\":\"view\",\"type\":\"function\"},{\"inputs\":[{\"internalType\":\"address\",\"name\":\"from\",\"type\":\"address\"},{\"internalType\":\"uint256\",\"name\":\"index\",\"type\":\"uint256\"}],\"name\":\"removeERC20Limit\",\"outputs\":[],\"stateMutability\":\"nonpayable\",\"type\":\"function\"},{\"inputs\":[],\"name\":\"renounceOwnership\",\"outputs\":[],\"stateMutability\":\"nonpayable\",\"type\":\"function\"},{\"inputs\":[],\"name\":\"setERC20Balances\",\"outputs\":[],\"stateMutability\":\"nonpayable\",\"type\":\"function\"},{\"inputs\":[{\"internalType\":\"address\",\"name\":\"from\",\"type\":\"address\"},{\"internalType\":\"address\",\"name\":\"to\",\"type\":\"address\"},{\"internalType\":\"bytes4\",\"name\":\"functionSignature\",\"type\":\"bytes4\"},{\"internalType\":\"uint256\",\"name\":\"valueAllowed\",\"type\":\"uint256\"},{\"internalType\":\"bool\",\"name\":\"allowed\",\"type\":\"bool\"}],\"name\":\"setETHPermission\",\"outputs\":[],\"stateMutability\":\"nonpayable\",\"type\":\"function\"},{\"inputs\":[{\"internalType\":\"address\",\"name\":\"from\",\"type\":\"address\"},{\"internalType\":\"uint256\",\"name\":\"_timeDelay\",\"type\":\"uint256\"}],\"name\":\"setETHPermissionDelay\",\"outputs\":[],\"stateMutability\":\"nonpayable\",\"type\":\"function\"},{\"inputs\":[{\"internalType\":\"address\",\"name\":\"from\",\"type\":\"address\"},{\"internalType\":\"address\",\"name\":\"to\",\"type\":\"address\"},{\"internalType\":\"bytes4\",\"name\":\"functionSignature\",\"type\":\"bytes4\"},{\"internalType\":\"uint256\",\"name\":\"valueTransferred\",\"type\":\"uint256\"}],\"name\":\"setETHPermissionUsed\",\"outputs\":[],\"stateMutability\":\"nonpayable\",\"type\":\"function\"},{\"inputs\":[{\"internalType\":\"address\",\"name\":\"newOwner\",\"type\":\"address\"}],\"name\":\"transferOwnership\",\"outputs\":[],\"stateMutability\":\"nonpayable\",\"type\":\"function\"}],\"devdoc\":{\"details\":\"A registry of smart contracts functions and ERC20 transfer limits that are allowed to be called between contracts. A time delay in seconds over the permissions can be set form any contract, this delay would be added to any new permissions sent by that address. The PermissionRegistry owner (if there is an owner and owner address is not 0x0) can overwrite/set any permission. The registry allows setting ERC20 limits, the limit needs to be set at the beggining of the block and then it can be checked at any time. To remove or replace ERC20 limits first it needs to be removed and then it can be set again. The smart contracts permissions are compound by the `from` address, `to` address, `value` uint256 and `fromTime` uint256, if `fromTime` is zero it means the function is not allowed.\",\"kind\":\"dev\",\"methods\":{\"addERC20Limit(address,address,uint256,uint256)\":{\"details\":\"Add an ERC20Limit for an address, there cannot be more than one limit per token.\",\"params\":{\"from\":\"The address that will execute the call\",\"index\":\"The index of the token permission in the erco limits\",\"token\":\"The erc20 token to set the limit\",\"valueAllowed\":\"The amount of value allowed of the token to be sent\"}},\"checkERC20Limits(address)\":{\"details\":\"Checks the value transferred in block for all registered ERC20 limits.\",\"params\":{\"from\":\"The address from which ERC20 tokens limits will be checked\"}},\"executeRemoveERC20Limit(address,uint256)\":{\"details\":\"Executes the final removal of an ERC20 limit of an address by its index in the ERC20Lmits array.\",\"params\":{\"from\":\"The address that will execute the call\",\"index\":\"The index of the token permission in the erco limits\"}},\"getERC20Limit(address,address)\":{\"details\":\"Gets the vallue allowed to be sent in a block of the ER20 token\",\"params\":{\"from\":\"The address from which the call will be executed\",\"token\":\"The address that will be called\"}},\"getETHPermission(address,address,bytes4)\":{\"details\":\"Gets the time from which the function can be executed from a contract to another and with which value. In case of now being allowed to do the call it returns zero in both values\",\"params\":{\"from\":\"The address from which the call will be executed\",\"functionSignature\":\"The signature of the function to be executed\",\"to\":\"The address that will be called\"}},\"getETHPermissionDelay(address)\":{\"details\":\"Get the time delay to be used for an address\",\"params\":{\"from\":\"The address to get the permission delay from\"}},\"initialize()\":{\"details\":\"initializer\"},\"owner()\":{\"details\":\"Returns the address of the current owner.\"},\"removeERC20Limit(address,uint256)\":{\"details\":\"Removes an ERC20 limit of an address by its index in the ERC20Lmits array. (take in count that the limit execution has to be called after the remove time)\",\"params\":{\"from\":\"The address that will execute the call\",\"index\":\"The index of the token permission in the erco limits\"}},\"renounceOwnership()\":{\"details\":\"Leaves the contract without owner. It will not be possible to call `onlyOwner` functions anymore. Can only be called by the current owner. NOTE: Renouncing ownership will leave the contract without an owner, thereby removing any functionality that is only available to the owner.\"},\"setERC20Balances()\":{\"details\":\"Sets the initial balances for ERC20 tokens in the current block\"},\"setETHPermission(address,address,bytes4,uint256,bool)\":{\"details\":\"Sets the time from which the function can be executed from a contract to another a with which value.\",\"params\":{\"allowed\":\"If the function is allowed or not.\",\"from\":\"The address that will execute the call\",\"functionSignature\":\"The signature of the function to be executed\",\"to\":\"The address that will be called\",\"valueAllowed\":\"The amount of value allowed of the token to be sent\"}},\"setETHPermissionDelay(address,uint256)\":{\"details\":\"Set the time delay for a call to show as allowed\",\"params\":{\"_timeDelay\":\"The amount of time that has to pass after permission addition to allow execution\"}},\"setETHPermissionUsed(address,address,bytes4,uint256)\":{\"details\":\"Sets the value transferred in a permission on the actual block and checks the allowed timestamp.      It also checks that the value does not go over the permission other global limits.\",\"params\":{\"from\":\"The address from which the call will be executed\",\"functionSignature\":\"The signature of the function to be executed\",\"to\":\"The address that will be called\",\"valueTransferred\":\"The value to be transferred\"}},\"transferOwnership(address)\":{\"details\":\"Transfers ownership of the contract to a new account (`newOwner`). Can only be called by the current owner.\"}},\"title\":\"PermissionRegistry.\",\"version\":1},\"userdoc\":{\"kind\":\"user\",\"methods\":{},\"version\":1}},\"settings\":{\"compilationTarget\":{\"contracts/utils/PermissionRegistry.sol\":\"PermissionRegistry\"},\"evmVersion\":\"london\",\"libraries\":{},\"metadata\":{\"bytecodeHash\":\"ipfs\",\"useLiteralContent\":true},\"optimizer\":{\"enabled\":true,\"runs\":200},\"remappings\":[]},\"sources\":{\"@openzeppelin/contracts-upgradeable/access/OwnableUpgradeable.sol\":{\"content\":\"// SPDX-License-Identifier: MIT\\n// OpenZeppelin Contracts v4.4.0 (access/Ownable.sol)\\n\\npragma solidity ^0.8.0;\\n\\nimport \\\"../utils/ContextUpgradeable.sol\\\";\\nimport \\\"../proxy/utils/Initializable.sol\\\";\\n\\n/**\\n * @dev Contract module which provides a basic access control mechanism, where\\n * there is an account (an owner) that can be granted exclusive access to\\n * specific functions.\\n *\\n * By default, the owner account will be the one that deploys the contract. This\\n * can later be changed with {transferOwnership}.\\n *\\n * This module is used through inheritance. It will make available the modifier\\n * `onlyOwner`, which can be applied to your functions to restrict their use to\\n * the owner.\\n */\\nabstract contract OwnableUpgradeable is Initializable, ContextUpgradeable {\\n    address private _owner;\\n\\n    event OwnershipTransferred(address indexed previousOwner, address indexed newOwner);\\n\\n    /**\\n     * @dev Initializes the contract setting the deployer as the initial owner.\\n     */\\n    function __Ownable_init() internal initializer {\\n        __Context_init_unchained();\\n        __Ownable_init_unchained();\\n    }\\n\\n    function __Ownable_init_unchained() internal initializer {\\n        _transferOwnership(_msgSender());\\n    }\\n\\n    /**\\n     * @dev Returns the address of the current owner.\\n     */\\n    function owner() public view virtual returns (address) {\\n        return _owner;\\n    }\\n\\n    /**\\n     * @dev Throws if called by any account other than the owner.\\n     */\\n    modifier onlyOwner() {\\n        require(owner() == _msgSender(), \\\"Ownable: caller is not the owner\\\");\\n        _;\\n    }\\n\\n    /**\\n     * @dev Leaves the contract without owner. It will not be possible to call\\n     * `onlyOwner` functions anymore. Can only be called by the current owner.\\n     *\\n     * NOTE: Renouncing ownership will leave the contract without an owner,\\n     * thereby removing any functionality that is only available to the owner.\\n     */\\n    function renounceOwnership() public virtual onlyOwner {\\n        _transferOwnership(address(0));\\n    }\\n\\n    /**\\n     * @dev Transfers ownership of the contract to a new account (`newOwner`).\\n     * Can only be called by the current owner.\\n     */\\n    function transferOwnership(address newOwner) public virtual onlyOwner {\\n        require(newOwner != address(0), \\\"Ownable: new owner is the zero address\\\");\\n        _transferOwnership(newOwner);\\n    }\\n\\n    /**\\n     * @dev Transfers ownership of the contract to a new account (`newOwner`).\\n     * Internal function without access restriction.\\n     */\\n    function _transferOwnership(address newOwner) internal virtual {\\n        address oldOwner = _owner;\\n        _owner = newOwner;\\n        emit OwnershipTransferred(oldOwner, newOwner);\\n    }\\n    uint256[49] private __gap;\\n}\\n\",\"keccak256\":\"0xd0fc241d70f27a08c43c0c9e5a15d2661a643d8db46c219b2322bef8a34bbdd7\",\"license\":\"MIT\"},\"@openzeppelin/contracts-upgradeable/proxy/utils/Initializable.sol\":{\"content\":\"// SPDX-License-Identifier: MIT\\n// OpenZeppelin Contracts v4.4.0 (proxy/utils/Initializable.sol)\\n\\npragma solidity ^0.8.0;\\n\\n/**\\n * @dev This is a base contract to aid in writing upgradeable contracts, or any kind of contract that will be deployed\\n * behind a proxy. Since a proxied contract can't have a constructor, it's common to move constructor logic to an\\n * external initializer function, usually called `initialize`. It then becomes necessary to protect this initializer\\n * function so it can only be called once. The {initializer} modifier provided by this contract will have this effect.\\n *\\n * TIP: To avoid leaving the proxy in an uninitialized state, the initializer function should be called as early as\\n * possible by providing the encoded function call as the `_data` argument to {ERC1967Proxy-constructor}.\\n *\\n * CAUTION: When used with inheritance, manual care must be taken to not invoke a parent initializer twice, or to ensure\\n * that all initializers are idempotent. This is not verified automatically as constructors are by Solidity.\\n *\\n * [CAUTION]\\n * ====\\n * Avoid leaving a contract uninitialized.\\n *\\n * An uninitialized contract can be taken over by an attacker. This applies to both a proxy and its implementation\\n * contract, which may impact the proxy. To initialize the implementation contract, you can either invoke the\\n * initializer manually, or you can include a constructor to automatically mark it as initialized when it is deployed:\\n *\\n * [.hljs-theme-light.nopadding]\\n * ```\\n * /// @custom:oz-upgrades-unsafe-allow constructor\\n * constructor() initializer {}\\n * ```\\n * ====\\n */\\nabstract contract Initializable {\\n    /**\\n     * @dev Indicates that the contract has been initialized.\\n     */\\n    bool private _initialized;\\n\\n    /**\\n     * @dev Indicates that the contract is in the process of being initialized.\\n     */\\n    bool private _initializing;\\n\\n    /**\\n     * @dev Modifier to protect an initializer function from being invoked twice.\\n     */\\n    modifier initializer() {\\n        require(_initializing || !_initialized, \\\"Initializable: contract is already initialized\\\");\\n\\n        bool isTopLevelCall = !_initializing;\\n        if (isTopLevelCall) {\\n            _initializing = true;\\n            _initialized = true;\\n        }\\n\\n        _;\\n\\n        if (isTopLevelCall) {\\n            _initializing = false;\\n        }\\n    }\\n}\\n\",\"keccak256\":\"0x6287586f5e4a103c89d4dda41406136cdf283cc625bd1ebfdf1468aae5bfe449\",\"license\":\"MIT\"},\"@openzeppelin/contracts-upgradeable/utils/ContextUpgradeable.sol\":{\"content\":\"// SPDX-License-Identifier: MIT\\n// OpenZeppelin Contracts v4.4.0 (utils/Context.sol)\\n\\npragma solidity ^0.8.0;\\nimport \\\"../proxy/utils/Initializable.sol\\\";\\n\\n/**\\n * @dev Provides information about the current execution context, including the\\n * sender of the transaction and its data. While these are generally available\\n * via msg.sender and msg.data, they should not be accessed in such a direct\\n * manner, since when dealing with meta-transactions the account sending and\\n * paying for execution may not be the actual sender (as far as an application\\n * is concerned).\\n *\\n * This contract is only required for intermediate, library-like contracts.\\n */\\nabstract contract ContextUpgradeable is Initializable {\\n    function __Context_init() internal initializer {\\n        __Context_init_unchained();\\n    }\\n\\n    function __Context_init_unchained() internal initializer {\\n    }\\n    function _msgSender() internal view virtual returns (address) {\\n        return msg.sender;\\n    }\\n\\n    function _msgData() internal view virtual returns (bytes calldata) {\\n        return msg.data;\\n    }\\n    uint256[50] private __gap;\\n}\\n\",\"keccak256\":\"0x0c34de2f75ee9ab06bf9151824be575885d0a9b460c292476a260578fb5a4e1c\",\"license\":\"MIT\"},\"@openzeppelin/contracts-upgradeable/utils/math/SafeMathUpgradeable.sol\":{\"content\":\"// SPDX-License-Identifier: MIT\\n// OpenZeppelin Contracts v4.4.0 (utils/math/SafeMath.sol)\\n\\npragma solidity ^0.8.0;\\n\\n// CAUTION\\n// This version of SafeMath should only be used with Solidity 0.8 or later,\\n// because it relies on the compiler's built in overflow checks.\\n\\n/**\\n * @dev Wrappers over Solidity's arithmetic operations.\\n *\\n * NOTE: `SafeMath` is generally not needed starting with Solidity 0.8, since the compiler\\n * now has built in overflow checking.\\n */\\nlibrary SafeMathUpgradeable {\\n    /**\\n     * @dev Returns the addition of two unsigned integers, with an overflow flag.\\n     *\\n     * _Available since v3.4._\\n     */\\n    function tryAdd(uint256 a, uint256 b) internal pure returns (bool, uint256) {\\n        unchecked {\\n            uint256 c = a + b;\\n            if (c < a) return (false, 0);\\n            return (true, c);\\n        }\\n    }\\n\\n    /**\\n     * @dev Returns the substraction of two unsigned integers, with an overflow flag.\\n     *\\n     * _Available since v3.4._\\n     */\\n    function trySub(uint256 a, uint256 b) internal pure returns (bool, uint256) {\\n        unchecked {\\n            if (b > a) return (false, 0);\\n            return (true, a - b);\\n        }\\n    }\\n\\n    /**\\n     * @dev Returns the multiplication of two unsigned integers, with an overflow flag.\\n     *\\n     * _Available since v3.4._\\n     */\\n    function tryMul(uint256 a, uint256 b) internal pure returns (bool, uint256) {\\n        unchecked {\\n            // Gas optimization: this is cheaper than requiring 'a' not being zero, but the\\n            // benefit is lost if 'b' is also tested.\\n            // See: https://github.com/OpenZeppelin/openzeppelin-contracts/pull/522\\n            if (a == 0) return (true, 0);\\n            uint256 c = a * b;\\n            if (c / a != b) return (false, 0);\\n            return (true, c);\\n        }\\n    }\\n\\n    /**\\n     * @dev Returns the division of two unsigned integers, with a division by zero flag.\\n     *\\n     * _Available since v3.4._\\n     */\\n    function tryDiv(uint256 a, uint256 b) internal pure returns (bool, uint256) {\\n        unchecked {\\n            if (b == 0) return (false, 0);\\n            return (true, a / b);\\n        }\\n    }\\n\\n    /**\\n     * @dev Returns the remainder of dividing two unsigned integers, with a division by zero flag.\\n     *\\n     * _Available since v3.4._\\n     */\\n    function tryMod(uint256 a, uint256 b) internal pure returns (bool, uint256) {\\n        unchecked {\\n            if (b == 0) return (false, 0);\\n            return (true, a % b);\\n        }\\n    }\\n\\n    /**\\n     * @dev Returns the addition of two unsigned integers, reverting on\\n     * overflow.\\n     *\\n     * Counterpart to Solidity's `+` operator.\\n     *\\n     * Requirements:\\n     *\\n     * - Addition cannot overflow.\\n     */\\n    function add(uint256 a, uint256 b) internal pure returns (uint256) {\\n        return a + b;\\n    }\\n\\n    /**\\n     * @dev Returns the subtraction of two unsigned integers, reverting on\\n     * overflow (when the result is negative).\\n     *\\n     * Counterpart to Solidity's `-` operator.\\n     *\\n     * Requirements:\\n     *\\n     * - Subtraction cannot overflow.\\n     */\\n    function sub(uint256 a, uint256 b) internal pure returns (uint256) {\\n        return a - b;\\n    }\\n\\n    /**\\n     * @dev Returns the multiplication of two unsigned integers, reverting on\\n     * overflow.\\n     *\\n     * Counterpart to Solidity's `*` operator.\\n     *\\n     * Requirements:\\n     *\\n     * - Multiplication cannot overflow.\\n     */\\n    function mul(uint256 a, uint256 b) internal pure returns (uint256) {\\n        return a * b;\\n    }\\n\\n    /**\\n     * @dev Returns the integer division of two unsigned integers, reverting on\\n     * division by zero. The result is rounded towards zero.\\n     *\\n     * Counterpart to Solidity's `/` operator.\\n     *\\n     * Requirements:\\n     *\\n     * - The divisor cannot be zero.\\n     */\\n    function div(uint256 a, uint256 b) internal pure returns (uint256) {\\n        return a / b;\\n    }\\n\\n    /**\\n     * @dev Returns the remainder of dividing two unsigned integers. (unsigned integer modulo),\\n     * reverting when dividing by zero.\\n     *\\n     * Counterpart to Solidity's `%` operator. This function uses a `revert`\\n     * opcode (which leaves remaining gas untouched) while Solidity uses an\\n     * invalid opcode to revert (consuming all remaining gas).\\n     *\\n     * Requirements:\\n     *\\n     * - The divisor cannot be zero.\\n     */\\n    function mod(uint256 a, uint256 b) internal pure returns (uint256) {\\n        return a % b;\\n    }\\n\\n    /**\\n     * @dev Returns the subtraction of two unsigned integers, reverting with custom message on\\n     * overflow (when the result is negative).\\n     *\\n     * CAUTION: This function is deprecated because it requires allocating memory for the error\\n     * message unnecessarily. For custom revert reasons use {trySub}.\\n     *\\n     * Counterpart to Solidity's `-` operator.\\n     *\\n     * Requirements:\\n     *\\n     * - Subtraction cannot overflow.\\n     */\\n    function sub(\\n        uint256 a,\\n        uint256 b,\\n        string memory errorMessage\\n    ) internal pure returns (uint256) {\\n        unchecked {\\n            require(b <= a, errorMessage);\\n            return a - b;\\n        }\\n    }\\n\\n    /**\\n     * @dev Returns the integer division of two unsigned integers, reverting with custom message on\\n     * division by zero. The result is rounded towards zero.\\n     *\\n     * Counterpart to Solidity's `/` operator. Note: this function uses a\\n     * `revert` opcode (which leaves remaining gas untouched) while Solidity\\n     * uses an invalid opcode to revert (consuming all remaining gas).\\n     *\\n     * Requirements:\\n     *\\n     * - The divisor cannot be zero.\\n     */\\n    function div(\\n        uint256 a,\\n        uint256 b,\\n        string memory errorMessage\\n    ) internal pure returns (uint256) {\\n        unchecked {\\n            require(b > 0, errorMessage);\\n            return a / b;\\n        }\\n    }\\n\\n    /**\\n     * @dev Returns the remainder of dividing two unsigned integers. (unsigned integer modulo),\\n     * reverting with custom message when dividing by zero.\\n     *\\n     * CAUTION: This function is deprecated because it requires allocating memory for the error\\n     * message unnecessarily. For custom revert reasons use {tryMod}.\\n     *\\n     * Counterpart to Solidity's `%` operator. This function uses a `revert`\\n     * opcode (which leaves remaining gas untouched) while Solidity uses an\\n     * invalid opcode to revert (consuming all remaining gas).\\n     *\\n     * Requirements:\\n     *\\n     * - The divisor cannot be zero.\\n     */\\n    function mod(\\n        uint256 a,\\n        uint256 b,\\n        string memory errorMessage\\n    ) internal pure returns (uint256) {\\n        unchecked {\\n            require(b > 0, errorMessage);\\n            return a % b;\\n        }\\n    }\\n}\\n\",\"keccak256\":\"0x23ee0c2d7bcce5d09d40f3a14c91f29000d3a83b8a9c26440cd1b3748a93ea47\",\"license\":\"MIT\"},\"@openzeppelin/contracts/token/ERC20/IERC20.sol\":{\"content\":\"// SPDX-License-Identifier: MIT\\n// OpenZeppelin Contracts v4.4.0 (token/ERC20/IERC20.sol)\\n\\npragma solidity ^0.8.0;\\n\\n/**\\n * @dev Interface of the ERC20 standard as defined in the EIP.\\n */\\ninterface IERC20 {\\n    /**\\n     * @dev Returns the amount of tokens in existence.\\n     */\\n    function totalSupply() external view returns (uint256);\\n\\n    /**\\n     * @dev Returns the amount of tokens owned by `account`.\\n     */\\n    function balanceOf(address account) external view returns (uint256);\\n\\n    /**\\n     * @dev Moves `amount` tokens from the caller's account to `recipient`.\\n     *\\n     * Returns a boolean value indicating whether the operation succeeded.\\n     *\\n     * Emits a {Transfer} event.\\n     */\\n    function transfer(address recipient, uint256 amount) external returns (bool);\\n\\n    /**\\n     * @dev Returns the remaining number of tokens that `spender` will be\\n     * allowed to spend on behalf of `owner` through {transferFrom}. This is\\n     * zero by default.\\n     *\\n     * This value changes when {approve} or {transferFrom} are called.\\n     */\\n    function allowance(address owner, address spender) external view returns (uint256);\\n\\n    /**\\n     * @dev Sets `amount` as the allowance of `spender` over the caller's tokens.\\n     *\\n     * Returns a boolean value indicating whether the operation succeeded.\\n     *\\n     * IMPORTANT: Beware that changing an allowance with this method brings the risk\\n     * that someone may use both the old and the new allowance by unfortunate\\n     * transaction ordering. One possible solution to mitigate this race\\n     * condition is to first reduce the spender's allowance to 0 and set the\\n     * desired value afterwards:\\n     * https://github.com/ethereum/EIPs/issues/20#issuecomment-263524729\\n     *\\n     * Emits an {Approval} event.\\n     */\\n    function approve(address spender, uint256 amount) external returns (bool);\\n\\n    /**\\n     * @dev Moves `amount` tokens from `sender` to `recipient` using the\\n     * allowance mechanism. `amount` is then deducted from the caller's\\n     * allowance.\\n     *\\n     * Returns a boolean value indicating whether the operation succeeded.\\n     *\\n     * Emits a {Transfer} event.\\n     */\\n    function transferFrom(\\n        address sender,\\n        address recipient,\\n        uint256 amount\\n    ) external returns (bool);\\n\\n    /**\\n     * @dev Emitted when `value` tokens are moved from one account (`from`) to\\n     * another (`to`).\\n     *\\n     * Note that `value` may be zero.\\n     */\\n    event Transfer(address indexed from, address indexed to, uint256 value);\\n\\n    /**\\n     * @dev Emitted when the allowance of a `spender` for an `owner` is set by\\n     * a call to {approve}. `value` is the new allowance.\\n     */\\n    event Approval(address indexed owner, address indexed spender, uint256 value);\\n}\\n\",\"keccak256\":\"0xc1452b054778f1926419196ef12ae200758a4ee728df69ae1cd13e5c16ca7df7\",\"license\":\"MIT\"},\"contracts/utils/PermissionRegistry.sol\":{\"content\":\"// SPDX-License-Identifier: AGPL-3.0\\r\\npragma solidity ^0.8.8;\\r\\n\\r\\nimport \\\"@openzeppelin/contracts-upgradeable/utils/math/SafeMathUpgradeable.sol\\\";\\r\\nimport \\\"@openzeppelin/contracts-upgradeable/access/OwnableUpgradeable.sol\\\";\\r\\nimport \\\"@openzeppelin/contracts/token/ERC20/IERC20.sol\\\";\\r\\n\\r\\n/**\\r\\n * @title PermissionRegistry.\\r\\n * @dev A registry of smart contracts functions and ERC20 transfer limits that are allowed to be called between contracts.\\r\\n * A time delay in seconds over the permissions can be set form any contract, this delay would be added to any new\\r\\n * permissions sent by that address.\\r\\n * The PermissionRegistry owner (if there is an owner and owner address is not 0x0) can overwrite/set any permission.\\r\\n * The registry allows setting ERC20 limits, the limit needs to be set at the beggining of the block and then it can be\\r\\n * checked at any time. To remove or replace ERC20 limits first it needs to be removed and then it can be set again.\\r\\n * The smart contracts permissions are compound by the `from` address, `to` address, `value` uint256 and `fromTime` uint256,\\r\\n * if `fromTime` is zero it means the function is not allowed.\\r\\n */\\r\\n\\r\\ncontract PermissionRegistry is OwnableUpgradeable {\\r\\n    using SafeMathUpgradeable for uint256;\\r\\n\\r\\n    mapping(address => uint256) public permissionDelay;\\r\\n\\r\\n    event PermissionSet(address from, address to, bytes4 functionSignature, uint256 fromTime, uint256 value);\\r\\n\\r\\n    struct ETHPermission {\\r\\n        uint256 valueTransferred;\\r\\n        uint256 valueTransferedOnBlock;\\r\\n        uint256 valueAllowed;\\r\\n        uint256 fromTime;\\r\\n    }\\r\\n\\r\\n    struct ERC20Limit {\\r\\n        address token;\\r\\n        uint256 initialValueOnBlock;\\r\\n        uint256 valueAllowed;\\r\\n        uint256 removeTime;\\r\\n    }\\r\\n\\r\\n    // from address => to address => function call signature allowed => Permission\\r\\n    mapping(address => mapping(address => mapping(bytes4 => ETHPermission))) public ethPermissions;\\r\\n\\r\\n    // from address => array of tokens allowed and the max value ot be transferred per block\\r\\n    mapping(address => ERC20Limit[]) erc20Limits;\\r\\n\\r\\n    // mapping of the last block number used for the initial balance\\r\\n    mapping(address => uint256) erc20LimitsOnBlock;\\r\\n\\r\\n    /**\\r\\n     * @dev initializer\\r\\n     */\\r\\n    function initialize() public initializer {\\r\\n        __Ownable_init();\\r\\n    }\\r\\n\\r\\n    /**\\r\\n     * @dev Set the time delay for a call to show as allowed\\r\\n     * @param _timeDelay The amount of time that has to pass after permission addition to allow execution\\r\\n     */\\r\\n    function setETHPermissionDelay(address from, uint256 _timeDelay) public {\\r\\n        if (msg.sender != owner()) {\\r\\n            require(from == msg.sender, \\\"PermissionRegistry: Only owner can specify from value\\\");\\r\\n        }\\r\\n        permissionDelay[from] = _timeDelay;\\r\\n    }\\r\\n\\r\\n    /**\\r\\n     * @dev Sets the time from which the function can be executed from a contract to another a with which value.\\r\\n     * @param from The address that will execute the call\\r\\n     * @param to The address that will be called\\r\\n     * @param functionSignature The signature of the function to be executed\\r\\n     * @param valueAllowed The amount of value allowed of the token to be sent\\r\\n     * @param allowed If the function is allowed or not.\\r\\n     */\\r\\n    function setETHPermission(\\r\\n        address from,\\r\\n        address to,\\r\\n        bytes4 functionSignature,\\r\\n        uint256 valueAllowed,\\r\\n        bool allowed\\r\\n    ) public {\\r\\n        if (msg.sender != owner()) {\\r\\n            require(from == msg.sender, \\\"PermissionRegistry: Only owner can specify from value\\\");\\r\\n        }\\r\\n        require(to != address(this), \\\"PermissionRegistry: Cant set ethPermissions to PermissionRegistry\\\");\\r\\n        if (allowed) {\\r\\n            ethPermissions[from][to][functionSignature].fromTime = block.timestamp.add(permissionDelay[from]);\\r\\n            ethPermissions[from][to][functionSignature].valueAllowed = valueAllowed;\\r\\n        } else {\\r\\n            ethPermissions[from][to][functionSignature].fromTime = 0;\\r\\n            ethPermissions[from][to][functionSignature].valueAllowed = 0;\\r\\n        }\\r\\n        emit PermissionSet(\\r\\n            from,\\r\\n            to,\\r\\n            functionSignature,\\r\\n            ethPermissions[from][to][functionSignature].fromTime,\\r\\n            ethPermissions[from][to][functionSignature].valueAllowed\\r\\n        );\\r\\n    }\\r\\n\\r\\n    /**\\r\\n     * @dev Add an ERC20Limit for an address, there cannot be more than one limit per token.\\r\\n     * @param from The address that will execute the call\\r\\n     * @param token The erc20 token to set the limit\\r\\n     * @param valueAllowed The amount of value allowed of the token to be sent\\r\\n     * @param index The index of the token permission in the erco limits\\r\\n     */\\r\\n    function addERC20Limit(\\r\\n        address from,\\r\\n        address token,\\r\\n        uint256 valueAllowed,\\r\\n        uint256 index\\r\\n    ) public {\\r\\n        if (msg.sender != owner()) {\\r\\n            require(from == msg.sender, \\\"PermissionRegistry: Only owner can specify from value\\\");\\r\\n        }\\r\\n        require(index <= erc20Limits[from].length, \\\"PermissionRegistry: Index out of bounds\\\");\\r\\n        require(token != address(0), \\\"PermissionRegistry: Token address cannot be 0x0\\\");\\r\\n\\r\\n        uint256 balanceNow = IERC20(token).balanceOf(msg.sender);\\r\\n\\r\\n        // set 0 as initialvalue to not allow any balance change for this token on this block\\r\\n        if (index == erc20Limits[from].length) {\\r\\n            for (uint256 i = 0; i < erc20Limits[from].length; i++) {\\r\\n                require(erc20Limits[from][i].token != token, \\\"PermissionRegistry: Limit on token already added\\\");\\r\\n            }\\r\\n            erc20Limits[from].push(ERC20Limit(token, balanceNow, valueAllowed, 0));\\r\\n        } else {\\r\\n            require(\\r\\n                erc20Limits[from][index].token == address(0),\\r\\n                \\\"PermissionRegistry: Cant override existent ERC20 limit\\\"\\r\\n            );\\r\\n            erc20Limits[from][index].token = token;\\r\\n            erc20Limits[from][index].initialValueOnBlock = balanceNow;\\r\\n            erc20Limits[from][index].valueAllowed = valueAllowed;\\r\\n            erc20Limits[from][index].removeTime = 0;\\r\\n        }\\r\\n    }\\r\\n\\r\\n    /**\\r\\n     * @dev Removes an ERC20 limit of an address by its index in the ERC20Lmits array.\\r\\n     * (take in count that the limit execution has to be called after the remove time)\\r\\n     * @param from The address that will execute the call\\r\\n     * @param index The index of the token permission in the erco limits\\r\\n     */\\r\\n    function removeERC20Limit(address from, uint256 index) public {\\r\\n        if (msg.sender != owner()) {\\r\\n            require(from == msg.sender, \\\"PermissionRegistry: Only owner can specify from value\\\");\\r\\n        }\\r\\n        require(index < erc20Limits[from].length, \\\"PermissionRegistry: Index out of bounds\\\");\\r\\n\\r\\n        erc20Limits[from][index].removeTime = block.timestamp.add(permissionDelay[from]);\\r\\n    }\\r\\n\\r\\n    /**\\r\\n     * @dev Executes the final removal of an ERC20 limit of an address by its index in the ERC20Lmits array.\\r\\n     * @param from The address that will execute the call\\r\\n     * @param index The index of the token permission in the erco limits\\r\\n     */\\r\\n    function executeRemoveERC20Limit(address from, uint256 index) public {\\r\\n        require(\\r\\n            block.timestamp < erc20Limits[from][index].removeTime,\\r\\n            \\\"PermissionRegistry: Cant execute permission removal\\\"\\r\\n        );\\r\\n\\r\\n        erc20Limits[from][index] = ERC20Limit(address(0), 0, 0, 0);\\r\\n    }\\r\\n\\r\\n    /**\\r\\n     * @dev Sets the value transferred in a permission on the actual block and checks the allowed timestamp.\\r\\n     *      It also checks that the value does not go over the permission other global limits.\\r\\n     * @param from The address from which the call will be executed\\r\\n     * @param to The address that will be called\\r\\n     * @param functionSignature The signature of the function to be executed\\r\\n     * @param valueTransferred The value to be transferred\\r\\n     */\\r\\n    function setETHPermissionUsed(\\r\\n        address from,\\r\\n        address to,\\r\\n        bytes4 functionSignature,\\r\\n        uint256 valueTransferred\\r\\n    ) public {\\r\\n        if (msg.sender != owner()) {\\r\\n            require(from == msg.sender, \\\"PermissionRegistry: Only owner can specify from value\\\");\\r\\n        }\\r\\n        if (valueTransferred > 0) {\\r\\n            _setValueTransferred(ethPermissions[from][address(0)][bytes4(0)], valueTransferred);\\r\\n        }\\r\\n\\r\\n        (, uint256 fromTime) = getETHPermission(from, to, functionSignature);\\r\\n\\r\\n        if (fromTime > 0) {\\r\\n            require(fromTime < block.timestamp, \\\"PermissionRegistry: Call not allowed yet\\\");\\r\\n            _setValueTransferred(ethPermissions[from][to][functionSignature], valueTransferred);\\r\\n        } else if (functionSignature != bytes4(0)) {\\r\\n            revert(\\\"PermissionRegistry: Call not allowed\\\");\\r\\n        }\\r\\n    }\\r\\n\\r\\n    /**\\r\\n     * @dev Sets the value transferred in a a permission on the actual block.\\r\\n     * @param permission The permission to add the value transferred\\r\\n     * @param valueTransferred The value to be transferred\\r\\n     */\\r\\n    function _setValueTransferred(ETHPermission storage permission, uint256 valueTransferred) internal {\\r\\n        if (permission.valueTransferedOnBlock < block.number) {\\r\\n            permission.valueTransferedOnBlock = block.number;\\r\\n            permission.valueTransferred = valueTransferred;\\r\\n        } else {\\r\\n            permission.valueTransferred = permission.valueTransferred.add(valueTransferred);\\r\\n        }\\r\\n        require(permission.valueTransferred <= permission.valueAllowed, \\\"PermissionRegistry: Value limit reached\\\");\\r\\n    }\\r\\n\\r\\n    /**\\r\\n     * @dev Sets the initial balances for ERC20 tokens in the current block\\r\\n     */\\r\\n    function setERC20Balances() public {\\r\\n        if (erc20LimitsOnBlock[msg.sender] < block.number) {\\r\\n            erc20LimitsOnBlock[msg.sender] = block.number;\\r\\n            for (uint256 i = 0; i < erc20Limits[msg.sender].length; i++) {\\r\\n                erc20Limits[msg.sender][i].initialValueOnBlock = IERC20(erc20Limits[msg.sender][i].token).balanceOf(\\r\\n                    msg.sender\\r\\n                );\\r\\n            }\\r\\n        }\\r\\n    }\\r\\n\\r\\n    /**\\r\\n     * @dev Checks the value transferred in block for all registered ERC20 limits.\\r\\n     * @param from The address from which ERC20 tokens limits will be checked\\r\\n     */\\r\\n    function checkERC20Limits(address from) public returns (bool) {\\r\\n        require(erc20LimitsOnBlock[from] == block.number, \\\"PermissionRegistry: ERC20 initialValues not set\\\");\\r\\n        for (uint256 i = 0; i < erc20Limits[from].length; i++) {\\r\\n            require(\\r\\n                erc20Limits[from][i].initialValueOnBlock.sub(IERC20(erc20Limits[from][i].token).balanceOf(from)) <=\\r\\n                    erc20Limits[from][i].valueAllowed,\\r\\n                \\\"PermissionRegistry: Value limit reached\\\"\\r\\n            );\\r\\n        }\\r\\n        return true;\\r\\n    }\\r\\n\\r\\n    /**\\r\\n     * @dev Get the time delay to be used for an address\\r\\n     * @param from The address to get the permission delay from\\r\\n     */\\r\\n    function getETHPermissionDelay(address from) public view returns (uint256) {\\r\\n        return permissionDelay[from];\\r\\n    }\\r\\n\\r\\n    /**\\r\\n     * @dev Gets the time from which the function can be executed from a contract to another and with which value.\\r\\n     * In case of now being allowed to do the call it returns zero in both values\\r\\n     * @param from The address from which the call will be executed\\r\\n     * @param to The address that will be called\\r\\n     * @param functionSignature The signature of the function to be executed\\r\\n     */\\r\\n    function getETHPermission(\\r\\n        address from,\\r\\n        address to,\\r\\n        bytes4 functionSignature\\r\\n    ) public view returns (uint256 valueAllowed, uint256 fromTime) {\\r\\n        // Allow by default internal contract calls and to this contract but with no value\\r\\n        if ((from == to) || (to == address(this))) {\\r\\n            return (0, 1);\\r\\n        } else {\\r\\n            return (\\r\\n                ethPermissions[from][to][functionSignature].valueAllowed,\\r\\n                ethPermissions[from][to][functionSignature].fromTime\\r\\n            );\\r\\n        }\\r\\n    }\\r\\n\\r\\n    /**\\r\\n     * @dev Gets the vallue allowed to be sent in a block of the ER20 token\\r\\n     * @param from The address from which the call will be executed\\r\\n     * @param token The address that will be called\\r\\n     */\\r\\n    function getERC20Limit(address from, address token) public view returns (uint256) {\\r\\n        for (uint256 i = 0; i < erc20Limits[from].length; i++)\\r\\n            if (erc20Limits[from][i].token == token) return erc20Limits[from][i].valueAllowed;\\r\\n        return 0;\\r\\n    }\\r\\n}\\r\\n\",\"keccak256\":\"0x54effa105b7b2f9244b7d9ff3f4eb5de89797ad765b2a8bf5702542b80a35bd0\",\"license\":\"AGPL-3.0\"}},\"version\":1}",
  "bytecode": "0x608060405234801561001057600080fd5b50611a01806100206000396000f3fe608060405234801561001057600080fd5b506004361061010b5760003560e01c80638d2b9eff116100a2578063e926b6b511610071578063e926b6b514610250578063ea41790414610279578063eed47033146102a1578063f2fde38b146102b4578063fb0fde85146102c757600080fd5b80638d2b9eff1461019c5780638da5cb5b146101bc5780639692010c146101d7578063bcbe6d7b146101ea57600080fd5b806348ec8bb6116100de57806348ec8bb6146101665780636cfe048914610179578063715018a61461018c5780638129fc1c1461019457600080fd5b8063108764761461011057806331952632146101255780633e7a47b214610138578063443f863f14610140575b600080fd5b61012361011e366004611644565b6102ea565b005b61012361013336600461166e565b610349565b610123610813565b61015361014e3660046116b0565b610949565b6040519081526020015b60405180910390f35b610123610174366004611644565b610a1e565b6101236101873660046116fb565b610af6565b610123610d10565b610123610d74565b6101536101aa366004611762565b60656020526000908152604090205481565b6033546040516001600160a01b03909116815260200161015d565b6101236101e5366004611644565b610de7565b6102306101f836600461177d565b606660209081526000938452604080852082529284528284209052825290208054600182015460028301546003909301549192909184565b60408051948552602085019390935291830152606082015260800161015d565b61015361025e366004611762565b6001600160a01b031660009081526065602052604090205490565b61028c61028736600461177d565b610f2b565b6040805192835260208301919091520161015d565b6101236102af3660046117c0565b610fb4565b6101236102c2366004611762565b611146565b6102da6102d5366004611762565b61120e565b604051901515815260200161015d565b6033546001600160a01b0316331461032d576001600160a01b038216331461032d5760405162461bcd60e51b81526004016103249061180b565b60405180910390fd5b6001600160a01b03909116600090815260656020526040902055565b6033546001600160a01b03163314610383576001600160a01b03841633146103835760405162461bcd60e51b81526004016103249061180b565b6001600160a01b0384166000908152606760205260409020548111156103bb5760405162461bcd60e51b815260040161032490611860565b6001600160a01b0383166104295760405162461bcd60e51b815260206004820152602f60248201527f5065726d697373696f6e52656769737472793a20546f6b656e2061646472657360448201526e0732063616e6e6f742062652030783608c1b6064820152608401610324565b6040516370a0823160e01b81523360048201526000906001600160a01b038516906370a082319060240160206040518083038186803b15801561046b57600080fd5b505afa15801561047f573d6000803e3d6000fd5b505050506040513d601f19601f820116820180604052508101906104a391906118a7565b6001600160a01b0386166000908152606760205260409020549091508214156106305760005b6001600160a01b0386166000908152606760205260409020548110156105ab576001600160a01b03868116600090815260676020526040902080549187169183908110610518576105186118c0565b60009182526020909120600490910201546001600160a01b031614156105995760405162461bcd60e51b815260206004820152603060248201527f5065726d697373696f6e52656769737472793a204c696d6974206f6e20746f6b60448201526f195b88185b1c9958591e48185919195960821b6064820152608401610324565b806105a3816118ec565b9150506104c9565b506001600160a01b0385811660009081526067602090815260408083208151608081018352898616815280840187815292810189815260608201868152835460018082018655948852959096209151600490950290910180546001600160a01b031916949096169390931785559051908401555160028301555160039091015561080c565b6001600160a01b038516600090815260676020526040812080548490811061065a5761065a6118c0565b60009182526020909120600490910201546001600160a01b0316146106e05760405162461bcd60e51b815260206004820152603660248201527f5065726d697373696f6e52656769737472793a2043616e74206f7665727269646044820152751948195e1a5cdd195b9d08115490cc8c081b1a5b5a5d60521b6064820152608401610324565b6001600160a01b038516600090815260676020526040902080548591908490811061070d5761070d6118c0565b6000918252602080832060049290920290910180546001600160a01b0319166001600160a01b03948516179055918716815260679091526040902080548291908490811061075d5761075d6118c0565b9060005260206000209060040201600101819055508260676000876001600160a01b03166001600160a01b0316815260200190815260200160002083815481106107a9576107a96118c0565b906000526020600020906004020160020181905550600060676000876001600160a01b03166001600160a01b0316815260200190815260200160002083815481106107f6576107f66118c0565b9060005260206000209060040201600301819055505b5050505050565b33600090815260686020526040902054431115610947573360009081526068602052604081204390555b3360009081526067602052604090205481101561094557336000908152606760205260409020805482908110610875576108756118c0565b60009182526020909120600491820201546040516370a0823160e01b815233928101929092526001600160a01b0316906370a082319060240160206040518083038186803b1580156108c657600080fd5b505afa1580156108da573d6000803e3d6000fd5b505050506040513d601f19601f820116820180604052508101906108fe91906118a7565b33600090815260676020526040902080548390811061091f5761091f6118c0565b60009182526020909120600160049092020101558061093d816118ec565b91505061083d565b505b565b6000805b6001600160a01b038416600090815260676020526040902054811015610a12576001600160a01b0384811660009081526067602052604090208054918516918390811061099c5761099c6118c0565b60009182526020909120600490910201546001600160a01b03161415610a00576001600160a01b03841660009081526067602052604090208054829081106109e6576109e66118c0565b906000526020600020906004020160020154915050610a18565b80610a0a816118ec565b91505061094d565b50600090505b92915050565b6033546001600160a01b03163314610a58576001600160a01b0382163314610a585760405162461bcd60e51b81526004016103249061180b565b6001600160a01b0382166000908152606760205260409020548110610a8f5760405162461bcd60e51b815260040161032490611860565b6001600160a01b038216600090815260656020526040902054610ab3904290611434565b6001600160a01b0383166000908152606760205260409020805483908110610add57610add6118c0565b9060005260206000209060040201600301819055505050565b6033546001600160a01b03163314610b30576001600160a01b0385163314610b305760405162461bcd60e51b81526004016103249061180b565b6001600160a01b038416301415610bb95760405162461bcd60e51b815260206004820152604160248201527f5065726d697373696f6e52656769737472793a2043616e74207365742065746860448201527f5065726d697373696f6e7320746f205065726d697373696f6e526567697374726064820152607960f81b608482015260a401610324565b8015610c2d576001600160a01b038516600090815260656020526040902054610be3904290611434565b6001600160a01b03868116600090815260666020908152604080832093891683529281528282206001600160e01b0319881683529052206003810191909155600201829055610c72565b6001600160a01b03858116600090815260666020908152604080832093881683529281528282206001600160e01b031987168352905290812060038101829055600201555b6001600160a01b0385811660008181526066602090815260408083209489168084529482528083206001600160e01b03198916808552908352928190206003810154600290910154825195865292850195909552830191909152606082019290925260808101919091527fa8d1883748320f844ad63c0685f3f5372c0932122cbbdd9fd172781458d768cc9060a00160405180910390a15050505050565b6033546001600160a01b03163314610d6a5760405162461bcd60e51b815260206004820181905260248201527f4f776e61626c653a2063616c6c6572206973206e6f7420746865206f776e65726044820152606401610324565b6109476000611447565b600054610100900460ff1680610d8d575060005460ff16155b610da95760405162461bcd60e51b815260040161032490611907565b600054610100900460ff16158015610dcb576000805461ffff19166101011790555b610dd3611499565b8015610945576000805461ff001916905550565b6001600160a01b0382166000908152606760205260409020805482908110610e1157610e116118c0565b9060005260206000209060040201600301544210610e8d5760405162461bcd60e51b815260206004820152603360248201527f5065726d697373696f6e52656769737472793a2043616e742065786563757465604482015272081c195c9b5a5cdcda5bdb881c995b5bdd985b606a1b6064820152608401610324565b6040805160808101825260008082526020808301829052828401829052606083018290526001600160a01b03861682526067905291909120805483908110610ed757610ed76118c0565b600091825260209182902083516004929092020180546001600160a01b0319166001600160a01b03909216919091178155908201516001820155604082015160028201556060909101516003909101555050565b600080836001600160a01b0316856001600160a01b03161480610f5657506001600160a01b03841630145b15610f675750600090506001610fac565b50506001600160a01b03838116600090815260666020908152604080832093861683529281528282206001600160e01b03198516835290522060028101546003909101545b935093915050565b6033546001600160a01b03163314610fee576001600160a01b0384163314610fee5760405162461bcd60e51b81526004016103249061180b565b8015611026576001600160a01b0384166000908152606660209081526040808320838052825280832090915290206110269082611500565b6000611033858585610f2b565b91505080156110e25742811061109c5760405162461bcd60e51b815260206004820152602860248201527f5065726d697373696f6e52656769737472793a2043616c6c206e6f7420616c6c6044820152671bddd959081e595d60c21b6064820152608401610324565b6001600160a01b03808616600090815260666020908152604080832093881683529281528282206001600160e01b0319871683529052206110dd9083611500565b61080c565b6001600160e01b031983161561080c5760405162461bcd60e51b8152602060048201526024808201527f5065726d697373696f6e52656769737472793a2043616c6c206e6f7420616c6c6044820152631bddd95960e21b6064820152608401610324565b6033546001600160a01b031633146111a05760405162461bcd60e51b815260206004820181905260248201527f4f776e61626c653a2063616c6c6572206973206e6f7420746865206f776e65726044820152606401610324565b6001600160a01b0381166112055760405162461bcd60e51b815260206004820152602660248201527f4f776e61626c653a206e6577206f776e657220697320746865207a65726f206160448201526564647265737360d01b6064820152608401610324565b61094581611447565b6001600160a01b038116600090815260686020526040812054431461128d5760405162461bcd60e51b815260206004820152602f60248201527f5065726d697373696f6e52656769737472793a20455243323020696e6974696160448201526e1b15985b1d595cc81b9bdd081cd95d608a1b6064820152608401610324565b60005b6001600160a01b03831660009081526067602052604090205481101561142b576001600160a01b03831660009081526067602052604090208054829081106112da576112da6118c0565b9060005260206000209060040201600201546113fb60676000866001600160a01b03166001600160a01b031681526020019081526020016000208381548110611325576113256118c0565b60009182526020909120600491820201546040516370a0823160e01b81526001600160a01b03888116938201939093529116906370a082319060240160206040518083038186803b15801561137957600080fd5b505afa15801561138d573d6000803e3d6000fd5b505050506040513d601f19601f820116820180604052508101906113b191906118a7565b6001600160a01b03861660009081526067602052604090208054859081106113db576113db6118c0565b90600052602060002090600402016001015461155290919063ffffffff16565b11156114195760405162461bcd60e51b815260040161032490611955565b80611423816118ec565b915050611290565b50600192915050565b6000611440828461199c565b9392505050565b603380546001600160a01b038381166001600160a01b0319831681179093556040519116919082907f8be0079c531659141344cd1fd0a4f28419497f9722a3daafe3b4186f6b6457e090600090a35050565b600054610100900460ff16806114b2575060005460ff16155b6114ce5760405162461bcd60e51b815260040161032490611907565b600054610100900460ff161580156114f0576000805461ffff19166101011790555b6114f861155e565b610dd36115c8565b438260010154101561151a57436001830155808255611529565b81546115269082611434565b82555b60028201548254111561154e5760405162461bcd60e51b815260040161032490611955565b5050565b600061144082846119b4565b600054610100900460ff1680611577575060005460ff16155b6115935760405162461bcd60e51b815260040161032490611907565b600054610100900460ff16158015610dd3576000805461ffff19166101011790558015610945576000805461ff001916905550565b600054610100900460ff16806115e1575060005460ff16155b6115fd5760405162461bcd60e51b815260040161032490611907565b600054610100900460ff1615801561161f576000805461ffff19166101011790555b610dd333611447565b80356001600160a01b038116811461163f57600080fd5b919050565b6000806040838503121561165757600080fd5b61166083611628565b946020939093013593505050565b6000806000806080858703121561168457600080fd5b61168d85611628565b935061169b60208601611628565b93969395505050506040820135916060013590565b600080604083850312156116c357600080fd5b6116cc83611628565b91506116da60208401611628565b90509250929050565b80356001600160e01b03198116811461163f57600080fd5b600080600080600060a0868803121561171357600080fd5b61171c86611628565b945061172a60208701611628565b9350611738604087016116e3565b9250606086013591506080860135801515811461175457600080fd5b809150509295509295909350565b60006020828403121561177457600080fd5b61144082611628565b60008060006060848603121561179257600080fd5b61179b84611628565b92506117a960208501611628565b91506117b7604085016116e3565b90509250925092565b600080600080608085870312156117d657600080fd5b6117df85611628565b93506117ed60208601611628565b92506117fb604086016116e3565b9396929550929360600135925050565b60208082526035908201527f5065726d697373696f6e52656769737472793a204f6e6c79206f776e65722063604082015274616e20737065636966792066726f6d2076616c756560581b606082015260800190565b60208082526027908201527f5065726d697373696f6e52656769737472793a20496e646578206f7574206f6660408201526620626f756e647360c81b606082015260800190565b6000602082840312156118b957600080fd5b5051919050565b634e487b7160e01b600052603260045260246000fd5b634e487b7160e01b600052601160045260246000fd5b6000600019821415611900576119006118d6565b5060010190565b6020808252602e908201527f496e697469616c697a61626c653a20636f6e747261637420697320616c72656160408201526d191e481a5b9a5d1a585b1a5e995960921b606082015260800190565b60208082526027908201527f5065726d697373696f6e52656769737472793a2056616c7565206c696d6974206040820152661c995858da195960ca1b606082015260800190565b600082198211156119af576119af6118d6565b500190565b6000828210156119c6576119c66118d6565b50039056fea2646970667358221220b99c0a699349fab8f86317fdda944482514211fbfe1d9f7f2823b192dccedccc64736f6c63430008080033",
  "deployedBytecode": "0x608060405234801561001057600080fd5b506004361061010b5760003560e01c80638d2b9eff116100a2578063e926b6b511610071578063e926b6b514610250578063ea41790414610279578063eed47033146102a1578063f2fde38b146102b4578063fb0fde85146102c757600080fd5b80638d2b9eff1461019c5780638da5cb5b146101bc5780639692010c146101d7578063bcbe6d7b146101ea57600080fd5b806348ec8bb6116100de57806348ec8bb6146101665780636cfe048914610179578063715018a61461018c5780638129fc1c1461019457600080fd5b8063108764761461011057806331952632146101255780633e7a47b214610138578063443f863f14610140575b600080fd5b61012361011e366004611644565b6102ea565b005b61012361013336600461166e565b610349565b610123610813565b61015361014e3660046116b0565b610949565b6040519081526020015b60405180910390f35b610123610174366004611644565b610a1e565b6101236101873660046116fb565b610af6565b610123610d10565b610123610d74565b6101536101aa366004611762565b60656020526000908152604090205481565b6033546040516001600160a01b03909116815260200161015d565b6101236101e5366004611644565b610de7565b6102306101f836600461177d565b606660209081526000938452604080852082529284528284209052825290208054600182015460028301546003909301549192909184565b60408051948552602085019390935291830152606082015260800161015d565b61015361025e366004611762565b6001600160a01b031660009081526065602052604090205490565b61028c61028736600461177d565b610f2b565b6040805192835260208301919091520161015d565b6101236102af3660046117c0565b610fb4565b6101236102c2366004611762565b611146565b6102da6102d5366004611762565b61120e565b604051901515815260200161015d565b6033546001600160a01b0316331461032d576001600160a01b038216331461032d5760405162461bcd60e51b81526004016103249061180b565b60405180910390fd5b6001600160a01b03909116600090815260656020526040902055565b6033546001600160a01b03163314610383576001600160a01b03841633146103835760405162461bcd60e51b81526004016103249061180b565b6001600160a01b0384166000908152606760205260409020548111156103bb5760405162461bcd60e51b815260040161032490611860565b6001600160a01b0383166104295760405162461bcd60e51b815260206004820152602f60248201527f5065726d697373696f6e52656769737472793a20546f6b656e2061646472657360448201526e0732063616e6e6f742062652030783608c1b6064820152608401610324565b6040516370a0823160e01b81523360048201526000906001600160a01b038516906370a082319060240160206040518083038186803b15801561046b57600080fd5b505afa15801561047f573d6000803e3d6000fd5b505050506040513d601f19601f820116820180604052508101906104a391906118a7565b6001600160a01b0386166000908152606760205260409020549091508214156106305760005b6001600160a01b0386166000908152606760205260409020548110156105ab576001600160a01b03868116600090815260676020526040902080549187169183908110610518576105186118c0565b60009182526020909120600490910201546001600160a01b031614156105995760405162461bcd60e51b815260206004820152603060248201527f5065726d697373696f6e52656769737472793a204c696d6974206f6e20746f6b60448201526f195b88185b1c9958591e48185919195960821b6064820152608401610324565b806105a3816118ec565b9150506104c9565b506001600160a01b0385811660009081526067602090815260408083208151608081018352898616815280840187815292810189815260608201868152835460018082018655948852959096209151600490950290910180546001600160a01b031916949096169390931785559051908401555160028301555160039091015561080c565b6001600160a01b038516600090815260676020526040812080548490811061065a5761065a6118c0565b60009182526020909120600490910201546001600160a01b0316146106e05760405162461bcd60e51b815260206004820152603660248201527f5065726d697373696f6e52656769737472793a2043616e74206f7665727269646044820152751948195e1a5cdd195b9d08115490cc8c081b1a5b5a5d60521b6064820152608401610324565b6001600160a01b038516600090815260676020526040902080548591908490811061070d5761070d6118c0565b6000918252602080832060049290920290910180546001600160a01b0319166001600160a01b03948516179055918716815260679091526040902080548291908490811061075d5761075d6118c0565b9060005260206000209060040201600101819055508260676000876001600160a01b03166001600160a01b0316815260200190815260200160002083815481106107a9576107a96118c0565b906000526020600020906004020160020181905550600060676000876001600160a01b03166001600160a01b0316815260200190815260200160002083815481106107f6576107f66118c0565b9060005260206000209060040201600301819055505b5050505050565b33600090815260686020526040902054431115610947573360009081526068602052604081204390555b3360009081526067602052604090205481101561094557336000908152606760205260409020805482908110610875576108756118c0565b60009182526020909120600491820201546040516370a0823160e01b815233928101929092526001600160a01b0316906370a082319060240160206040518083038186803b1580156108c657600080fd5b505afa1580156108da573d6000803e3d6000fd5b505050506040513d601f19601f820116820180604052508101906108fe91906118a7565b33600090815260676020526040902080548390811061091f5761091f6118c0565b60009182526020909120600160049092020101558061093d816118ec565b91505061083d565b505b565b6000805b6001600160a01b038416600090815260676020526040902054811015610a12576001600160a01b0384811660009081526067602052604090208054918516918390811061099c5761099c6118c0565b60009182526020909120600490910201546001600160a01b03161415610a00576001600160a01b03841660009081526067602052604090208054829081106109e6576109e66118c0565b906000526020600020906004020160020154915050610a18565b80610a0a816118ec565b91505061094d565b50600090505b92915050565b6033546001600160a01b03163314610a58576001600160a01b0382163314610a585760405162461bcd60e51b81526004016103249061180b565b6001600160a01b0382166000908152606760205260409020548110610a8f5760405162461bcd60e51b815260040161032490611860565b6001600160a01b038216600090815260656020526040902054610ab3904290611434565b6001600160a01b0383166000908152606760205260409020805483908110610add57610add6118c0565b9060005260206000209060040201600301819055505050565b6033546001600160a01b03163314610b30576001600160a01b0385163314610b305760405162461bcd60e51b81526004016103249061180b565b6001600160a01b038416301415610bb95760405162461bcd60e51b815260206004820152604160248201527f5065726d697373696f6e52656769737472793a2043616e74207365742065746860448201527f5065726d697373696f6e7320746f205065726d697373696f6e526567697374726064820152607960f81b608482015260a401610324565b8015610c2d576001600160a01b038516600090815260656020526040902054610be3904290611434565b6001600160a01b03868116600090815260666020908152604080832093891683529281528282206001600160e01b0319881683529052206003810191909155600201829055610c72565b6001600160a01b03858116600090815260666020908152604080832093881683529281528282206001600160e01b031987168352905290812060038101829055600201555b6001600160a01b0385811660008181526066602090815260408083209489168084529482528083206001600160e01b03198916808552908352928190206003810154600290910154825195865292850195909552830191909152606082019290925260808101919091527fa8d1883748320f844ad63c0685f3f5372c0932122cbbdd9fd172781458d768cc9060a00160405180910390a15050505050565b6033546001600160a01b03163314610d6a5760405162461bcd60e51b815260206004820181905260248201527f4f776e61626c653a2063616c6c6572206973206e6f7420746865206f776e65726044820152606401610324565b6109476000611447565b600054610100900460ff1680610d8d575060005460ff16155b610da95760405162461bcd60e51b815260040161032490611907565b600054610100900460ff16158015610dcb576000805461ffff19166101011790555b610dd3611499565b8015610945576000805461ff001916905550565b6001600160a01b0382166000908152606760205260409020805482908110610e1157610e116118c0565b9060005260206000209060040201600301544210610e8d5760405162461bcd60e51b815260206004820152603360248201527f5065726d697373696f6e52656769737472793a2043616e742065786563757465604482015272081c195c9b5a5cdcda5bdb881c995b5bdd985b606a1b6064820152608401610324565b6040805160808101825260008082526020808301829052828401829052606083018290526001600160a01b03861682526067905291909120805483908110610ed757610ed76118c0565b600091825260209182902083516004929092020180546001600160a01b0319166001600160a01b03909216919091178155908201516001820155604082015160028201556060909101516003909101555050565b600080836001600160a01b0316856001600160a01b03161480610f5657506001600160a01b03841630145b15610f675750600090506001610fac565b50506001600160a01b03838116600090815260666020908152604080832093861683529281528282206001600160e01b03198516835290522060028101546003909101545b935093915050565b6033546001600160a01b03163314610fee576001600160a01b0384163314610fee5760405162461bcd60e51b81526004016103249061180b565b8015611026576001600160a01b0384166000908152606660209081526040808320838052825280832090915290206110269082611500565b6000611033858585610f2b565b91505080156110e25742811061109c5760405162461bcd60e51b815260206004820152602860248201527f5065726d697373696f6e52656769737472793a2043616c6c206e6f7420616c6c6044820152671bddd959081e595d60c21b6064820152608401610324565b6001600160a01b03808616600090815260666020908152604080832093881683529281528282206001600160e01b0319871683529052206110dd9083611500565b61080c565b6001600160e01b031983161561080c5760405162461bcd60e51b8152602060048201526024808201527f5065726d697373696f6e52656769737472793a2043616c6c206e6f7420616c6c6044820152631bddd95960e21b6064820152608401610324565b6033546001600160a01b031633146111a05760405162461bcd60e51b815260206004820181905260248201527f4f776e61626c653a2063616c6c6572206973206e6f7420746865206f776e65726044820152606401610324565b6001600160a01b0381166112055760405162461bcd60e51b815260206004820152602660248201527f4f776e61626c653a206e6577206f776e657220697320746865207a65726f206160448201526564647265737360d01b6064820152608401610324565b61094581611447565b6001600160a01b038116600090815260686020526040812054431461128d5760405162461bcd60e51b815260206004820152602f60248201527f5065726d697373696f6e52656769737472793a20455243323020696e6974696160448201526e1b15985b1d595cc81b9bdd081cd95d608a1b6064820152608401610324565b60005b6001600160a01b03831660009081526067602052604090205481101561142b576001600160a01b03831660009081526067602052604090208054829081106112da576112da6118c0565b9060005260206000209060040201600201546113fb60676000866001600160a01b03166001600160a01b031681526020019081526020016000208381548110611325576113256118c0565b60009182526020909120600491820201546040516370a0823160e01b81526001600160a01b03888116938201939093529116906370a082319060240160206040518083038186803b15801561137957600080fd5b505afa15801561138d573d6000803e3d6000fd5b505050506040513d601f19601f820116820180604052508101906113b191906118a7565b6001600160a01b03861660009081526067602052604090208054859081106113db576113db6118c0565b90600052602060002090600402016001015461155290919063ffffffff16565b11156114195760405162461bcd60e51b815260040161032490611955565b80611423816118ec565b915050611290565b50600192915050565b6000611440828461199c565b9392505050565b603380546001600160a01b038381166001600160a01b0319831681179093556040519116919082907f8be0079c531659141344cd1fd0a4f28419497f9722a3daafe3b4186f6b6457e090600090a35050565b600054610100900460ff16806114b2575060005460ff16155b6114ce5760405162461bcd60e51b815260040161032490611907565b600054610100900460ff161580156114f0576000805461ffff19166101011790555b6114f861155e565b610dd36115c8565b438260010154101561151a57436001830155808255611529565b81546115269082611434565b82555b60028201548254111561154e5760405162461bcd60e51b815260040161032490611955565b5050565b600061144082846119b4565b600054610100900460ff1680611577575060005460ff16155b6115935760405162461bcd60e51b815260040161032490611907565b600054610100900460ff16158015610dd3576000805461ffff19166101011790558015610945576000805461ff001916905550565b600054610100900460ff16806115e1575060005460ff16155b6115fd5760405162461bcd60e51b815260040161032490611907565b600054610100900460ff1615801561161f576000805461ffff19166101011790555b610dd333611447565b80356001600160a01b038116811461163f57600080fd5b919050565b6000806040838503121561165757600080fd5b61166083611628565b946020939093013593505050565b6000806000806080858703121561168457600080fd5b61168d85611628565b935061169b60208601611628565b93969395505050506040820135916060013590565b600080604083850312156116c357600080fd5b6116cc83611628565b91506116da60208401611628565b90509250929050565b80356001600160e01b03198116811461163f57600080fd5b600080600080600060a0868803121561171357600080fd5b61171c86611628565b945061172a60208701611628565b9350611738604087016116e3565b9250606086013591506080860135801515811461175457600080fd5b809150509295509295909350565b60006020828403121561177457600080fd5b61144082611628565b60008060006060848603121561179257600080fd5b61179b84611628565b92506117a960208501611628565b91506117b7604085016116e3565b90509250925092565b600080600080608085870312156117d657600080fd5b6117df85611628565b93506117ed60208601611628565b92506117fb604086016116e3565b9396929550929360600135925050565b60208082526035908201527f5065726d697373696f6e52656769737472793a204f6e6c79206f776e65722063604082015274616e20737065636966792066726f6d2076616c756560581b606082015260800190565b60208082526027908201527f5065726d697373696f6e52656769737472793a20496e646578206f7574206f6660408201526620626f756e647360c81b606082015260800190565b6000602082840312156118b957600080fd5b5051919050565b634e487b7160e01b600052603260045260246000fd5b634e487b7160e01b600052601160045260246000fd5b6000600019821415611900576119006118d6565b5060010190565b6020808252602e908201527f496e697469616c697a61626c653a20636f6e747261637420697320616c72656160408201526d191e481a5b9a5d1a585b1a5e995960921b606082015260800190565b60208082526027908201527f5065726d697373696f6e52656769737472793a2056616c7565206c696d6974206040820152661c995858da195960ca1b606082015260800190565b600082198211156119af576119af6118d6565b500190565b6000828210156119c6576119c66118d6565b50039056fea2646970667358221220b99c0a699349fab8f86317fdda944482514211fbfe1d9f7f2823b192dccedccc64736f6c63430008080033",
  "devdoc": {
    "details": "A registry of smart contracts functions and ERC20 transfer limits that are allowed to be called between contracts. A time delay in seconds over the permissions can be set form any contract, this delay would be added to any new permissions sent by that address. The PermissionRegistry owner (if there is an owner and owner address is not 0x0) can overwrite/set any permission. The registry allows setting ERC20 limits, the limit needs to be set at the beggining of the block and then it can be checked at any time. To remove or replace ERC20 limits first it needs to be removed and then it can be set again. The smart contracts permissions are compound by the `from` address, `to` address, `value` uint256 and `fromTime` uint256, if `fromTime` is zero it means the function is not allowed.",
    "kind": "dev",
    "methods": {
      "addERC20Limit(address,address,uint256,uint256)": {
        "details": "Add an ERC20Limit for an address, there cannot be more than one limit per token.",
        "params": {
          "from": "The address that will execute the call",
          "index": "The index of the token permission in the erco limits",
          "token": "The erc20 token to set the limit",
          "valueAllowed": "The amount of value allowed of the token to be sent"
        }
      },
      "checkERC20Limits(address)": {
        "details": "Checks the value transferred in block for all registered ERC20 limits.",
        "params": {
          "from": "The address from which ERC20 tokens limits will be checked"
        }
      },
      "executeRemoveERC20Limit(address,uint256)": {
        "details": "Executes the final removal of an ERC20 limit of an address by its index in the ERC20Lmits array.",
        "params": {
          "from": "The address that will execute the call",
          "index": "The index of the token permission in the erco limits"
        }
      },
      "getERC20Limit(address,address)": {
        "details": "Gets the vallue allowed to be sent in a block of the ER20 token",
        "params": {
          "from": "The address from which the call will be executed",
          "token": "The address that will be called"
        }
      },
      "getETHPermission(address,address,bytes4)": {
        "details": "Gets the time from which the function can be executed from a contract to another and with which value. In case of now being allowed to do the call it returns zero in both values",
        "params": {
          "from": "The address from which the call will be executed",
          "functionSignature": "The signature of the function to be executed",
          "to": "The address that will be called"
        }
      },
      "getETHPermissionDelay(address)": {
        "details": "Get the time delay to be used for an address",
        "params": {
          "from": "The address to get the permission delay from"
        }
      },
      "initialize()": {
        "details": "initializer"
      },
      "owner()": {
        "details": "Returns the address of the current owner."
      },
      "removeERC20Limit(address,uint256)": {
        "details": "Removes an ERC20 limit of an address by its index in the ERC20Lmits array. (take in count that the limit execution has to be called after the remove time)",
        "params": {
          "from": "The address that will execute the call",
          "index": "The index of the token permission in the erco limits"
        }
      },
      "renounceOwnership()": {
        "details": "Leaves the contract without owner. It will not be possible to call `onlyOwner` functions anymore. Can only be called by the current owner. NOTE: Renouncing ownership will leave the contract without an owner, thereby removing any functionality that is only available to the owner."
      },
      "setERC20Balances()": {
        "details": "Sets the initial balances for ERC20 tokens in the current block"
      },
      "setETHPermission(address,address,bytes4,uint256,bool)": {
        "details": "Sets the time from which the function can be executed from a contract to another a with which value.",
        "params": {
          "allowed": "If the function is allowed or not.",
          "from": "The address that will execute the call",
          "functionSignature": "The signature of the function to be executed",
          "to": "The address that will be called",
          "valueAllowed": "The amount of value allowed of the token to be sent"
        }
      },
      "setETHPermissionDelay(address,uint256)": {
        "details": "Set the time delay for a call to show as allowed",
        "params": {
          "_timeDelay": "The amount of time that has to pass after permission addition to allow execution"
        }
      },
      "setETHPermissionUsed(address,address,bytes4,uint256)": {
        "details": "Sets the value transferred in a permission on the actual block and checks the allowed timestamp.      It also checks that the value does not go over the permission other global limits.",
        "params": {
          "from": "The address from which the call will be executed",
          "functionSignature": "The signature of the function to be executed",
          "to": "The address that will be called",
          "valueTransferred": "The value to be transferred"
        }
      },
      "transferOwnership(address)": {
        "details": "Transfers ownership of the contract to a new account (`newOwner`). Can only be called by the current owner."
      }
    },
    "title": "PermissionRegistry.",
    "version": 1
  },
  "userdoc": {
    "kind": "user",
    "methods": {},
    "version": 1
  },
  "storageLayout": {
    "storage": [
      {
        "astId": 145,
        "contract": "contracts/utils/PermissionRegistry.sol:PermissionRegistry",
        "label": "_initialized",
        "offset": 0,
        "slot": "0",
        "type": "t_bool"
      },
      {
        "astId": 148,
        "contract": "contracts/utils/PermissionRegistry.sol:PermissionRegistry",
        "label": "_initializing",
        "offset": 1,
        "slot": "0",
        "type": "t_bool"
      },
      {
        "astId": 1811,
        "contract": "contracts/utils/PermissionRegistry.sol:PermissionRegistry",
        "label": "__gap",
        "offset": 0,
        "slot": "1",
        "type": "t_array(t_uint256)50_storage"
      },
      {
        "astId": 10,
        "contract": "contracts/utils/PermissionRegistry.sol:PermissionRegistry",
        "label": "_owner",
        "offset": 0,
        "slot": "51",
        "type": "t_address"
      },
      {
        "astId": 124,
        "contract": "contracts/utils/PermissionRegistry.sol:PermissionRegistry",
        "label": "__gap",
        "offset": 0,
        "slot": "52",
        "type": "t_array(t_uint256)49_storage"
      },
      {
        "astId": 14030,
        "contract": "contracts/utils/PermissionRegistry.sol:PermissionRegistry",
        "label": "permissionDelay",
        "offset": 0,
        "slot": "101",
        "type": "t_mapping(t_address,t_uint256)"
      },
      {
        "astId": 14069,
        "contract": "contracts/utils/PermissionRegistry.sol:PermissionRegistry",
        "label": "ethPermissions",
        "offset": 0,
        "slot": "102",
        "type": "t_mapping(t_address,t_mapping(t_address,t_mapping(t_bytes4,t_struct(ETHPermission)14051_storage)))"
      },
      {
        "astId": 14075,
        "contract": "contracts/utils/PermissionRegistry.sol:PermissionRegistry",
        "label": "erc20Limits",
        "offset": 0,
        "slot": "103",
        "type": "t_mapping(t_address,t_array(t_struct(ERC20Limit)14060_storage)dyn_storage)"
      },
      {
        "astId": 14079,
        "contract": "contracts/utils/PermissionRegistry.sol:PermissionRegistry",
        "label": "erc20LimitsOnBlock",
        "offset": 0,
        "slot": "104",
        "type": "t_mapping(t_address,t_uint256)"
      }
    ],
    "types": {
      "t_address": {
        "encoding": "inplace",
        "label": "address",
        "numberOfBytes": "20"
      },
      "t_array(t_struct(ERC20Limit)14060_storage)dyn_storage": {
        "base": "t_struct(ERC20Limit)14060_storage",
        "encoding": "dynamic_array",
        "label": "struct PermissionRegistry.ERC20Limit[]",
        "numberOfBytes": "32"
      },
      "t_array(t_uint256)49_storage": {
        "base": "t_uint256",
        "encoding": "inplace",
        "label": "uint256[49]",
        "numberOfBytes": "1568"
      },
      "t_array(t_uint256)50_storage": {
        "base": "t_uint256",
        "encoding": "inplace",
        "label": "uint256[50]",
        "numberOfBytes": "1600"
      },
      "t_bool": {
        "encoding": "inplace",
        "label": "bool",
        "numberOfBytes": "1"
      },
      "t_bytes4": {
        "encoding": "inplace",
        "label": "bytes4",
        "numberOfBytes": "4"
      },
      "t_mapping(t_address,t_array(t_struct(ERC20Limit)14060_storage)dyn_storage)": {
        "encoding": "mapping",
        "key": "t_address",
        "label": "mapping(address => struct PermissionRegistry.ERC20Limit[])",
        "numberOfBytes": "32",
        "value": "t_array(t_struct(ERC20Limit)14060_storage)dyn_storage"
      },
      "t_mapping(t_address,t_mapping(t_address,t_mapping(t_bytes4,t_struct(ETHPermission)14051_storage)))": {
        "encoding": "mapping",
        "key": "t_address",
        "label": "mapping(address => mapping(address => mapping(bytes4 => struct PermissionRegistry.ETHPermission)))",
        "numberOfBytes": "32",
        "value": "t_mapping(t_address,t_mapping(t_bytes4,t_struct(ETHPermission)14051_storage))"
      },
      "t_mapping(t_address,t_mapping(t_bytes4,t_struct(ETHPermission)14051_storage))": {
        "encoding": "mapping",
        "key": "t_address",
        "label": "mapping(address => mapping(bytes4 => struct PermissionRegistry.ETHPermission))",
        "numberOfBytes": "32",
        "value": "t_mapping(t_bytes4,t_struct(ETHPermission)14051_storage)"
      },
      "t_mapping(t_address,t_uint256)": {
        "encoding": "mapping",
        "key": "t_address",
        "label": "mapping(address => uint256)",
        "numberOfBytes": "32",
        "value": "t_uint256"
      },
      "t_mapping(t_bytes4,t_struct(ETHPermission)14051_storage)": {
        "encoding": "mapping",
        "key": "t_bytes4",
        "label": "mapping(bytes4 => struct PermissionRegistry.ETHPermission)",
        "numberOfBytes": "32",
        "value": "t_struct(ETHPermission)14051_storage"
      },
      "t_struct(ERC20Limit)14060_storage": {
        "encoding": "inplace",
        "label": "struct PermissionRegistry.ERC20Limit",
        "members": [
          {
            "astId": 14053,
            "contract": "contracts/utils/PermissionRegistry.sol:PermissionRegistry",
            "label": "token",
            "offset": 0,
            "slot": "0",
            "type": "t_address"
          },
          {
            "astId": 14055,
            "contract": "contracts/utils/PermissionRegistry.sol:PermissionRegistry",
            "label": "initialValueOnBlock",
            "offset": 0,
            "slot": "1",
            "type": "t_uint256"
          },
          {
            "astId": 14057,
            "contract": "contracts/utils/PermissionRegistry.sol:PermissionRegistry",
            "label": "valueAllowed",
            "offset": 0,
            "slot": "2",
            "type": "t_uint256"
          },
          {
            "astId": 14059,
            "contract": "contracts/utils/PermissionRegistry.sol:PermissionRegistry",
            "label": "removeTime",
            "offset": 0,
            "slot": "3",
            "type": "t_uint256"
          }
        ],
        "numberOfBytes": "128"
      },
      "t_struct(ETHPermission)14051_storage": {
        "encoding": "inplace",
        "label": "struct PermissionRegistry.ETHPermission",
        "members": [
          {
            "astId": 14044,
            "contract": "contracts/utils/PermissionRegistry.sol:PermissionRegistry",
            "label": "valueTransferred",
            "offset": 0,
            "slot": "0",
            "type": "t_uint256"
          },
          {
            "astId": 14046,
            "contract": "contracts/utils/PermissionRegistry.sol:PermissionRegistry",
            "label": "valueTransferedOnBlock",
            "offset": 0,
            "slot": "1",
            "type": "t_uint256"
          },
          {
            "astId": 14048,
            "contract": "contracts/utils/PermissionRegistry.sol:PermissionRegistry",
            "label": "valueAllowed",
            "offset": 0,
            "slot": "2",
            "type": "t_uint256"
          },
          {
            "astId": 14050,
            "contract": "contracts/utils/PermissionRegistry.sol:PermissionRegistry",
            "label": "fromTime",
            "offset": 0,
            "slot": "3",
            "type": "t_uint256"
          }
        ],
        "numberOfBytes": "128"
      },
      "t_uint256": {
        "encoding": "inplace",
        "label": "uint256",
        "numberOfBytes": "32"
      }
    }
  }
}
=======
{
  "address": "0x58A7d7C15Dcc73E9bEEe4C8c14AD4bFCac7058DC",
  "abi": [
    {
      "anonymous": false,
      "inputs": [
        {
          "indexed": true,
          "internalType": "address",
          "name": "previousOwner",
          "type": "address"
        },
        {
          "indexed": true,
          "internalType": "address",
          "name": "newOwner",
          "type": "address"
        }
      ],
      "name": "OwnershipTransferred",
      "type": "event"
    },
    {
      "anonymous": false,
      "inputs": [
        {
          "indexed": false,
          "internalType": "address",
          "name": "from",
          "type": "address"
        },
        {
          "indexed": false,
          "internalType": "address",
          "name": "to",
          "type": "address"
        },
        {
          "indexed": false,
          "internalType": "bytes4",
          "name": "functionSignature",
          "type": "bytes4"
        },
        {
          "indexed": false,
          "internalType": "uint256",
          "name": "fromTime",
          "type": "uint256"
        },
        {
          "indexed": false,
          "internalType": "uint256",
          "name": "value",
          "type": "uint256"
        }
      ],
      "name": "PermissionSet",
      "type": "event"
    },
    {
      "inputs": [
        {
          "internalType": "address",
          "name": "from",
          "type": "address"
        },
        {
          "internalType": "address",
          "name": "token",
          "type": "address"
        },
        {
          "internalType": "uint256",
          "name": "valueAllowed",
          "type": "uint256"
        },
        {
          "internalType": "uint256",
          "name": "index",
          "type": "uint256"
        }
      ],
      "name": "addERC20Limit",
      "outputs": [],
      "stateMutability": "nonpayable",
      "type": "function"
    },
    {
      "inputs": [
        {
          "internalType": "address",
          "name": "from",
          "type": "address"
        }
      ],
      "name": "checkERC20Limits",
      "outputs": [
        {
          "internalType": "bool",
          "name": "",
          "type": "bool"
        }
      ],
      "stateMutability": "view",
      "type": "function"
    },
    {
      "inputs": [
        {
          "internalType": "address",
          "name": "",
          "type": "address"
        },
        {
          "internalType": "address",
          "name": "",
          "type": "address"
        },
        {
          "internalType": "bytes4",
          "name": "",
          "type": "bytes4"
        }
      ],
      "name": "ethPermissions",
      "outputs": [
        {
          "internalType": "uint256",
          "name": "valueTransferred",
          "type": "uint256"
        },
        {
          "internalType": "uint256",
          "name": "valueTransferedOnBlock",
          "type": "uint256"
        },
        {
          "internalType": "uint256",
          "name": "valueAllowed",
          "type": "uint256"
        },
        {
          "internalType": "uint256",
          "name": "fromTime",
          "type": "uint256"
        }
      ],
      "stateMutability": "view",
      "type": "function"
    },
    {
      "inputs": [
        {
          "internalType": "address",
          "name": "from",
          "type": "address"
        },
        {
          "internalType": "uint256",
          "name": "index",
          "type": "uint256"
        }
      ],
      "name": "executeRemoveERC20Limit",
      "outputs": [],
      "stateMutability": "nonpayable",
      "type": "function"
    },
    {
      "inputs": [
        {
          "internalType": "address",
          "name": "from",
          "type": "address"
        },
        {
          "internalType": "address",
          "name": "token",
          "type": "address"
        }
      ],
      "name": "getERC20Limit",
      "outputs": [
        {
          "internalType": "uint256",
          "name": "",
          "type": "uint256"
        }
      ],
      "stateMutability": "view",
      "type": "function"
    },
    {
      "inputs": [
        {
          "internalType": "address",
          "name": "from",
          "type": "address"
        },
        {
          "internalType": "address",
          "name": "to",
          "type": "address"
        },
        {
          "internalType": "bytes4",
          "name": "functionSignature",
          "type": "bytes4"
        }
      ],
      "name": "getETHPermission",
      "outputs": [
        {
          "internalType": "uint256",
          "name": "valueAllowed",
          "type": "uint256"
        },
        {
          "internalType": "uint256",
          "name": "fromTime",
          "type": "uint256"
        }
      ],
      "stateMutability": "view",
      "type": "function"
    },
    {
      "inputs": [
        {
          "internalType": "address",
          "name": "from",
          "type": "address"
        }
      ],
      "name": "getETHPermissionDelay",
      "outputs": [
        {
          "internalType": "uint256",
          "name": "",
          "type": "uint256"
        }
      ],
      "stateMutability": "view",
      "type": "function"
    },
    {
      "inputs": [],
      "name": "initialize",
      "outputs": [],
      "stateMutability": "nonpayable",
      "type": "function"
    },
    {
      "inputs": [],
      "name": "owner",
      "outputs": [
        {
          "internalType": "address",
          "name": "",
          "type": "address"
        }
      ],
      "stateMutability": "view",
      "type": "function"
    },
    {
      "inputs": [
        {
          "internalType": "address",
          "name": "",
          "type": "address"
        }
      ],
      "name": "permissionDelay",
      "outputs": [
        {
          "internalType": "uint256",
          "name": "",
          "type": "uint256"
        }
      ],
      "stateMutability": "view",
      "type": "function"
    },
    {
      "inputs": [
        {
          "internalType": "address",
          "name": "from",
          "type": "address"
        },
        {
          "internalType": "uint256",
          "name": "index",
          "type": "uint256"
        }
      ],
      "name": "removeERC20Limit",
      "outputs": [],
      "stateMutability": "nonpayable",
      "type": "function"
    },
    {
      "inputs": [],
      "name": "renounceOwnership",
      "outputs": [],
      "stateMutability": "nonpayable",
      "type": "function"
    },
    {
      "inputs": [],
      "name": "setERC20Balances",
      "outputs": [],
      "stateMutability": "nonpayable",
      "type": "function"
    },
    {
      "inputs": [
        {
          "internalType": "address",
          "name": "from",
          "type": "address"
        },
        {
          "internalType": "address",
          "name": "to",
          "type": "address"
        },
        {
          "internalType": "bytes4",
          "name": "functionSignature",
          "type": "bytes4"
        },
        {
          "internalType": "uint256",
          "name": "valueAllowed",
          "type": "uint256"
        },
        {
          "internalType": "bool",
          "name": "allowed",
          "type": "bool"
        }
      ],
      "name": "setETHPermission",
      "outputs": [],
      "stateMutability": "nonpayable",
      "type": "function"
    },
    {
      "inputs": [
        {
          "internalType": "address",
          "name": "from",
          "type": "address"
        },
        {
          "internalType": "uint256",
          "name": "_timeDelay",
          "type": "uint256"
        }
      ],
      "name": "setETHPermissionDelay",
      "outputs": [],
      "stateMutability": "nonpayable",
      "type": "function"
    },
    {
      "inputs": [
        {
          "internalType": "address",
          "name": "from",
          "type": "address"
        },
        {
          "internalType": "address",
          "name": "to",
          "type": "address"
        },
        {
          "internalType": "bytes4",
          "name": "functionSignature",
          "type": "bytes4"
        },
        {
          "internalType": "uint256",
          "name": "valueTransferred",
          "type": "uint256"
        }
      ],
      "name": "setETHPermissionUsed",
      "outputs": [],
      "stateMutability": "nonpayable",
      "type": "function"
    },
    {
      "inputs": [
        {
          "internalType": "address",
          "name": "newOwner",
          "type": "address"
        }
      ],
      "name": "transferOwnership",
      "outputs": [],
      "stateMutability": "nonpayable",
      "type": "function"
    }
  ],
  "transactionHash": "0x75127eb5aecb3ced59fa079aaecf53ce74d13a958f566ea30dd585256a839556",
  "receipt": {
    "to": "0x17f4663d463c874352b30a09aab0ca48a06060a3",
    "from": "0x7a33da4bd3d9d6f1f6958d26a07e1135cc7e887e",
    "contractAddress": null,
    "transactionIndex": 3,
    "gasUsed": 1512873,
    "logsBloom": "0x00000000000000000000000000000000000000000000000000000000000000000000000000000200000000000010000000000000000000000000000000000000001000000000000020000000000000000000000000000000000000000000000000000000000000000000000000000000000000000000000000000000000000000000000000000000000000000000000000000000000000000000000000000000000000400000000000000000000000000000000000000000000000000000000000000000000000000000000000000000000000000000000000000000000000000000000000000000000000000000000000000000000000000000000000000008",
    "blockHash": "0x600f0a69425b898d576987ef08b301eb3b1fceef9b0abba993006fd3155a9667",
    "transactionHash": "0x75127eb5aecb3ced59fa079aaecf53ce74d13a958f566ea30dd585256a839556",
    "logs": [
      {
        "address": "0x17f4663d463C874352B30A09aAB0CA48A06060A3",
        "blockHash": "0x600f0a69425b898d576987ef08b301eb3b1fceef9b0abba993006fd3155a9667",
        "blockNumber": 16292022,
        "logIndex": 8,
        "removed": false,
        "transactionHash": "0x75127eb5aecb3ced59fa079aaecf53ce74d13a958f566ea30dd585256a839556",
        "transactionIndex": 3,
        "id": "log_61024d5f",
        "event": "Deployed",
        "args": {
          "0": "0x58A7d7C15Dcc73E9bEEe4C8c14AD4bFCac7058DC",
          "1": "0xc524ae9835ebcdd6436a74cee9dc8061f3fe574fd52d4705b7b494c78daf079f",
          "__length__": 2,
          "addr": "0x58A7d7C15Dcc73E9bEEe4C8c14AD4bFCac7058DC",
          "bytecodeHash": "0xc524ae9835ebcdd6436a74cee9dc8061f3fe574fd52d4705b7b494c78daf079f"
        }
      }
    ],
    "blockNumber": 16292022,
    "cumulativeGasUsed": 1714382,
    "status": true
  },
  "numDeployments": 2,
  "bytecode": "0x608060405234801561001057600080fd5b506119fc806100206000396000f3fe608060405234801561001057600080fd5b506004361061010b5760003560e01c80638d2b9eff116100a2578063e926b6b511610071578063e926b6b514610250578063ea41790414610279578063eed47033146102a1578063f2fde38b146102b4578063fb0fde85146102c757600080fd5b80638d2b9eff1461019c5780638da5cb5b146101bc5780639692010c146101d7578063bcbe6d7b146101ea57600080fd5b806348ec8bb6116100de57806348ec8bb6146101665780636cfe048914610179578063715018a61461018c5780638129fc1c1461019457600080fd5b8063108764761461011057806331952632146101255780633e7a47b214610138578063443f863f14610140575b600080fd5b61012361011e36600461164a565b6102ea565b005b610123610133366004611674565b610349565b610123610802565b61015361014e3660046116b6565b610929565b6040519081526020015b60405180910390f35b61012361017436600461164a565b6109fd565b610123610187366004611701565b610ad5565b610123610cee565b610123610d52565b6101536101aa366004611768565b60656020526000908152604090205481565b6033546040516001600160a01b03909116815260200161015d565b6101236101e536600461164a565b610dc5565b6102306101f8366004611783565b606660209081526000938452604080852082529284528284209052825290208054600182015460028301546003909301549192909184565b60408051948552602085019390935291830152606082015260800161015d565b61015361025e366004611768565b6001600160a01b031660009081526065602052604090205490565b61028c610287366004611783565b610f09565b6040805192835260208301919091520161015d565b6101236102af3660046117c6565b610f92565b6101236102c2366004611768565b611112565b6102da6102d5366004611768565b6111da565b604051901515815260200161015d565b6033546001600160a01b0316331461032d576001600160a01b038216331461032d5760405162461bcd60e51b815260040161032490611811565b60405180910390fd5b6001600160a01b03909116600090815260656020526040902055565b6033546001600160a01b03163314610383576001600160a01b03841633146103835760405162461bcd60e51b815260040161032490611811565b6001600160a01b0384166000908152606760205260409020548111156103bb5760405162461bcd60e51b815260040161032490611866565b6001600160a01b0383166104295760405162461bcd60e51b815260206004820152602f60248201527f5065726d697373696f6e52656769737472793a20546f6b656e2061646472657360448201526e0732063616e6e6f742062652030783608c1b6064820152608401610324565b6040516370a0823160e01b81523360048201526000906001600160a01b038516906370a0823190602401602060405180830381865afa158015610470573d6000803e3d6000fd5b505050506040513d601f19601f8201168201806040525081019061049491906118ad565b6001600160a01b038616600090815260676020526040902054909150820361061f5760005b6001600160a01b03861660009081526067602052604090205481101561059a576001600160a01b03868116600090815260676020526040902080549187169183908110610508576105086118c6565b60009182526020909120600490910201546001600160a01b0316036105885760405162461bcd60e51b815260206004820152603060248201527f5065726d697373696f6e52656769737472793a204c696d6974206f6e20746f6b60448201526f195b88185b1c9958591e48185919195960821b6064820152608401610324565b80610592816118f2565b9150506104b9565b506001600160a01b0385811660009081526067602090815260408083208151608081018352898616815280840187815292810189815260608201868152835460018082018655948852959096209151600490950290910180546001600160a01b03191694909616939093178555905190840155516002830155516003909101556107fb565b6001600160a01b0385166000908152606760205260408120805484908110610649576106496118c6565b60009182526020909120600490910201546001600160a01b0316146106cf5760405162461bcd60e51b815260206004820152603660248201527f5065726d697373696f6e52656769737472793a2043616e74206f7665727269646044820152751948195e1a5cdd195b9d08115490cc8c081b1a5b5a5d60521b6064820152608401610324565b6001600160a01b03851660009081526067602052604090208054859190849081106106fc576106fc6118c6565b6000918252602080832060049290920290910180546001600160a01b0319166001600160a01b03948516179055918716815260679091526040902080548291908490811061074c5761074c6118c6565b9060005260206000209060040201600101819055508260676000876001600160a01b03166001600160a01b031681526020019081526020016000208381548110610798576107986118c6565b906000526020600020906004020160020181905550600060676000876001600160a01b03166001600160a01b0316815260200190815260200160002083815481106107e5576107e56118c6565b9060005260206000209060040201600301819055505b5050505050565b33600090815260686020526040902054431115610927573360009081526068602052604081204390555b3360009081526067602052604090205481101561092557336000908152606760205260409020805482908110610864576108646118c6565b60009182526020909120600491820201546040516370a0823160e01b815233928101929092526001600160a01b0316906370a0823190602401602060405180830381865afa1580156108ba573d6000803e3d6000fd5b505050506040513d601f19601f820116820180604052508101906108de91906118ad565b3360009081526067602052604090208054839081106108ff576108ff6118c6565b60009182526020909120600160049092020101558061091d816118f2565b91505061082c565b505b565b6000805b6001600160a01b0384166000908152606760205260409020548110156109f1576001600160a01b0384811660009081526067602052604090208054918516918390811061097c5761097c6118c6565b60009182526020909120600490910201546001600160a01b0316036109df576001600160a01b03841660009081526067602052604090208054829081106109c5576109c56118c6565b9060005260206000209060040201600201549150506109f7565b806109e9816118f2565b91505061092d565b50600090505b92915050565b6033546001600160a01b03163314610a37576001600160a01b0382163314610a375760405162461bcd60e51b815260040161032490611811565b6001600160a01b0382166000908152606760205260409020548110610a6e5760405162461bcd60e51b815260040161032490611866565b6001600160a01b038216600090815260656020526040902054610a9290429061143a565b6001600160a01b0383166000908152606760205260409020805483908110610abc57610abc6118c6565b9060005260206000209060040201600301819055505050565b6033546001600160a01b03163314610b0f576001600160a01b0385163314610b0f5760405162461bcd60e51b815260040161032490611811565b306001600160a01b03851603610b975760405162461bcd60e51b815260206004820152604160248201527f5065726d697373696f6e52656769737472793a2043616e74207365742065746860448201527f5065726d697373696f6e7320746f205065726d697373696f6e526567697374726064820152607960f81b608482015260a401610324565b8015610c0b576001600160a01b038516600090815260656020526040902054610bc190429061143a565b6001600160a01b03868116600090815260666020908152604080832093891683529281528282206001600160e01b0319881683529052206003810191909155600201829055610c50565b6001600160a01b03858116600090815260666020908152604080832093881683529281528282206001600160e01b031987168352905290812060038101829055600201555b6001600160a01b0385811660008181526066602090815260408083209489168084529482528083206001600160e01b03198916808552908352928190206003810154600290910154825195865292850195909552830191909152606082019290925260808101919091527fa8d1883748320f844ad63c0685f3f5372c0932122cbbdd9fd172781458d768cc9060a00160405180910390a15050505050565b6033546001600160a01b03163314610d485760405162461bcd60e51b815260206004820181905260248201527f4f776e61626c653a2063616c6c6572206973206e6f7420746865206f776e65726044820152606401610324565b610927600061144d565b600054610100900460ff1680610d6b575060005460ff16155b610d875760405162461bcd60e51b81526004016103249061190b565b600054610100900460ff16158015610da9576000805461ffff19166101011790555b610db161149f565b8015610925576000805461ff001916905550565b6001600160a01b0382166000908152606760205260409020805482908110610def57610def6118c6565b9060005260206000209060040201600301544210610e6b5760405162461bcd60e51b815260206004820152603360248201527f5065726d697373696f6e52656769737472793a2043616e742065786563757465604482015272081c195c9b5a5cdcda5bdb881c995b5bdd985b606a1b6064820152608401610324565b6040805160808101825260008082526020808301829052828401829052606083018290526001600160a01b03861682526067905291909120805483908110610eb557610eb56118c6565b600091825260209182902083516004929092020180546001600160a01b0319166001600160a01b03909216919091178155908201516001820155604082015160028201556060909101516003909101555050565b600080836001600160a01b0316856001600160a01b03161480610f3457506001600160a01b03841630145b15610f455750600090506001610f8a565b50506001600160a01b03838116600090815260666020908152604080832093861683529281528282206001600160e01b03198516835290522060028101546003909101545b935093915050565b6001600160a01b0384163314610fba5760405162461bcd60e51b815260040161032490611811565b8015610ff2576001600160a01b038416600090815260666020908152604080832083805282528083209091529020610ff29082611506565b6000610fff858585610f09565b91505080156110ae574281106110685760405162461bcd60e51b815260206004820152602860248201527f5065726d697373696f6e52656769737472793a2043616c6c206e6f7420616c6c6044820152671bddd959081e595d60c21b6064820152608401610324565b6001600160a01b03808616600090815260666020908152604080832093881683529281528282206001600160e01b0319871683529052206110a99083611506565b6107fb565b6001600160e01b03198316156107fb5760405162461bcd60e51b8152602060048201526024808201527f5065726d697373696f6e52656769737472793a2043616c6c206e6f7420616c6c6044820152631bddd95960e21b6064820152608401610324565b6033546001600160a01b0316331461116c5760405162461bcd60e51b815260206004820181905260248201527f4f776e61626c653a2063616c6c6572206973206e6f7420746865206f776e65726044820152606401610324565b6001600160a01b0381166111d15760405162461bcd60e51b815260206004820152602660248201527f4f776e61626c653a206e6577206f776e657220697320746865207a65726f206160448201526564647265737360d01b6064820152608401610324565b6109258161144d565b6001600160a01b03811660009081526068602052604081205443146112595760405162461bcd60e51b815260206004820152602f60248201527f5065726d697373696f6e52656769737472793a20455243323020696e6974696160448201526e1b15985b1d595cc81b9bdd081cd95d608a1b6064820152608401610324565b60005b6001600160a01b038316600090815260676020526040902054811015611431576001600160a01b03831660009081526067602052604081208054839081106112a6576112a66118c6565b60009182526020909120600491820201546040516370a0823160e01b81526001600160a01b03878116938201939093529116906370a0823190602401602060405180830381865afa1580156112ff573d6000803e3d6000fd5b505050506040513d601f19601f8201168201806040525081019061132391906118ad565b6001600160a01b038516600090815260676020526040902080549192509083908110611351576113516118c6565b90600052602060002090600402016001015481101561141e576001600160a01b0384166000908152606760205260409020805483908110611394576113946118c6565b9060005260206000209060040201600201546114008260676000886001600160a01b03166001600160a01b0316815260200190815260200160002085815481106113e0576113e06118c6565b90600052602060002090600402016001015461155890919063ffffffff16565b111561141e5760405162461bcd60e51b815260040161032490611959565b5080611429816118f2565b91505061125c565b50600192915050565b600061144682846119a0565b9392505050565b603380546001600160a01b038381166001600160a01b0319831681179093556040519116919082907f8be0079c531659141344cd1fd0a4f28419497f9722a3daafe3b4186f6b6457e090600090a35050565b600054610100900460ff16806114b8575060005460ff16155b6114d45760405162461bcd60e51b81526004016103249061190b565b600054610100900460ff161580156114f6576000805461ffff19166101011790555b6114fe611564565b610db16115ce565b43826001015410156115205743600183015580825561152f565b815461152c908261143a565b82555b6002820154825411156115545760405162461bcd60e51b815260040161032490611959565b5050565b600061144682846119b3565b600054610100900460ff168061157d575060005460ff16155b6115995760405162461bcd60e51b81526004016103249061190b565b600054610100900460ff16158015610db1576000805461ffff19166101011790558015610925576000805461ff001916905550565b600054610100900460ff16806115e7575060005460ff16155b6116035760405162461bcd60e51b81526004016103249061190b565b600054610100900460ff16158015611625576000805461ffff19166101011790555b610db13361144d565b80356001600160a01b038116811461164557600080fd5b919050565b6000806040838503121561165d57600080fd5b6116668361162e565b946020939093013593505050565b6000806000806080858703121561168a57600080fd5b6116938561162e565b93506116a16020860161162e565b93969395505050506040820135916060013590565b600080604083850312156116c957600080fd5b6116d28361162e565b91506116e06020840161162e565b90509250929050565b80356001600160e01b03198116811461164557600080fd5b600080600080600060a0868803121561171957600080fd5b6117228661162e565b94506117306020870161162e565b935061173e604087016116e9565b9250606086013591506080860135801515811461175a57600080fd5b809150509295509295909350565b60006020828403121561177a57600080fd5b6114468261162e565b60008060006060848603121561179857600080fd5b6117a18461162e565b92506117af6020850161162e565b91506117bd604085016116e9565b90509250925092565b600080600080608085870312156117dc57600080fd5b6117e58561162e565b93506117f36020860161162e565b9250611801604086016116e9565b9396929550929360600135925050565b60208082526035908201527f5065726d697373696f6e52656769737472793a204f6e6c79206f776e65722063604082015274616e20737065636966792066726f6d2076616c756560581b606082015260800190565b60208082526027908201527f5065726d697373696f6e52656769737472793a20496e646578206f7574206f6660408201526620626f756e647360c81b606082015260800190565b6000602082840312156118bf57600080fd5b5051919050565b634e487b7160e01b600052603260045260246000fd5b634e487b7160e01b600052601160045260246000fd5b600060018201611904576119046118dc565b5060010190565b6020808252602e908201527f496e697469616c697a61626c653a20636f6e747261637420697320616c72656160408201526d191e481a5b9a5d1a585b1a5e995960921b606082015260800190565b60208082526027908201527f5065726d697373696f6e52656769737472793a2056616c7565206c696d6974206040820152661c995858da195960ca1b606082015260800190565b808201808211156109f7576109f76118dc565b818103818111156109f7576109f76118dc56fea2646970667358221220521d45af87b1c51f5c10231a7575b42a80532048f15df1dae7735c71513aee0464736f6c63430008110033",
  "deployedBytecode": "0x608060405234801561001057600080fd5b506004361061010b5760003560e01c80638d2b9eff116100a2578063e926b6b511610071578063e926b6b514610250578063ea41790414610279578063eed47033146102a1578063f2fde38b146102b4578063fb0fde85146102c757600080fd5b80638d2b9eff1461019c5780638da5cb5b146101bc5780639692010c146101d7578063bcbe6d7b146101ea57600080fd5b806348ec8bb6116100de57806348ec8bb6146101665780636cfe048914610179578063715018a61461018c5780638129fc1c1461019457600080fd5b8063108764761461011057806331952632146101255780633e7a47b214610138578063443f863f14610140575b600080fd5b61012361011e36600461164a565b6102ea565b005b610123610133366004611674565b610349565b610123610802565b61015361014e3660046116b6565b610929565b6040519081526020015b60405180910390f35b61012361017436600461164a565b6109fd565b610123610187366004611701565b610ad5565b610123610cee565b610123610d52565b6101536101aa366004611768565b60656020526000908152604090205481565b6033546040516001600160a01b03909116815260200161015d565b6101236101e536600461164a565b610dc5565b6102306101f8366004611783565b606660209081526000938452604080852082529284528284209052825290208054600182015460028301546003909301549192909184565b60408051948552602085019390935291830152606082015260800161015d565b61015361025e366004611768565b6001600160a01b031660009081526065602052604090205490565b61028c610287366004611783565b610f09565b6040805192835260208301919091520161015d565b6101236102af3660046117c6565b610f92565b6101236102c2366004611768565b611112565b6102da6102d5366004611768565b6111da565b604051901515815260200161015d565b6033546001600160a01b0316331461032d576001600160a01b038216331461032d5760405162461bcd60e51b815260040161032490611811565b60405180910390fd5b6001600160a01b03909116600090815260656020526040902055565b6033546001600160a01b03163314610383576001600160a01b03841633146103835760405162461bcd60e51b815260040161032490611811565b6001600160a01b0384166000908152606760205260409020548111156103bb5760405162461bcd60e51b815260040161032490611866565b6001600160a01b0383166104295760405162461bcd60e51b815260206004820152602f60248201527f5065726d697373696f6e52656769737472793a20546f6b656e2061646472657360448201526e0732063616e6e6f742062652030783608c1b6064820152608401610324565b6040516370a0823160e01b81523360048201526000906001600160a01b038516906370a0823190602401602060405180830381865afa158015610470573d6000803e3d6000fd5b505050506040513d601f19601f8201168201806040525081019061049491906118ad565b6001600160a01b038616600090815260676020526040902054909150820361061f5760005b6001600160a01b03861660009081526067602052604090205481101561059a576001600160a01b03868116600090815260676020526040902080549187169183908110610508576105086118c6565b60009182526020909120600490910201546001600160a01b0316036105885760405162461bcd60e51b815260206004820152603060248201527f5065726d697373696f6e52656769737472793a204c696d6974206f6e20746f6b60448201526f195b88185b1c9958591e48185919195960821b6064820152608401610324565b80610592816118f2565b9150506104b9565b506001600160a01b0385811660009081526067602090815260408083208151608081018352898616815280840187815292810189815260608201868152835460018082018655948852959096209151600490950290910180546001600160a01b03191694909616939093178555905190840155516002830155516003909101556107fb565b6001600160a01b0385166000908152606760205260408120805484908110610649576106496118c6565b60009182526020909120600490910201546001600160a01b0316146106cf5760405162461bcd60e51b815260206004820152603660248201527f5065726d697373696f6e52656769737472793a2043616e74206f7665727269646044820152751948195e1a5cdd195b9d08115490cc8c081b1a5b5a5d60521b6064820152608401610324565b6001600160a01b03851660009081526067602052604090208054859190849081106106fc576106fc6118c6565b6000918252602080832060049290920290910180546001600160a01b0319166001600160a01b03948516179055918716815260679091526040902080548291908490811061074c5761074c6118c6565b9060005260206000209060040201600101819055508260676000876001600160a01b03166001600160a01b031681526020019081526020016000208381548110610798576107986118c6565b906000526020600020906004020160020181905550600060676000876001600160a01b03166001600160a01b0316815260200190815260200160002083815481106107e5576107e56118c6565b9060005260206000209060040201600301819055505b5050505050565b33600090815260686020526040902054431115610927573360009081526068602052604081204390555b3360009081526067602052604090205481101561092557336000908152606760205260409020805482908110610864576108646118c6565b60009182526020909120600491820201546040516370a0823160e01b815233928101929092526001600160a01b0316906370a0823190602401602060405180830381865afa1580156108ba573d6000803e3d6000fd5b505050506040513d601f19601f820116820180604052508101906108de91906118ad565b3360009081526067602052604090208054839081106108ff576108ff6118c6565b60009182526020909120600160049092020101558061091d816118f2565b91505061082c565b505b565b6000805b6001600160a01b0384166000908152606760205260409020548110156109f1576001600160a01b0384811660009081526067602052604090208054918516918390811061097c5761097c6118c6565b60009182526020909120600490910201546001600160a01b0316036109df576001600160a01b03841660009081526067602052604090208054829081106109c5576109c56118c6565b9060005260206000209060040201600201549150506109f7565b806109e9816118f2565b91505061092d565b50600090505b92915050565b6033546001600160a01b03163314610a37576001600160a01b0382163314610a375760405162461bcd60e51b815260040161032490611811565b6001600160a01b0382166000908152606760205260409020548110610a6e5760405162461bcd60e51b815260040161032490611866565b6001600160a01b038216600090815260656020526040902054610a9290429061143a565b6001600160a01b0383166000908152606760205260409020805483908110610abc57610abc6118c6565b9060005260206000209060040201600301819055505050565b6033546001600160a01b03163314610b0f576001600160a01b0385163314610b0f5760405162461bcd60e51b815260040161032490611811565b306001600160a01b03851603610b975760405162461bcd60e51b815260206004820152604160248201527f5065726d697373696f6e52656769737472793a2043616e74207365742065746860448201527f5065726d697373696f6e7320746f205065726d697373696f6e526567697374726064820152607960f81b608482015260a401610324565b8015610c0b576001600160a01b038516600090815260656020526040902054610bc190429061143a565b6001600160a01b03868116600090815260666020908152604080832093891683529281528282206001600160e01b0319881683529052206003810191909155600201829055610c50565b6001600160a01b03858116600090815260666020908152604080832093881683529281528282206001600160e01b031987168352905290812060038101829055600201555b6001600160a01b0385811660008181526066602090815260408083209489168084529482528083206001600160e01b03198916808552908352928190206003810154600290910154825195865292850195909552830191909152606082019290925260808101919091527fa8d1883748320f844ad63c0685f3f5372c0932122cbbdd9fd172781458d768cc9060a00160405180910390a15050505050565b6033546001600160a01b03163314610d485760405162461bcd60e51b815260206004820181905260248201527f4f776e61626c653a2063616c6c6572206973206e6f7420746865206f776e65726044820152606401610324565b610927600061144d565b600054610100900460ff1680610d6b575060005460ff16155b610d875760405162461bcd60e51b81526004016103249061190b565b600054610100900460ff16158015610da9576000805461ffff19166101011790555b610db161149f565b8015610925576000805461ff001916905550565b6001600160a01b0382166000908152606760205260409020805482908110610def57610def6118c6565b9060005260206000209060040201600301544210610e6b5760405162461bcd60e51b815260206004820152603360248201527f5065726d697373696f6e52656769737472793a2043616e742065786563757465604482015272081c195c9b5a5cdcda5bdb881c995b5bdd985b606a1b6064820152608401610324565b6040805160808101825260008082526020808301829052828401829052606083018290526001600160a01b03861682526067905291909120805483908110610eb557610eb56118c6565b600091825260209182902083516004929092020180546001600160a01b0319166001600160a01b03909216919091178155908201516001820155604082015160028201556060909101516003909101555050565b600080836001600160a01b0316856001600160a01b03161480610f3457506001600160a01b03841630145b15610f455750600090506001610f8a565b50506001600160a01b03838116600090815260666020908152604080832093861683529281528282206001600160e01b03198516835290522060028101546003909101545b935093915050565b6001600160a01b0384163314610fba5760405162461bcd60e51b815260040161032490611811565b8015610ff2576001600160a01b038416600090815260666020908152604080832083805282528083209091529020610ff29082611506565b6000610fff858585610f09565b91505080156110ae574281106110685760405162461bcd60e51b815260206004820152602860248201527f5065726d697373696f6e52656769737472793a2043616c6c206e6f7420616c6c6044820152671bddd959081e595d60c21b6064820152608401610324565b6001600160a01b03808616600090815260666020908152604080832093881683529281528282206001600160e01b0319871683529052206110a99083611506565b6107fb565b6001600160e01b03198316156107fb5760405162461bcd60e51b8152602060048201526024808201527f5065726d697373696f6e52656769737472793a2043616c6c206e6f7420616c6c6044820152631bddd95960e21b6064820152608401610324565b6033546001600160a01b0316331461116c5760405162461bcd60e51b815260206004820181905260248201527f4f776e61626c653a2063616c6c6572206973206e6f7420746865206f776e65726044820152606401610324565b6001600160a01b0381166111d15760405162461bcd60e51b815260206004820152602660248201527f4f776e61626c653a206e6577206f776e657220697320746865207a65726f206160448201526564647265737360d01b6064820152608401610324565b6109258161144d565b6001600160a01b03811660009081526068602052604081205443146112595760405162461bcd60e51b815260206004820152602f60248201527f5065726d697373696f6e52656769737472793a20455243323020696e6974696160448201526e1b15985b1d595cc81b9bdd081cd95d608a1b6064820152608401610324565b60005b6001600160a01b038316600090815260676020526040902054811015611431576001600160a01b03831660009081526067602052604081208054839081106112a6576112a66118c6565b60009182526020909120600491820201546040516370a0823160e01b81526001600160a01b03878116938201939093529116906370a0823190602401602060405180830381865afa1580156112ff573d6000803e3d6000fd5b505050506040513d601f19601f8201168201806040525081019061132391906118ad565b6001600160a01b038516600090815260676020526040902080549192509083908110611351576113516118c6565b90600052602060002090600402016001015481101561141e576001600160a01b0384166000908152606760205260409020805483908110611394576113946118c6565b9060005260206000209060040201600201546114008260676000886001600160a01b03166001600160a01b0316815260200190815260200160002085815481106113e0576113e06118c6565b90600052602060002090600402016001015461155890919063ffffffff16565b111561141e5760405162461bcd60e51b815260040161032490611959565b5080611429816118f2565b91505061125c565b50600192915050565b600061144682846119a0565b9392505050565b603380546001600160a01b038381166001600160a01b0319831681179093556040519116919082907f8be0079c531659141344cd1fd0a4f28419497f9722a3daafe3b4186f6b6457e090600090a35050565b600054610100900460ff16806114b8575060005460ff16155b6114d45760405162461bcd60e51b81526004016103249061190b565b600054610100900460ff161580156114f6576000805461ffff19166101011790555b6114fe611564565b610db16115ce565b43826001015410156115205743600183015580825561152f565b815461152c908261143a565b82555b6002820154825411156115545760405162461bcd60e51b815260040161032490611959565b5050565b600061144682846119b3565b600054610100900460ff168061157d575060005460ff16155b6115995760405162461bcd60e51b81526004016103249061190b565b600054610100900460ff16158015610db1576000805461ffff19166101011790558015610925576000805461ff001916905550565b600054610100900460ff16806115e7575060005460ff16155b6116035760405162461bcd60e51b81526004016103249061190b565b600054610100900460ff16158015611625576000805461ffff19166101011790555b610db13361144d565b80356001600160a01b038116811461164557600080fd5b919050565b6000806040838503121561165d57600080fd5b6116668361162e565b946020939093013593505050565b6000806000806080858703121561168a57600080fd5b6116938561162e565b93506116a16020860161162e565b93969395505050506040820135916060013590565b600080604083850312156116c957600080fd5b6116d28361162e565b91506116e06020840161162e565b90509250929050565b80356001600160e01b03198116811461164557600080fd5b600080600080600060a0868803121561171957600080fd5b6117228661162e565b94506117306020870161162e565b935061173e604087016116e9565b9250606086013591506080860135801515811461175a57600080fd5b809150509295509295909350565b60006020828403121561177a57600080fd5b6114468261162e565b60008060006060848603121561179857600080fd5b6117a18461162e565b92506117af6020850161162e565b91506117bd604085016116e9565b90509250925092565b600080600080608085870312156117dc57600080fd5b6117e58561162e565b93506117f36020860161162e565b9250611801604086016116e9565b9396929550929360600135925050565b60208082526035908201527f5065726d697373696f6e52656769737472793a204f6e6c79206f776e65722063604082015274616e20737065636966792066726f6d2076616c756560581b606082015260800190565b60208082526027908201527f5065726d697373696f6e52656769737472793a20496e646578206f7574206f6660408201526620626f756e647360c81b606082015260800190565b6000602082840312156118bf57600080fd5b5051919050565b634e487b7160e01b600052603260045260246000fd5b634e487b7160e01b600052601160045260246000fd5b600060018201611904576119046118dc565b5060010190565b6020808252602e908201527f496e697469616c697a61626c653a20636f6e747261637420697320616c72656160408201526d191e481a5b9a5d1a585b1a5e995960921b606082015260800190565b60208082526027908201527f5065726d697373696f6e52656769737472793a2056616c7565206c696d6974206040820152661c995858da195960ca1b606082015260800190565b808201808211156109f7576109f76118dc565b818103818111156109f7576109f76118dc56fea2646970667358221220521d45af87b1c51f5c10231a7575b42a80532048f15df1dae7735c71513aee0464736f6c63430008110033"
}
>>>>>>> e0efb4a6
<|MERGE_RESOLUTION|>--- conflicted
+++ resolved
@@ -1,769 +1,3 @@
-<<<<<<< HEAD
-{
-  "address": "0xAdCdEfa459168443b3667C2482ED8ECA8D1f2093",
-  "abi": [
-    {
-      "anonymous": false,
-      "inputs": [
-        {
-          "indexed": true,
-          "internalType": "address",
-          "name": "previousOwner",
-          "type": "address"
-        },
-        {
-          "indexed": true,
-          "internalType": "address",
-          "name": "newOwner",
-          "type": "address"
-        }
-      ],
-      "name": "OwnershipTransferred",
-      "type": "event"
-    },
-    {
-      "anonymous": false,
-      "inputs": [
-        {
-          "indexed": false,
-          "internalType": "address",
-          "name": "from",
-          "type": "address"
-        },
-        {
-          "indexed": false,
-          "internalType": "address",
-          "name": "to",
-          "type": "address"
-        },
-        {
-          "indexed": false,
-          "internalType": "bytes4",
-          "name": "functionSignature",
-          "type": "bytes4"
-        },
-        {
-          "indexed": false,
-          "internalType": "uint256",
-          "name": "fromTime",
-          "type": "uint256"
-        },
-        {
-          "indexed": false,
-          "internalType": "uint256",
-          "name": "value",
-          "type": "uint256"
-        }
-      ],
-      "name": "PermissionSet",
-      "type": "event"
-    },
-    {
-      "inputs": [
-        {
-          "internalType": "address",
-          "name": "from",
-          "type": "address"
-        },
-        {
-          "internalType": "address",
-          "name": "token",
-          "type": "address"
-        },
-        {
-          "internalType": "uint256",
-          "name": "valueAllowed",
-          "type": "uint256"
-        },
-        {
-          "internalType": "uint256",
-          "name": "index",
-          "type": "uint256"
-        }
-      ],
-      "name": "addERC20Limit",
-      "outputs": [],
-      "stateMutability": "nonpayable",
-      "type": "function"
-    },
-    {
-      "inputs": [
-        {
-          "internalType": "address",
-          "name": "from",
-          "type": "address"
-        }
-      ],
-      "name": "checkERC20Limits",
-      "outputs": [
-        {
-          "internalType": "bool",
-          "name": "",
-          "type": "bool"
-        }
-      ],
-      "stateMutability": "nonpayable",
-      "type": "function"
-    },
-    {
-      "inputs": [
-        {
-          "internalType": "address",
-          "name": "",
-          "type": "address"
-        },
-        {
-          "internalType": "address",
-          "name": "",
-          "type": "address"
-        },
-        {
-          "internalType": "bytes4",
-          "name": "",
-          "type": "bytes4"
-        }
-      ],
-      "name": "ethPermissions",
-      "outputs": [
-        {
-          "internalType": "uint256",
-          "name": "valueTransferred",
-          "type": "uint256"
-        },
-        {
-          "internalType": "uint256",
-          "name": "valueTransferedOnBlock",
-          "type": "uint256"
-        },
-        {
-          "internalType": "uint256",
-          "name": "valueAllowed",
-          "type": "uint256"
-        },
-        {
-          "internalType": "uint256",
-          "name": "fromTime",
-          "type": "uint256"
-        }
-      ],
-      "stateMutability": "view",
-      "type": "function"
-    },
-    {
-      "inputs": [
-        {
-          "internalType": "address",
-          "name": "from",
-          "type": "address"
-        },
-        {
-          "internalType": "uint256",
-          "name": "index",
-          "type": "uint256"
-        }
-      ],
-      "name": "executeRemoveERC20Limit",
-      "outputs": [],
-      "stateMutability": "nonpayable",
-      "type": "function"
-    },
-    {
-      "inputs": [
-        {
-          "internalType": "address",
-          "name": "from",
-          "type": "address"
-        },
-        {
-          "internalType": "address",
-          "name": "token",
-          "type": "address"
-        }
-      ],
-      "name": "getERC20Limit",
-      "outputs": [
-        {
-          "internalType": "uint256",
-          "name": "",
-          "type": "uint256"
-        }
-      ],
-      "stateMutability": "view",
-      "type": "function"
-    },
-    {
-      "inputs": [
-        {
-          "internalType": "address",
-          "name": "from",
-          "type": "address"
-        },
-        {
-          "internalType": "address",
-          "name": "to",
-          "type": "address"
-        },
-        {
-          "internalType": "bytes4",
-          "name": "functionSignature",
-          "type": "bytes4"
-        }
-      ],
-      "name": "getETHPermission",
-      "outputs": [
-        {
-          "internalType": "uint256",
-          "name": "valueAllowed",
-          "type": "uint256"
-        },
-        {
-          "internalType": "uint256",
-          "name": "fromTime",
-          "type": "uint256"
-        }
-      ],
-      "stateMutability": "view",
-      "type": "function"
-    },
-    {
-      "inputs": [
-        {
-          "internalType": "address",
-          "name": "from",
-          "type": "address"
-        }
-      ],
-      "name": "getETHPermissionDelay",
-      "outputs": [
-        {
-          "internalType": "uint256",
-          "name": "",
-          "type": "uint256"
-        }
-      ],
-      "stateMutability": "view",
-      "type": "function"
-    },
-    {
-      "inputs": [],
-      "name": "initialize",
-      "outputs": [],
-      "stateMutability": "nonpayable",
-      "type": "function"
-    },
-    {
-      "inputs": [],
-      "name": "owner",
-      "outputs": [
-        {
-          "internalType": "address",
-          "name": "",
-          "type": "address"
-        }
-      ],
-      "stateMutability": "view",
-      "type": "function"
-    },
-    {
-      "inputs": [
-        {
-          "internalType": "address",
-          "name": "",
-          "type": "address"
-        }
-      ],
-      "name": "permissionDelay",
-      "outputs": [
-        {
-          "internalType": "uint256",
-          "name": "",
-          "type": "uint256"
-        }
-      ],
-      "stateMutability": "view",
-      "type": "function"
-    },
-    {
-      "inputs": [
-        {
-          "internalType": "address",
-          "name": "from",
-          "type": "address"
-        },
-        {
-          "internalType": "uint256",
-          "name": "index",
-          "type": "uint256"
-        }
-      ],
-      "name": "removeERC20Limit",
-      "outputs": [],
-      "stateMutability": "nonpayable",
-      "type": "function"
-    },
-    {
-      "inputs": [],
-      "name": "renounceOwnership",
-      "outputs": [],
-      "stateMutability": "nonpayable",
-      "type": "function"
-    },
-    {
-      "inputs": [],
-      "name": "setERC20Balances",
-      "outputs": [],
-      "stateMutability": "nonpayable",
-      "type": "function"
-    },
-    {
-      "inputs": [
-        {
-          "internalType": "address",
-          "name": "from",
-          "type": "address"
-        },
-        {
-          "internalType": "address",
-          "name": "to",
-          "type": "address"
-        },
-        {
-          "internalType": "bytes4",
-          "name": "functionSignature",
-          "type": "bytes4"
-        },
-        {
-          "internalType": "uint256",
-          "name": "valueAllowed",
-          "type": "uint256"
-        },
-        {
-          "internalType": "bool",
-          "name": "allowed",
-          "type": "bool"
-        }
-      ],
-      "name": "setETHPermission",
-      "outputs": [],
-      "stateMutability": "nonpayable",
-      "type": "function"
-    },
-    {
-      "inputs": [
-        {
-          "internalType": "address",
-          "name": "from",
-          "type": "address"
-        },
-        {
-          "internalType": "uint256",
-          "name": "_timeDelay",
-          "type": "uint256"
-        }
-      ],
-      "name": "setETHPermissionDelay",
-      "outputs": [],
-      "stateMutability": "nonpayable",
-      "type": "function"
-    },
-    {
-      "inputs": [
-        {
-          "internalType": "address",
-          "name": "from",
-          "type": "address"
-        },
-        {
-          "internalType": "address",
-          "name": "to",
-          "type": "address"
-        },
-        {
-          "internalType": "bytes4",
-          "name": "functionSignature",
-          "type": "bytes4"
-        },
-        {
-          "internalType": "uint256",
-          "name": "valueTransferred",
-          "type": "uint256"
-        }
-      ],
-      "name": "setETHPermissionUsed",
-      "outputs": [],
-      "stateMutability": "nonpayable",
-      "type": "function"
-    },
-    {
-      "inputs": [
-        {
-          "internalType": "address",
-          "name": "newOwner",
-          "type": "address"
-        }
-      ],
-      "name": "transferOwnership",
-      "outputs": [],
-      "stateMutability": "nonpayable",
-      "type": "function"
-    }
-  ],
-  "transactionHash": "0xd2bd490992ed034d8424300cba262d977e3b114d6c8fbf1005ae6cc28745d37f",
-  "receipt": {
-    "to": "0x4e59b44847b379578588920cA78FbF26c0B4956C",
-    "from": "0x7A33dA4Bd3d9d6f1F6958d26A07E1135cC7E887e",
-    "contractAddress": null,
-    "transactionIndex": 63,
-    "gasUsed": "1493961",
-    "logsBloom": "0x00000000000000000000000000000000000000000000000000000000000000000000000000000000000000000000000000000000000000000000000000000000000000000000000000000000000000000000000000000000000000000000000000000000000000000000000000000000000000000000000000000000000000000000000000000000000000000000000000000000000000000000000000000000000000000000000000000000000000000000000000000000000000000000000000000000000000000000000000000000000000000000000000000000000000000000000000000000000000000000000000000000000000000000000000000000",
-    "blockHash": "0x413116782b74b06195157a8a96275b4a08a3072a98fc098ecf514bed5b55b056",
-    "transactionHash": "0xd2bd490992ed034d8424300cba262d977e3b114d6c8fbf1005ae6cc28745d37f",
-    "logs": [],
-    "blockNumber": 15868061,
-    "cumulativeGasUsed": "7973577",
-    "status": 1,
-    "byzantium": true
-  },
-  "args": [],
-  "numDeployments": 1,
-  "solcInputHash": "b020c6f3bee6a2a31a0cec518b9b63c4",
-  "metadata": "{\"compiler\":{\"version\":\"0.8.8+commit.dddeac2f\"},\"language\":\"Solidity\",\"output\":{\"abi\":[{\"anonymous\":false,\"inputs\":[{\"indexed\":true,\"internalType\":\"address\",\"name\":\"previousOwner\",\"type\":\"address\"},{\"indexed\":true,\"internalType\":\"address\",\"name\":\"newOwner\",\"type\":\"address\"}],\"name\":\"OwnershipTransferred\",\"type\":\"event\"},{\"anonymous\":false,\"inputs\":[{\"indexed\":false,\"internalType\":\"address\",\"name\":\"from\",\"type\":\"address\"},{\"indexed\":false,\"internalType\":\"address\",\"name\":\"to\",\"type\":\"address\"},{\"indexed\":false,\"internalType\":\"bytes4\",\"name\":\"functionSignature\",\"type\":\"bytes4\"},{\"indexed\":false,\"internalType\":\"uint256\",\"name\":\"fromTime\",\"type\":\"uint256\"},{\"indexed\":false,\"internalType\":\"uint256\",\"name\":\"value\",\"type\":\"uint256\"}],\"name\":\"PermissionSet\",\"type\":\"event\"},{\"inputs\":[{\"internalType\":\"address\",\"name\":\"from\",\"type\":\"address\"},{\"internalType\":\"address\",\"name\":\"token\",\"type\":\"address\"},{\"internalType\":\"uint256\",\"name\":\"valueAllowed\",\"type\":\"uint256\"},{\"internalType\":\"uint256\",\"name\":\"index\",\"type\":\"uint256\"}],\"name\":\"addERC20Limit\",\"outputs\":[],\"stateMutability\":\"nonpayable\",\"type\":\"function\"},{\"inputs\":[{\"internalType\":\"address\",\"name\":\"from\",\"type\":\"address\"}],\"name\":\"checkERC20Limits\",\"outputs\":[{\"internalType\":\"bool\",\"name\":\"\",\"type\":\"bool\"}],\"stateMutability\":\"nonpayable\",\"type\":\"function\"},{\"inputs\":[{\"internalType\":\"address\",\"name\":\"\",\"type\":\"address\"},{\"internalType\":\"address\",\"name\":\"\",\"type\":\"address\"},{\"internalType\":\"bytes4\",\"name\":\"\",\"type\":\"bytes4\"}],\"name\":\"ethPermissions\",\"outputs\":[{\"internalType\":\"uint256\",\"name\":\"valueTransferred\",\"type\":\"uint256\"},{\"internalType\":\"uint256\",\"name\":\"valueTransferedOnBlock\",\"type\":\"uint256\"},{\"internalType\":\"uint256\",\"name\":\"valueAllowed\",\"type\":\"uint256\"},{\"internalType\":\"uint256\",\"name\":\"fromTime\",\"type\":\"uint256\"}],\"stateMutability\":\"view\",\"type\":\"function\"},{\"inputs\":[{\"internalType\":\"address\",\"name\":\"from\",\"type\":\"address\"},{\"internalType\":\"uint256\",\"name\":\"index\",\"type\":\"uint256\"}],\"name\":\"executeRemoveERC20Limit\",\"outputs\":[],\"stateMutability\":\"nonpayable\",\"type\":\"function\"},{\"inputs\":[{\"internalType\":\"address\",\"name\":\"from\",\"type\":\"address\"},{\"internalType\":\"address\",\"name\":\"token\",\"type\":\"address\"}],\"name\":\"getERC20Limit\",\"outputs\":[{\"internalType\":\"uint256\",\"name\":\"\",\"type\":\"uint256\"}],\"stateMutability\":\"view\",\"type\":\"function\"},{\"inputs\":[{\"internalType\":\"address\",\"name\":\"from\",\"type\":\"address\"},{\"internalType\":\"address\",\"name\":\"to\",\"type\":\"address\"},{\"internalType\":\"bytes4\",\"name\":\"functionSignature\",\"type\":\"bytes4\"}],\"name\":\"getETHPermission\",\"outputs\":[{\"internalType\":\"uint256\",\"name\":\"valueAllowed\",\"type\":\"uint256\"},{\"internalType\":\"uint256\",\"name\":\"fromTime\",\"type\":\"uint256\"}],\"stateMutability\":\"view\",\"type\":\"function\"},{\"inputs\":[{\"internalType\":\"address\",\"name\":\"from\",\"type\":\"address\"}],\"name\":\"getETHPermissionDelay\",\"outputs\":[{\"internalType\":\"uint256\",\"name\":\"\",\"type\":\"uint256\"}],\"stateMutability\":\"view\",\"type\":\"function\"},{\"inputs\":[],\"name\":\"initialize\",\"outputs\":[],\"stateMutability\":\"nonpayable\",\"type\":\"function\"},{\"inputs\":[],\"name\":\"owner\",\"outputs\":[{\"internalType\":\"address\",\"name\":\"\",\"type\":\"address\"}],\"stateMutability\":\"view\",\"type\":\"function\"},{\"inputs\":[{\"internalType\":\"address\",\"name\":\"\",\"type\":\"address\"}],\"name\":\"permissionDelay\",\"outputs\":[{\"internalType\":\"uint256\",\"name\":\"\",\"type\":\"uint256\"}],\"stateMutability\":\"view\",\"type\":\"function\"},{\"inputs\":[{\"internalType\":\"address\",\"name\":\"from\",\"type\":\"address\"},{\"internalType\":\"uint256\",\"name\":\"index\",\"type\":\"uint256\"}],\"name\":\"removeERC20Limit\",\"outputs\":[],\"stateMutability\":\"nonpayable\",\"type\":\"function\"},{\"inputs\":[],\"name\":\"renounceOwnership\",\"outputs\":[],\"stateMutability\":\"nonpayable\",\"type\":\"function\"},{\"inputs\":[],\"name\":\"setERC20Balances\",\"outputs\":[],\"stateMutability\":\"nonpayable\",\"type\":\"function\"},{\"inputs\":[{\"internalType\":\"address\",\"name\":\"from\",\"type\":\"address\"},{\"internalType\":\"address\",\"name\":\"to\",\"type\":\"address\"},{\"internalType\":\"bytes4\",\"name\":\"functionSignature\",\"type\":\"bytes4\"},{\"internalType\":\"uint256\",\"name\":\"valueAllowed\",\"type\":\"uint256\"},{\"internalType\":\"bool\",\"name\":\"allowed\",\"type\":\"bool\"}],\"name\":\"setETHPermission\",\"outputs\":[],\"stateMutability\":\"nonpayable\",\"type\":\"function\"},{\"inputs\":[{\"internalType\":\"address\",\"name\":\"from\",\"type\":\"address\"},{\"internalType\":\"uint256\",\"name\":\"_timeDelay\",\"type\":\"uint256\"}],\"name\":\"setETHPermissionDelay\",\"outputs\":[],\"stateMutability\":\"nonpayable\",\"type\":\"function\"},{\"inputs\":[{\"internalType\":\"address\",\"name\":\"from\",\"type\":\"address\"},{\"internalType\":\"address\",\"name\":\"to\",\"type\":\"address\"},{\"internalType\":\"bytes4\",\"name\":\"functionSignature\",\"type\":\"bytes4\"},{\"internalType\":\"uint256\",\"name\":\"valueTransferred\",\"type\":\"uint256\"}],\"name\":\"setETHPermissionUsed\",\"outputs\":[],\"stateMutability\":\"nonpayable\",\"type\":\"function\"},{\"inputs\":[{\"internalType\":\"address\",\"name\":\"newOwner\",\"type\":\"address\"}],\"name\":\"transferOwnership\",\"outputs\":[],\"stateMutability\":\"nonpayable\",\"type\":\"function\"}],\"devdoc\":{\"details\":\"A registry of smart contracts functions and ERC20 transfer limits that are allowed to be called between contracts. A time delay in seconds over the permissions can be set form any contract, this delay would be added to any new permissions sent by that address. The PermissionRegistry owner (if there is an owner and owner address is not 0x0) can overwrite/set any permission. The registry allows setting ERC20 limits, the limit needs to be set at the beggining of the block and then it can be checked at any time. To remove or replace ERC20 limits first it needs to be removed and then it can be set again. The smart contracts permissions are compound by the `from` address, `to` address, `value` uint256 and `fromTime` uint256, if `fromTime` is zero it means the function is not allowed.\",\"kind\":\"dev\",\"methods\":{\"addERC20Limit(address,address,uint256,uint256)\":{\"details\":\"Add an ERC20Limit for an address, there cannot be more than one limit per token.\",\"params\":{\"from\":\"The address that will execute the call\",\"index\":\"The index of the token permission in the erco limits\",\"token\":\"The erc20 token to set the limit\",\"valueAllowed\":\"The amount of value allowed of the token to be sent\"}},\"checkERC20Limits(address)\":{\"details\":\"Checks the value transferred in block for all registered ERC20 limits.\",\"params\":{\"from\":\"The address from which ERC20 tokens limits will be checked\"}},\"executeRemoveERC20Limit(address,uint256)\":{\"details\":\"Executes the final removal of an ERC20 limit of an address by its index in the ERC20Lmits array.\",\"params\":{\"from\":\"The address that will execute the call\",\"index\":\"The index of the token permission in the erco limits\"}},\"getERC20Limit(address,address)\":{\"details\":\"Gets the vallue allowed to be sent in a block of the ER20 token\",\"params\":{\"from\":\"The address from which the call will be executed\",\"token\":\"The address that will be called\"}},\"getETHPermission(address,address,bytes4)\":{\"details\":\"Gets the time from which the function can be executed from a contract to another and with which value. In case of now being allowed to do the call it returns zero in both values\",\"params\":{\"from\":\"The address from which the call will be executed\",\"functionSignature\":\"The signature of the function to be executed\",\"to\":\"The address that will be called\"}},\"getETHPermissionDelay(address)\":{\"details\":\"Get the time delay to be used for an address\",\"params\":{\"from\":\"The address to get the permission delay from\"}},\"initialize()\":{\"details\":\"initializer\"},\"owner()\":{\"details\":\"Returns the address of the current owner.\"},\"removeERC20Limit(address,uint256)\":{\"details\":\"Removes an ERC20 limit of an address by its index in the ERC20Lmits array. (take in count that the limit execution has to be called after the remove time)\",\"params\":{\"from\":\"The address that will execute the call\",\"index\":\"The index of the token permission in the erco limits\"}},\"renounceOwnership()\":{\"details\":\"Leaves the contract without owner. It will not be possible to call `onlyOwner` functions anymore. Can only be called by the current owner. NOTE: Renouncing ownership will leave the contract without an owner, thereby removing any functionality that is only available to the owner.\"},\"setERC20Balances()\":{\"details\":\"Sets the initial balances for ERC20 tokens in the current block\"},\"setETHPermission(address,address,bytes4,uint256,bool)\":{\"details\":\"Sets the time from which the function can be executed from a contract to another a with which value.\",\"params\":{\"allowed\":\"If the function is allowed or not.\",\"from\":\"The address that will execute the call\",\"functionSignature\":\"The signature of the function to be executed\",\"to\":\"The address that will be called\",\"valueAllowed\":\"The amount of value allowed of the token to be sent\"}},\"setETHPermissionDelay(address,uint256)\":{\"details\":\"Set the time delay for a call to show as allowed\",\"params\":{\"_timeDelay\":\"The amount of time that has to pass after permission addition to allow execution\"}},\"setETHPermissionUsed(address,address,bytes4,uint256)\":{\"details\":\"Sets the value transferred in a permission on the actual block and checks the allowed timestamp.      It also checks that the value does not go over the permission other global limits.\",\"params\":{\"from\":\"The address from which the call will be executed\",\"functionSignature\":\"The signature of the function to be executed\",\"to\":\"The address that will be called\",\"valueTransferred\":\"The value to be transferred\"}},\"transferOwnership(address)\":{\"details\":\"Transfers ownership of the contract to a new account (`newOwner`). Can only be called by the current owner.\"}},\"title\":\"PermissionRegistry.\",\"version\":1},\"userdoc\":{\"kind\":\"user\",\"methods\":{},\"version\":1}},\"settings\":{\"compilationTarget\":{\"contracts/utils/PermissionRegistry.sol\":\"PermissionRegistry\"},\"evmVersion\":\"london\",\"libraries\":{},\"metadata\":{\"bytecodeHash\":\"ipfs\",\"useLiteralContent\":true},\"optimizer\":{\"enabled\":true,\"runs\":200},\"remappings\":[]},\"sources\":{\"@openzeppelin/contracts-upgradeable/access/OwnableUpgradeable.sol\":{\"content\":\"// SPDX-License-Identifier: MIT\\n// OpenZeppelin Contracts v4.4.0 (access/Ownable.sol)\\n\\npragma solidity ^0.8.0;\\n\\nimport \\\"../utils/ContextUpgradeable.sol\\\";\\nimport \\\"../proxy/utils/Initializable.sol\\\";\\n\\n/**\\n * @dev Contract module which provides a basic access control mechanism, where\\n * there is an account (an owner) that can be granted exclusive access to\\n * specific functions.\\n *\\n * By default, the owner account will be the one that deploys the contract. This\\n * can later be changed with {transferOwnership}.\\n *\\n * This module is used through inheritance. It will make available the modifier\\n * `onlyOwner`, which can be applied to your functions to restrict their use to\\n * the owner.\\n */\\nabstract contract OwnableUpgradeable is Initializable, ContextUpgradeable {\\n    address private _owner;\\n\\n    event OwnershipTransferred(address indexed previousOwner, address indexed newOwner);\\n\\n    /**\\n     * @dev Initializes the contract setting the deployer as the initial owner.\\n     */\\n    function __Ownable_init() internal initializer {\\n        __Context_init_unchained();\\n        __Ownable_init_unchained();\\n    }\\n\\n    function __Ownable_init_unchained() internal initializer {\\n        _transferOwnership(_msgSender());\\n    }\\n\\n    /**\\n     * @dev Returns the address of the current owner.\\n     */\\n    function owner() public view virtual returns (address) {\\n        return _owner;\\n    }\\n\\n    /**\\n     * @dev Throws if called by any account other than the owner.\\n     */\\n    modifier onlyOwner() {\\n        require(owner() == _msgSender(), \\\"Ownable: caller is not the owner\\\");\\n        _;\\n    }\\n\\n    /**\\n     * @dev Leaves the contract without owner. It will not be possible to call\\n     * `onlyOwner` functions anymore. Can only be called by the current owner.\\n     *\\n     * NOTE: Renouncing ownership will leave the contract without an owner,\\n     * thereby removing any functionality that is only available to the owner.\\n     */\\n    function renounceOwnership() public virtual onlyOwner {\\n        _transferOwnership(address(0));\\n    }\\n\\n    /**\\n     * @dev Transfers ownership of the contract to a new account (`newOwner`).\\n     * Can only be called by the current owner.\\n     */\\n    function transferOwnership(address newOwner) public virtual onlyOwner {\\n        require(newOwner != address(0), \\\"Ownable: new owner is the zero address\\\");\\n        _transferOwnership(newOwner);\\n    }\\n\\n    /**\\n     * @dev Transfers ownership of the contract to a new account (`newOwner`).\\n     * Internal function without access restriction.\\n     */\\n    function _transferOwnership(address newOwner) internal virtual {\\n        address oldOwner = _owner;\\n        _owner = newOwner;\\n        emit OwnershipTransferred(oldOwner, newOwner);\\n    }\\n    uint256[49] private __gap;\\n}\\n\",\"keccak256\":\"0xd0fc241d70f27a08c43c0c9e5a15d2661a643d8db46c219b2322bef8a34bbdd7\",\"license\":\"MIT\"},\"@openzeppelin/contracts-upgradeable/proxy/utils/Initializable.sol\":{\"content\":\"// SPDX-License-Identifier: MIT\\n// OpenZeppelin Contracts v4.4.0 (proxy/utils/Initializable.sol)\\n\\npragma solidity ^0.8.0;\\n\\n/**\\n * @dev This is a base contract to aid in writing upgradeable contracts, or any kind of contract that will be deployed\\n * behind a proxy. Since a proxied contract can't have a constructor, it's common to move constructor logic to an\\n * external initializer function, usually called `initialize`. It then becomes necessary to protect this initializer\\n * function so it can only be called once. The {initializer} modifier provided by this contract will have this effect.\\n *\\n * TIP: To avoid leaving the proxy in an uninitialized state, the initializer function should be called as early as\\n * possible by providing the encoded function call as the `_data` argument to {ERC1967Proxy-constructor}.\\n *\\n * CAUTION: When used with inheritance, manual care must be taken to not invoke a parent initializer twice, or to ensure\\n * that all initializers are idempotent. This is not verified automatically as constructors are by Solidity.\\n *\\n * [CAUTION]\\n * ====\\n * Avoid leaving a contract uninitialized.\\n *\\n * An uninitialized contract can be taken over by an attacker. This applies to both a proxy and its implementation\\n * contract, which may impact the proxy. To initialize the implementation contract, you can either invoke the\\n * initializer manually, or you can include a constructor to automatically mark it as initialized when it is deployed:\\n *\\n * [.hljs-theme-light.nopadding]\\n * ```\\n * /// @custom:oz-upgrades-unsafe-allow constructor\\n * constructor() initializer {}\\n * ```\\n * ====\\n */\\nabstract contract Initializable {\\n    /**\\n     * @dev Indicates that the contract has been initialized.\\n     */\\n    bool private _initialized;\\n\\n    /**\\n     * @dev Indicates that the contract is in the process of being initialized.\\n     */\\n    bool private _initializing;\\n\\n    /**\\n     * @dev Modifier to protect an initializer function from being invoked twice.\\n     */\\n    modifier initializer() {\\n        require(_initializing || !_initialized, \\\"Initializable: contract is already initialized\\\");\\n\\n        bool isTopLevelCall = !_initializing;\\n        if (isTopLevelCall) {\\n            _initializing = true;\\n            _initialized = true;\\n        }\\n\\n        _;\\n\\n        if (isTopLevelCall) {\\n            _initializing = false;\\n        }\\n    }\\n}\\n\",\"keccak256\":\"0x6287586f5e4a103c89d4dda41406136cdf283cc625bd1ebfdf1468aae5bfe449\",\"license\":\"MIT\"},\"@openzeppelin/contracts-upgradeable/utils/ContextUpgradeable.sol\":{\"content\":\"// SPDX-License-Identifier: MIT\\n// OpenZeppelin Contracts v4.4.0 (utils/Context.sol)\\n\\npragma solidity ^0.8.0;\\nimport \\\"../proxy/utils/Initializable.sol\\\";\\n\\n/**\\n * @dev Provides information about the current execution context, including the\\n * sender of the transaction and its data. While these are generally available\\n * via msg.sender and msg.data, they should not be accessed in such a direct\\n * manner, since when dealing with meta-transactions the account sending and\\n * paying for execution may not be the actual sender (as far as an application\\n * is concerned).\\n *\\n * This contract is only required for intermediate, library-like contracts.\\n */\\nabstract contract ContextUpgradeable is Initializable {\\n    function __Context_init() internal initializer {\\n        __Context_init_unchained();\\n    }\\n\\n    function __Context_init_unchained() internal initializer {\\n    }\\n    function _msgSender() internal view virtual returns (address) {\\n        return msg.sender;\\n    }\\n\\n    function _msgData() internal view virtual returns (bytes calldata) {\\n        return msg.data;\\n    }\\n    uint256[50] private __gap;\\n}\\n\",\"keccak256\":\"0x0c34de2f75ee9ab06bf9151824be575885d0a9b460c292476a260578fb5a4e1c\",\"license\":\"MIT\"},\"@openzeppelin/contracts-upgradeable/utils/math/SafeMathUpgradeable.sol\":{\"content\":\"// SPDX-License-Identifier: MIT\\n// OpenZeppelin Contracts v4.4.0 (utils/math/SafeMath.sol)\\n\\npragma solidity ^0.8.0;\\n\\n// CAUTION\\n// This version of SafeMath should only be used with Solidity 0.8 or later,\\n// because it relies on the compiler's built in overflow checks.\\n\\n/**\\n * @dev Wrappers over Solidity's arithmetic operations.\\n *\\n * NOTE: `SafeMath` is generally not needed starting with Solidity 0.8, since the compiler\\n * now has built in overflow checking.\\n */\\nlibrary SafeMathUpgradeable {\\n    /**\\n     * @dev Returns the addition of two unsigned integers, with an overflow flag.\\n     *\\n     * _Available since v3.4._\\n     */\\n    function tryAdd(uint256 a, uint256 b) internal pure returns (bool, uint256) {\\n        unchecked {\\n            uint256 c = a + b;\\n            if (c < a) return (false, 0);\\n            return (true, c);\\n        }\\n    }\\n\\n    /**\\n     * @dev Returns the substraction of two unsigned integers, with an overflow flag.\\n     *\\n     * _Available since v3.4._\\n     */\\n    function trySub(uint256 a, uint256 b) internal pure returns (bool, uint256) {\\n        unchecked {\\n            if (b > a) return (false, 0);\\n            return (true, a - b);\\n        }\\n    }\\n\\n    /**\\n     * @dev Returns the multiplication of two unsigned integers, with an overflow flag.\\n     *\\n     * _Available since v3.4._\\n     */\\n    function tryMul(uint256 a, uint256 b) internal pure returns (bool, uint256) {\\n        unchecked {\\n            // Gas optimization: this is cheaper than requiring 'a' not being zero, but the\\n            // benefit is lost if 'b' is also tested.\\n            // See: https://github.com/OpenZeppelin/openzeppelin-contracts/pull/522\\n            if (a == 0) return (true, 0);\\n            uint256 c = a * b;\\n            if (c / a != b) return (false, 0);\\n            return (true, c);\\n        }\\n    }\\n\\n    /**\\n     * @dev Returns the division of two unsigned integers, with a division by zero flag.\\n     *\\n     * _Available since v3.4._\\n     */\\n    function tryDiv(uint256 a, uint256 b) internal pure returns (bool, uint256) {\\n        unchecked {\\n            if (b == 0) return (false, 0);\\n            return (true, a / b);\\n        }\\n    }\\n\\n    /**\\n     * @dev Returns the remainder of dividing two unsigned integers, with a division by zero flag.\\n     *\\n     * _Available since v3.4._\\n     */\\n    function tryMod(uint256 a, uint256 b) internal pure returns (bool, uint256) {\\n        unchecked {\\n            if (b == 0) return (false, 0);\\n            return (true, a % b);\\n        }\\n    }\\n\\n    /**\\n     * @dev Returns the addition of two unsigned integers, reverting on\\n     * overflow.\\n     *\\n     * Counterpart to Solidity's `+` operator.\\n     *\\n     * Requirements:\\n     *\\n     * - Addition cannot overflow.\\n     */\\n    function add(uint256 a, uint256 b) internal pure returns (uint256) {\\n        return a + b;\\n    }\\n\\n    /**\\n     * @dev Returns the subtraction of two unsigned integers, reverting on\\n     * overflow (when the result is negative).\\n     *\\n     * Counterpart to Solidity's `-` operator.\\n     *\\n     * Requirements:\\n     *\\n     * - Subtraction cannot overflow.\\n     */\\n    function sub(uint256 a, uint256 b) internal pure returns (uint256) {\\n        return a - b;\\n    }\\n\\n    /**\\n     * @dev Returns the multiplication of two unsigned integers, reverting on\\n     * overflow.\\n     *\\n     * Counterpart to Solidity's `*` operator.\\n     *\\n     * Requirements:\\n     *\\n     * - Multiplication cannot overflow.\\n     */\\n    function mul(uint256 a, uint256 b) internal pure returns (uint256) {\\n        return a * b;\\n    }\\n\\n    /**\\n     * @dev Returns the integer division of two unsigned integers, reverting on\\n     * division by zero. The result is rounded towards zero.\\n     *\\n     * Counterpart to Solidity's `/` operator.\\n     *\\n     * Requirements:\\n     *\\n     * - The divisor cannot be zero.\\n     */\\n    function div(uint256 a, uint256 b) internal pure returns (uint256) {\\n        return a / b;\\n    }\\n\\n    /**\\n     * @dev Returns the remainder of dividing two unsigned integers. (unsigned integer modulo),\\n     * reverting when dividing by zero.\\n     *\\n     * Counterpart to Solidity's `%` operator. This function uses a `revert`\\n     * opcode (which leaves remaining gas untouched) while Solidity uses an\\n     * invalid opcode to revert (consuming all remaining gas).\\n     *\\n     * Requirements:\\n     *\\n     * - The divisor cannot be zero.\\n     */\\n    function mod(uint256 a, uint256 b) internal pure returns (uint256) {\\n        return a % b;\\n    }\\n\\n    /**\\n     * @dev Returns the subtraction of two unsigned integers, reverting with custom message on\\n     * overflow (when the result is negative).\\n     *\\n     * CAUTION: This function is deprecated because it requires allocating memory for the error\\n     * message unnecessarily. For custom revert reasons use {trySub}.\\n     *\\n     * Counterpart to Solidity's `-` operator.\\n     *\\n     * Requirements:\\n     *\\n     * - Subtraction cannot overflow.\\n     */\\n    function sub(\\n        uint256 a,\\n        uint256 b,\\n        string memory errorMessage\\n    ) internal pure returns (uint256) {\\n        unchecked {\\n            require(b <= a, errorMessage);\\n            return a - b;\\n        }\\n    }\\n\\n    /**\\n     * @dev Returns the integer division of two unsigned integers, reverting with custom message on\\n     * division by zero. The result is rounded towards zero.\\n     *\\n     * Counterpart to Solidity's `/` operator. Note: this function uses a\\n     * `revert` opcode (which leaves remaining gas untouched) while Solidity\\n     * uses an invalid opcode to revert (consuming all remaining gas).\\n     *\\n     * Requirements:\\n     *\\n     * - The divisor cannot be zero.\\n     */\\n    function div(\\n        uint256 a,\\n        uint256 b,\\n        string memory errorMessage\\n    ) internal pure returns (uint256) {\\n        unchecked {\\n            require(b > 0, errorMessage);\\n            return a / b;\\n        }\\n    }\\n\\n    /**\\n     * @dev Returns the remainder of dividing two unsigned integers. (unsigned integer modulo),\\n     * reverting with custom message when dividing by zero.\\n     *\\n     * CAUTION: This function is deprecated because it requires allocating memory for the error\\n     * message unnecessarily. For custom revert reasons use {tryMod}.\\n     *\\n     * Counterpart to Solidity's `%` operator. This function uses a `revert`\\n     * opcode (which leaves remaining gas untouched) while Solidity uses an\\n     * invalid opcode to revert (consuming all remaining gas).\\n     *\\n     * Requirements:\\n     *\\n     * - The divisor cannot be zero.\\n     */\\n    function mod(\\n        uint256 a,\\n        uint256 b,\\n        string memory errorMessage\\n    ) internal pure returns (uint256) {\\n        unchecked {\\n            require(b > 0, errorMessage);\\n            return a % b;\\n        }\\n    }\\n}\\n\",\"keccak256\":\"0x23ee0c2d7bcce5d09d40f3a14c91f29000d3a83b8a9c26440cd1b3748a93ea47\",\"license\":\"MIT\"},\"@openzeppelin/contracts/token/ERC20/IERC20.sol\":{\"content\":\"// SPDX-License-Identifier: MIT\\n// OpenZeppelin Contracts v4.4.0 (token/ERC20/IERC20.sol)\\n\\npragma solidity ^0.8.0;\\n\\n/**\\n * @dev Interface of the ERC20 standard as defined in the EIP.\\n */\\ninterface IERC20 {\\n    /**\\n     * @dev Returns the amount of tokens in existence.\\n     */\\n    function totalSupply() external view returns (uint256);\\n\\n    /**\\n     * @dev Returns the amount of tokens owned by `account`.\\n     */\\n    function balanceOf(address account) external view returns (uint256);\\n\\n    /**\\n     * @dev Moves `amount` tokens from the caller's account to `recipient`.\\n     *\\n     * Returns a boolean value indicating whether the operation succeeded.\\n     *\\n     * Emits a {Transfer} event.\\n     */\\n    function transfer(address recipient, uint256 amount) external returns (bool);\\n\\n    /**\\n     * @dev Returns the remaining number of tokens that `spender` will be\\n     * allowed to spend on behalf of `owner` through {transferFrom}. This is\\n     * zero by default.\\n     *\\n     * This value changes when {approve} or {transferFrom} are called.\\n     */\\n    function allowance(address owner, address spender) external view returns (uint256);\\n\\n    /**\\n     * @dev Sets `amount` as the allowance of `spender` over the caller's tokens.\\n     *\\n     * Returns a boolean value indicating whether the operation succeeded.\\n     *\\n     * IMPORTANT: Beware that changing an allowance with this method brings the risk\\n     * that someone may use both the old and the new allowance by unfortunate\\n     * transaction ordering. One possible solution to mitigate this race\\n     * condition is to first reduce the spender's allowance to 0 and set the\\n     * desired value afterwards:\\n     * https://github.com/ethereum/EIPs/issues/20#issuecomment-263524729\\n     *\\n     * Emits an {Approval} event.\\n     */\\n    function approve(address spender, uint256 amount) external returns (bool);\\n\\n    /**\\n     * @dev Moves `amount` tokens from `sender` to `recipient` using the\\n     * allowance mechanism. `amount` is then deducted from the caller's\\n     * allowance.\\n     *\\n     * Returns a boolean value indicating whether the operation succeeded.\\n     *\\n     * Emits a {Transfer} event.\\n     */\\n    function transferFrom(\\n        address sender,\\n        address recipient,\\n        uint256 amount\\n    ) external returns (bool);\\n\\n    /**\\n     * @dev Emitted when `value` tokens are moved from one account (`from`) to\\n     * another (`to`).\\n     *\\n     * Note that `value` may be zero.\\n     */\\n    event Transfer(address indexed from, address indexed to, uint256 value);\\n\\n    /**\\n     * @dev Emitted when the allowance of a `spender` for an `owner` is set by\\n     * a call to {approve}. `value` is the new allowance.\\n     */\\n    event Approval(address indexed owner, address indexed spender, uint256 value);\\n}\\n\",\"keccak256\":\"0xc1452b054778f1926419196ef12ae200758a4ee728df69ae1cd13e5c16ca7df7\",\"license\":\"MIT\"},\"contracts/utils/PermissionRegistry.sol\":{\"content\":\"// SPDX-License-Identifier: AGPL-3.0\\r\\npragma solidity ^0.8.8;\\r\\n\\r\\nimport \\\"@openzeppelin/contracts-upgradeable/utils/math/SafeMathUpgradeable.sol\\\";\\r\\nimport \\\"@openzeppelin/contracts-upgradeable/access/OwnableUpgradeable.sol\\\";\\r\\nimport \\\"@openzeppelin/contracts/token/ERC20/IERC20.sol\\\";\\r\\n\\r\\n/**\\r\\n * @title PermissionRegistry.\\r\\n * @dev A registry of smart contracts functions and ERC20 transfer limits that are allowed to be called between contracts.\\r\\n * A time delay in seconds over the permissions can be set form any contract, this delay would be added to any new\\r\\n * permissions sent by that address.\\r\\n * The PermissionRegistry owner (if there is an owner and owner address is not 0x0) can overwrite/set any permission.\\r\\n * The registry allows setting ERC20 limits, the limit needs to be set at the beggining of the block and then it can be\\r\\n * checked at any time. To remove or replace ERC20 limits first it needs to be removed and then it can be set again.\\r\\n * The smart contracts permissions are compound by the `from` address, `to` address, `value` uint256 and `fromTime` uint256,\\r\\n * if `fromTime` is zero it means the function is not allowed.\\r\\n */\\r\\n\\r\\ncontract PermissionRegistry is OwnableUpgradeable {\\r\\n    using SafeMathUpgradeable for uint256;\\r\\n\\r\\n    mapping(address => uint256) public permissionDelay;\\r\\n\\r\\n    event PermissionSet(address from, address to, bytes4 functionSignature, uint256 fromTime, uint256 value);\\r\\n\\r\\n    struct ETHPermission {\\r\\n        uint256 valueTransferred;\\r\\n        uint256 valueTransferedOnBlock;\\r\\n        uint256 valueAllowed;\\r\\n        uint256 fromTime;\\r\\n    }\\r\\n\\r\\n    struct ERC20Limit {\\r\\n        address token;\\r\\n        uint256 initialValueOnBlock;\\r\\n        uint256 valueAllowed;\\r\\n        uint256 removeTime;\\r\\n    }\\r\\n\\r\\n    // from address => to address => function call signature allowed => Permission\\r\\n    mapping(address => mapping(address => mapping(bytes4 => ETHPermission))) public ethPermissions;\\r\\n\\r\\n    // from address => array of tokens allowed and the max value ot be transferred per block\\r\\n    mapping(address => ERC20Limit[]) erc20Limits;\\r\\n\\r\\n    // mapping of the last block number used for the initial balance\\r\\n    mapping(address => uint256) erc20LimitsOnBlock;\\r\\n\\r\\n    /**\\r\\n     * @dev initializer\\r\\n     */\\r\\n    function initialize() public initializer {\\r\\n        __Ownable_init();\\r\\n    }\\r\\n\\r\\n    /**\\r\\n     * @dev Set the time delay for a call to show as allowed\\r\\n     * @param _timeDelay The amount of time that has to pass after permission addition to allow execution\\r\\n     */\\r\\n    function setETHPermissionDelay(address from, uint256 _timeDelay) public {\\r\\n        if (msg.sender != owner()) {\\r\\n            require(from == msg.sender, \\\"PermissionRegistry: Only owner can specify from value\\\");\\r\\n        }\\r\\n        permissionDelay[from] = _timeDelay;\\r\\n    }\\r\\n\\r\\n    /**\\r\\n     * @dev Sets the time from which the function can be executed from a contract to another a with which value.\\r\\n     * @param from The address that will execute the call\\r\\n     * @param to The address that will be called\\r\\n     * @param functionSignature The signature of the function to be executed\\r\\n     * @param valueAllowed The amount of value allowed of the token to be sent\\r\\n     * @param allowed If the function is allowed or not.\\r\\n     */\\r\\n    function setETHPermission(\\r\\n        address from,\\r\\n        address to,\\r\\n        bytes4 functionSignature,\\r\\n        uint256 valueAllowed,\\r\\n        bool allowed\\r\\n    ) public {\\r\\n        if (msg.sender != owner()) {\\r\\n            require(from == msg.sender, \\\"PermissionRegistry: Only owner can specify from value\\\");\\r\\n        }\\r\\n        require(to != address(this), \\\"PermissionRegistry: Cant set ethPermissions to PermissionRegistry\\\");\\r\\n        if (allowed) {\\r\\n            ethPermissions[from][to][functionSignature].fromTime = block.timestamp.add(permissionDelay[from]);\\r\\n            ethPermissions[from][to][functionSignature].valueAllowed = valueAllowed;\\r\\n        } else {\\r\\n            ethPermissions[from][to][functionSignature].fromTime = 0;\\r\\n            ethPermissions[from][to][functionSignature].valueAllowed = 0;\\r\\n        }\\r\\n        emit PermissionSet(\\r\\n            from,\\r\\n            to,\\r\\n            functionSignature,\\r\\n            ethPermissions[from][to][functionSignature].fromTime,\\r\\n            ethPermissions[from][to][functionSignature].valueAllowed\\r\\n        );\\r\\n    }\\r\\n\\r\\n    /**\\r\\n     * @dev Add an ERC20Limit for an address, there cannot be more than one limit per token.\\r\\n     * @param from The address that will execute the call\\r\\n     * @param token The erc20 token to set the limit\\r\\n     * @param valueAllowed The amount of value allowed of the token to be sent\\r\\n     * @param index The index of the token permission in the erco limits\\r\\n     */\\r\\n    function addERC20Limit(\\r\\n        address from,\\r\\n        address token,\\r\\n        uint256 valueAllowed,\\r\\n        uint256 index\\r\\n    ) public {\\r\\n        if (msg.sender != owner()) {\\r\\n            require(from == msg.sender, \\\"PermissionRegistry: Only owner can specify from value\\\");\\r\\n        }\\r\\n        require(index <= erc20Limits[from].length, \\\"PermissionRegistry: Index out of bounds\\\");\\r\\n        require(token != address(0), \\\"PermissionRegistry: Token address cannot be 0x0\\\");\\r\\n\\r\\n        uint256 balanceNow = IERC20(token).balanceOf(msg.sender);\\r\\n\\r\\n        // set 0 as initialvalue to not allow any balance change for this token on this block\\r\\n        if (index == erc20Limits[from].length) {\\r\\n            for (uint256 i = 0; i < erc20Limits[from].length; i++) {\\r\\n                require(erc20Limits[from][i].token != token, \\\"PermissionRegistry: Limit on token already added\\\");\\r\\n            }\\r\\n            erc20Limits[from].push(ERC20Limit(token, balanceNow, valueAllowed, 0));\\r\\n        } else {\\r\\n            require(\\r\\n                erc20Limits[from][index].token == address(0),\\r\\n                \\\"PermissionRegistry: Cant override existent ERC20 limit\\\"\\r\\n            );\\r\\n            erc20Limits[from][index].token = token;\\r\\n            erc20Limits[from][index].initialValueOnBlock = balanceNow;\\r\\n            erc20Limits[from][index].valueAllowed = valueAllowed;\\r\\n            erc20Limits[from][index].removeTime = 0;\\r\\n        }\\r\\n    }\\r\\n\\r\\n    /**\\r\\n     * @dev Removes an ERC20 limit of an address by its index in the ERC20Lmits array.\\r\\n     * (take in count that the limit execution has to be called after the remove time)\\r\\n     * @param from The address that will execute the call\\r\\n     * @param index The index of the token permission in the erco limits\\r\\n     */\\r\\n    function removeERC20Limit(address from, uint256 index) public {\\r\\n        if (msg.sender != owner()) {\\r\\n            require(from == msg.sender, \\\"PermissionRegistry: Only owner can specify from value\\\");\\r\\n        }\\r\\n        require(index < erc20Limits[from].length, \\\"PermissionRegistry: Index out of bounds\\\");\\r\\n\\r\\n        erc20Limits[from][index].removeTime = block.timestamp.add(permissionDelay[from]);\\r\\n    }\\r\\n\\r\\n    /**\\r\\n     * @dev Executes the final removal of an ERC20 limit of an address by its index in the ERC20Lmits array.\\r\\n     * @param from The address that will execute the call\\r\\n     * @param index The index of the token permission in the erco limits\\r\\n     */\\r\\n    function executeRemoveERC20Limit(address from, uint256 index) public {\\r\\n        require(\\r\\n            block.timestamp < erc20Limits[from][index].removeTime,\\r\\n            \\\"PermissionRegistry: Cant execute permission removal\\\"\\r\\n        );\\r\\n\\r\\n        erc20Limits[from][index] = ERC20Limit(address(0), 0, 0, 0);\\r\\n    }\\r\\n\\r\\n    /**\\r\\n     * @dev Sets the value transferred in a permission on the actual block and checks the allowed timestamp.\\r\\n     *      It also checks that the value does not go over the permission other global limits.\\r\\n     * @param from The address from which the call will be executed\\r\\n     * @param to The address that will be called\\r\\n     * @param functionSignature The signature of the function to be executed\\r\\n     * @param valueTransferred The value to be transferred\\r\\n     */\\r\\n    function setETHPermissionUsed(\\r\\n        address from,\\r\\n        address to,\\r\\n        bytes4 functionSignature,\\r\\n        uint256 valueTransferred\\r\\n    ) public {\\r\\n        if (msg.sender != owner()) {\\r\\n            require(from == msg.sender, \\\"PermissionRegistry: Only owner can specify from value\\\");\\r\\n        }\\r\\n        if (valueTransferred > 0) {\\r\\n            _setValueTransferred(ethPermissions[from][address(0)][bytes4(0)], valueTransferred);\\r\\n        }\\r\\n\\r\\n        (, uint256 fromTime) = getETHPermission(from, to, functionSignature);\\r\\n\\r\\n        if (fromTime > 0) {\\r\\n            require(fromTime < block.timestamp, \\\"PermissionRegistry: Call not allowed yet\\\");\\r\\n            _setValueTransferred(ethPermissions[from][to][functionSignature], valueTransferred);\\r\\n        } else if (functionSignature != bytes4(0)) {\\r\\n            revert(\\\"PermissionRegistry: Call not allowed\\\");\\r\\n        }\\r\\n    }\\r\\n\\r\\n    /**\\r\\n     * @dev Sets the value transferred in a a permission on the actual block.\\r\\n     * @param permission The permission to add the value transferred\\r\\n     * @param valueTransferred The value to be transferred\\r\\n     */\\r\\n    function _setValueTransferred(ETHPermission storage permission, uint256 valueTransferred) internal {\\r\\n        if (permission.valueTransferedOnBlock < block.number) {\\r\\n            permission.valueTransferedOnBlock = block.number;\\r\\n            permission.valueTransferred = valueTransferred;\\r\\n        } else {\\r\\n            permission.valueTransferred = permission.valueTransferred.add(valueTransferred);\\r\\n        }\\r\\n        require(permission.valueTransferred <= permission.valueAllowed, \\\"PermissionRegistry: Value limit reached\\\");\\r\\n    }\\r\\n\\r\\n    /**\\r\\n     * @dev Sets the initial balances for ERC20 tokens in the current block\\r\\n     */\\r\\n    function setERC20Balances() public {\\r\\n        if (erc20LimitsOnBlock[msg.sender] < block.number) {\\r\\n            erc20LimitsOnBlock[msg.sender] = block.number;\\r\\n            for (uint256 i = 0; i < erc20Limits[msg.sender].length; i++) {\\r\\n                erc20Limits[msg.sender][i].initialValueOnBlock = IERC20(erc20Limits[msg.sender][i].token).balanceOf(\\r\\n                    msg.sender\\r\\n                );\\r\\n            }\\r\\n        }\\r\\n    }\\r\\n\\r\\n    /**\\r\\n     * @dev Checks the value transferred in block for all registered ERC20 limits.\\r\\n     * @param from The address from which ERC20 tokens limits will be checked\\r\\n     */\\r\\n    function checkERC20Limits(address from) public returns (bool) {\\r\\n        require(erc20LimitsOnBlock[from] == block.number, \\\"PermissionRegistry: ERC20 initialValues not set\\\");\\r\\n        for (uint256 i = 0; i < erc20Limits[from].length; i++) {\\r\\n            require(\\r\\n                erc20Limits[from][i].initialValueOnBlock.sub(IERC20(erc20Limits[from][i].token).balanceOf(from)) <=\\r\\n                    erc20Limits[from][i].valueAllowed,\\r\\n                \\\"PermissionRegistry: Value limit reached\\\"\\r\\n            );\\r\\n        }\\r\\n        return true;\\r\\n    }\\r\\n\\r\\n    /**\\r\\n     * @dev Get the time delay to be used for an address\\r\\n     * @param from The address to get the permission delay from\\r\\n     */\\r\\n    function getETHPermissionDelay(address from) public view returns (uint256) {\\r\\n        return permissionDelay[from];\\r\\n    }\\r\\n\\r\\n    /**\\r\\n     * @dev Gets the time from which the function can be executed from a contract to another and with which value.\\r\\n     * In case of now being allowed to do the call it returns zero in both values\\r\\n     * @param from The address from which the call will be executed\\r\\n     * @param to The address that will be called\\r\\n     * @param functionSignature The signature of the function to be executed\\r\\n     */\\r\\n    function getETHPermission(\\r\\n        address from,\\r\\n        address to,\\r\\n        bytes4 functionSignature\\r\\n    ) public view returns (uint256 valueAllowed, uint256 fromTime) {\\r\\n        // Allow by default internal contract calls and to this contract but with no value\\r\\n        if ((from == to) || (to == address(this))) {\\r\\n            return (0, 1);\\r\\n        } else {\\r\\n            return (\\r\\n                ethPermissions[from][to][functionSignature].valueAllowed,\\r\\n                ethPermissions[from][to][functionSignature].fromTime\\r\\n            );\\r\\n        }\\r\\n    }\\r\\n\\r\\n    /**\\r\\n     * @dev Gets the vallue allowed to be sent in a block of the ER20 token\\r\\n     * @param from The address from which the call will be executed\\r\\n     * @param token The address that will be called\\r\\n     */\\r\\n    function getERC20Limit(address from, address token) public view returns (uint256) {\\r\\n        for (uint256 i = 0; i < erc20Limits[from].length; i++)\\r\\n            if (erc20Limits[from][i].token == token) return erc20Limits[from][i].valueAllowed;\\r\\n        return 0;\\r\\n    }\\r\\n}\\r\\n\",\"keccak256\":\"0x54effa105b7b2f9244b7d9ff3f4eb5de89797ad765b2a8bf5702542b80a35bd0\",\"license\":\"AGPL-3.0\"}},\"version\":1}",
-  "bytecode": "0x608060405234801561001057600080fd5b50611a01806100206000396000f3fe608060405234801561001057600080fd5b506004361061010b5760003560e01c80638d2b9eff116100a2578063e926b6b511610071578063e926b6b514610250578063ea41790414610279578063eed47033146102a1578063f2fde38b146102b4578063fb0fde85146102c757600080fd5b80638d2b9eff1461019c5780638da5cb5b146101bc5780639692010c146101d7578063bcbe6d7b146101ea57600080fd5b806348ec8bb6116100de57806348ec8bb6146101665780636cfe048914610179578063715018a61461018c5780638129fc1c1461019457600080fd5b8063108764761461011057806331952632146101255780633e7a47b214610138578063443f863f14610140575b600080fd5b61012361011e366004611644565b6102ea565b005b61012361013336600461166e565b610349565b610123610813565b61015361014e3660046116b0565b610949565b6040519081526020015b60405180910390f35b610123610174366004611644565b610a1e565b6101236101873660046116fb565b610af6565b610123610d10565b610123610d74565b6101536101aa366004611762565b60656020526000908152604090205481565b6033546040516001600160a01b03909116815260200161015d565b6101236101e5366004611644565b610de7565b6102306101f836600461177d565b606660209081526000938452604080852082529284528284209052825290208054600182015460028301546003909301549192909184565b60408051948552602085019390935291830152606082015260800161015d565b61015361025e366004611762565b6001600160a01b031660009081526065602052604090205490565b61028c61028736600461177d565b610f2b565b6040805192835260208301919091520161015d565b6101236102af3660046117c0565b610fb4565b6101236102c2366004611762565b611146565b6102da6102d5366004611762565b61120e565b604051901515815260200161015d565b6033546001600160a01b0316331461032d576001600160a01b038216331461032d5760405162461bcd60e51b81526004016103249061180b565b60405180910390fd5b6001600160a01b03909116600090815260656020526040902055565b6033546001600160a01b03163314610383576001600160a01b03841633146103835760405162461bcd60e51b81526004016103249061180b565b6001600160a01b0384166000908152606760205260409020548111156103bb5760405162461bcd60e51b815260040161032490611860565b6001600160a01b0383166104295760405162461bcd60e51b815260206004820152602f60248201527f5065726d697373696f6e52656769737472793a20546f6b656e2061646472657360448201526e0732063616e6e6f742062652030783608c1b6064820152608401610324565b6040516370a0823160e01b81523360048201526000906001600160a01b038516906370a082319060240160206040518083038186803b15801561046b57600080fd5b505afa15801561047f573d6000803e3d6000fd5b505050506040513d601f19601f820116820180604052508101906104a391906118a7565b6001600160a01b0386166000908152606760205260409020549091508214156106305760005b6001600160a01b0386166000908152606760205260409020548110156105ab576001600160a01b03868116600090815260676020526040902080549187169183908110610518576105186118c0565b60009182526020909120600490910201546001600160a01b031614156105995760405162461bcd60e51b815260206004820152603060248201527f5065726d697373696f6e52656769737472793a204c696d6974206f6e20746f6b60448201526f195b88185b1c9958591e48185919195960821b6064820152608401610324565b806105a3816118ec565b9150506104c9565b506001600160a01b0385811660009081526067602090815260408083208151608081018352898616815280840187815292810189815260608201868152835460018082018655948852959096209151600490950290910180546001600160a01b031916949096169390931785559051908401555160028301555160039091015561080c565b6001600160a01b038516600090815260676020526040812080548490811061065a5761065a6118c0565b60009182526020909120600490910201546001600160a01b0316146106e05760405162461bcd60e51b815260206004820152603660248201527f5065726d697373696f6e52656769737472793a2043616e74206f7665727269646044820152751948195e1a5cdd195b9d08115490cc8c081b1a5b5a5d60521b6064820152608401610324565b6001600160a01b038516600090815260676020526040902080548591908490811061070d5761070d6118c0565b6000918252602080832060049290920290910180546001600160a01b0319166001600160a01b03948516179055918716815260679091526040902080548291908490811061075d5761075d6118c0565b9060005260206000209060040201600101819055508260676000876001600160a01b03166001600160a01b0316815260200190815260200160002083815481106107a9576107a96118c0565b906000526020600020906004020160020181905550600060676000876001600160a01b03166001600160a01b0316815260200190815260200160002083815481106107f6576107f66118c0565b9060005260206000209060040201600301819055505b5050505050565b33600090815260686020526040902054431115610947573360009081526068602052604081204390555b3360009081526067602052604090205481101561094557336000908152606760205260409020805482908110610875576108756118c0565b60009182526020909120600491820201546040516370a0823160e01b815233928101929092526001600160a01b0316906370a082319060240160206040518083038186803b1580156108c657600080fd5b505afa1580156108da573d6000803e3d6000fd5b505050506040513d601f19601f820116820180604052508101906108fe91906118a7565b33600090815260676020526040902080548390811061091f5761091f6118c0565b60009182526020909120600160049092020101558061093d816118ec565b91505061083d565b505b565b6000805b6001600160a01b038416600090815260676020526040902054811015610a12576001600160a01b0384811660009081526067602052604090208054918516918390811061099c5761099c6118c0565b60009182526020909120600490910201546001600160a01b03161415610a00576001600160a01b03841660009081526067602052604090208054829081106109e6576109e66118c0565b906000526020600020906004020160020154915050610a18565b80610a0a816118ec565b91505061094d565b50600090505b92915050565b6033546001600160a01b03163314610a58576001600160a01b0382163314610a585760405162461bcd60e51b81526004016103249061180b565b6001600160a01b0382166000908152606760205260409020548110610a8f5760405162461bcd60e51b815260040161032490611860565b6001600160a01b038216600090815260656020526040902054610ab3904290611434565b6001600160a01b0383166000908152606760205260409020805483908110610add57610add6118c0565b9060005260206000209060040201600301819055505050565b6033546001600160a01b03163314610b30576001600160a01b0385163314610b305760405162461bcd60e51b81526004016103249061180b565b6001600160a01b038416301415610bb95760405162461bcd60e51b815260206004820152604160248201527f5065726d697373696f6e52656769737472793a2043616e74207365742065746860448201527f5065726d697373696f6e7320746f205065726d697373696f6e526567697374726064820152607960f81b608482015260a401610324565b8015610c2d576001600160a01b038516600090815260656020526040902054610be3904290611434565b6001600160a01b03868116600090815260666020908152604080832093891683529281528282206001600160e01b0319881683529052206003810191909155600201829055610c72565b6001600160a01b03858116600090815260666020908152604080832093881683529281528282206001600160e01b031987168352905290812060038101829055600201555b6001600160a01b0385811660008181526066602090815260408083209489168084529482528083206001600160e01b03198916808552908352928190206003810154600290910154825195865292850195909552830191909152606082019290925260808101919091527fa8d1883748320f844ad63c0685f3f5372c0932122cbbdd9fd172781458d768cc9060a00160405180910390a15050505050565b6033546001600160a01b03163314610d6a5760405162461bcd60e51b815260206004820181905260248201527f4f776e61626c653a2063616c6c6572206973206e6f7420746865206f776e65726044820152606401610324565b6109476000611447565b600054610100900460ff1680610d8d575060005460ff16155b610da95760405162461bcd60e51b815260040161032490611907565b600054610100900460ff16158015610dcb576000805461ffff19166101011790555b610dd3611499565b8015610945576000805461ff001916905550565b6001600160a01b0382166000908152606760205260409020805482908110610e1157610e116118c0565b9060005260206000209060040201600301544210610e8d5760405162461bcd60e51b815260206004820152603360248201527f5065726d697373696f6e52656769737472793a2043616e742065786563757465604482015272081c195c9b5a5cdcda5bdb881c995b5bdd985b606a1b6064820152608401610324565b6040805160808101825260008082526020808301829052828401829052606083018290526001600160a01b03861682526067905291909120805483908110610ed757610ed76118c0565b600091825260209182902083516004929092020180546001600160a01b0319166001600160a01b03909216919091178155908201516001820155604082015160028201556060909101516003909101555050565b600080836001600160a01b0316856001600160a01b03161480610f5657506001600160a01b03841630145b15610f675750600090506001610fac565b50506001600160a01b03838116600090815260666020908152604080832093861683529281528282206001600160e01b03198516835290522060028101546003909101545b935093915050565b6033546001600160a01b03163314610fee576001600160a01b0384163314610fee5760405162461bcd60e51b81526004016103249061180b565b8015611026576001600160a01b0384166000908152606660209081526040808320838052825280832090915290206110269082611500565b6000611033858585610f2b565b91505080156110e25742811061109c5760405162461bcd60e51b815260206004820152602860248201527f5065726d697373696f6e52656769737472793a2043616c6c206e6f7420616c6c6044820152671bddd959081e595d60c21b6064820152608401610324565b6001600160a01b03808616600090815260666020908152604080832093881683529281528282206001600160e01b0319871683529052206110dd9083611500565b61080c565b6001600160e01b031983161561080c5760405162461bcd60e51b8152602060048201526024808201527f5065726d697373696f6e52656769737472793a2043616c6c206e6f7420616c6c6044820152631bddd95960e21b6064820152608401610324565b6033546001600160a01b031633146111a05760405162461bcd60e51b815260206004820181905260248201527f4f776e61626c653a2063616c6c6572206973206e6f7420746865206f776e65726044820152606401610324565b6001600160a01b0381166112055760405162461bcd60e51b815260206004820152602660248201527f4f776e61626c653a206e6577206f776e657220697320746865207a65726f206160448201526564647265737360d01b6064820152608401610324565b61094581611447565b6001600160a01b038116600090815260686020526040812054431461128d5760405162461bcd60e51b815260206004820152602f60248201527f5065726d697373696f6e52656769737472793a20455243323020696e6974696160448201526e1b15985b1d595cc81b9bdd081cd95d608a1b6064820152608401610324565b60005b6001600160a01b03831660009081526067602052604090205481101561142b576001600160a01b03831660009081526067602052604090208054829081106112da576112da6118c0565b9060005260206000209060040201600201546113fb60676000866001600160a01b03166001600160a01b031681526020019081526020016000208381548110611325576113256118c0565b60009182526020909120600491820201546040516370a0823160e01b81526001600160a01b03888116938201939093529116906370a082319060240160206040518083038186803b15801561137957600080fd5b505afa15801561138d573d6000803e3d6000fd5b505050506040513d601f19601f820116820180604052508101906113b191906118a7565b6001600160a01b03861660009081526067602052604090208054859081106113db576113db6118c0565b90600052602060002090600402016001015461155290919063ffffffff16565b11156114195760405162461bcd60e51b815260040161032490611955565b80611423816118ec565b915050611290565b50600192915050565b6000611440828461199c565b9392505050565b603380546001600160a01b038381166001600160a01b0319831681179093556040519116919082907f8be0079c531659141344cd1fd0a4f28419497f9722a3daafe3b4186f6b6457e090600090a35050565b600054610100900460ff16806114b2575060005460ff16155b6114ce5760405162461bcd60e51b815260040161032490611907565b600054610100900460ff161580156114f0576000805461ffff19166101011790555b6114f861155e565b610dd36115c8565b438260010154101561151a57436001830155808255611529565b81546115269082611434565b82555b60028201548254111561154e5760405162461bcd60e51b815260040161032490611955565b5050565b600061144082846119b4565b600054610100900460ff1680611577575060005460ff16155b6115935760405162461bcd60e51b815260040161032490611907565b600054610100900460ff16158015610dd3576000805461ffff19166101011790558015610945576000805461ff001916905550565b600054610100900460ff16806115e1575060005460ff16155b6115fd5760405162461bcd60e51b815260040161032490611907565b600054610100900460ff1615801561161f576000805461ffff19166101011790555b610dd333611447565b80356001600160a01b038116811461163f57600080fd5b919050565b6000806040838503121561165757600080fd5b61166083611628565b946020939093013593505050565b6000806000806080858703121561168457600080fd5b61168d85611628565b935061169b60208601611628565b93969395505050506040820135916060013590565b600080604083850312156116c357600080fd5b6116cc83611628565b91506116da60208401611628565b90509250929050565b80356001600160e01b03198116811461163f57600080fd5b600080600080600060a0868803121561171357600080fd5b61171c86611628565b945061172a60208701611628565b9350611738604087016116e3565b9250606086013591506080860135801515811461175457600080fd5b809150509295509295909350565b60006020828403121561177457600080fd5b61144082611628565b60008060006060848603121561179257600080fd5b61179b84611628565b92506117a960208501611628565b91506117b7604085016116e3565b90509250925092565b600080600080608085870312156117d657600080fd5b6117df85611628565b93506117ed60208601611628565b92506117fb604086016116e3565b9396929550929360600135925050565b60208082526035908201527f5065726d697373696f6e52656769737472793a204f6e6c79206f776e65722063604082015274616e20737065636966792066726f6d2076616c756560581b606082015260800190565b60208082526027908201527f5065726d697373696f6e52656769737472793a20496e646578206f7574206f6660408201526620626f756e647360c81b606082015260800190565b6000602082840312156118b957600080fd5b5051919050565b634e487b7160e01b600052603260045260246000fd5b634e487b7160e01b600052601160045260246000fd5b6000600019821415611900576119006118d6565b5060010190565b6020808252602e908201527f496e697469616c697a61626c653a20636f6e747261637420697320616c72656160408201526d191e481a5b9a5d1a585b1a5e995960921b606082015260800190565b60208082526027908201527f5065726d697373696f6e52656769737472793a2056616c7565206c696d6974206040820152661c995858da195960ca1b606082015260800190565b600082198211156119af576119af6118d6565b500190565b6000828210156119c6576119c66118d6565b50039056fea2646970667358221220b99c0a699349fab8f86317fdda944482514211fbfe1d9f7f2823b192dccedccc64736f6c63430008080033",
-  "deployedBytecode": "0x608060405234801561001057600080fd5b506004361061010b5760003560e01c80638d2b9eff116100a2578063e926b6b511610071578063e926b6b514610250578063ea41790414610279578063eed47033146102a1578063f2fde38b146102b4578063fb0fde85146102c757600080fd5b80638d2b9eff1461019c5780638da5cb5b146101bc5780639692010c146101d7578063bcbe6d7b146101ea57600080fd5b806348ec8bb6116100de57806348ec8bb6146101665780636cfe048914610179578063715018a61461018c5780638129fc1c1461019457600080fd5b8063108764761461011057806331952632146101255780633e7a47b214610138578063443f863f14610140575b600080fd5b61012361011e366004611644565b6102ea565b005b61012361013336600461166e565b610349565b610123610813565b61015361014e3660046116b0565b610949565b6040519081526020015b60405180910390f35b610123610174366004611644565b610a1e565b6101236101873660046116fb565b610af6565b610123610d10565b610123610d74565b6101536101aa366004611762565b60656020526000908152604090205481565b6033546040516001600160a01b03909116815260200161015d565b6101236101e5366004611644565b610de7565b6102306101f836600461177d565b606660209081526000938452604080852082529284528284209052825290208054600182015460028301546003909301549192909184565b60408051948552602085019390935291830152606082015260800161015d565b61015361025e366004611762565b6001600160a01b031660009081526065602052604090205490565b61028c61028736600461177d565b610f2b565b6040805192835260208301919091520161015d565b6101236102af3660046117c0565b610fb4565b6101236102c2366004611762565b611146565b6102da6102d5366004611762565b61120e565b604051901515815260200161015d565b6033546001600160a01b0316331461032d576001600160a01b038216331461032d5760405162461bcd60e51b81526004016103249061180b565b60405180910390fd5b6001600160a01b03909116600090815260656020526040902055565b6033546001600160a01b03163314610383576001600160a01b03841633146103835760405162461bcd60e51b81526004016103249061180b565b6001600160a01b0384166000908152606760205260409020548111156103bb5760405162461bcd60e51b815260040161032490611860565b6001600160a01b0383166104295760405162461bcd60e51b815260206004820152602f60248201527f5065726d697373696f6e52656769737472793a20546f6b656e2061646472657360448201526e0732063616e6e6f742062652030783608c1b6064820152608401610324565b6040516370a0823160e01b81523360048201526000906001600160a01b038516906370a082319060240160206040518083038186803b15801561046b57600080fd5b505afa15801561047f573d6000803e3d6000fd5b505050506040513d601f19601f820116820180604052508101906104a391906118a7565b6001600160a01b0386166000908152606760205260409020549091508214156106305760005b6001600160a01b0386166000908152606760205260409020548110156105ab576001600160a01b03868116600090815260676020526040902080549187169183908110610518576105186118c0565b60009182526020909120600490910201546001600160a01b031614156105995760405162461bcd60e51b815260206004820152603060248201527f5065726d697373696f6e52656769737472793a204c696d6974206f6e20746f6b60448201526f195b88185b1c9958591e48185919195960821b6064820152608401610324565b806105a3816118ec565b9150506104c9565b506001600160a01b0385811660009081526067602090815260408083208151608081018352898616815280840187815292810189815260608201868152835460018082018655948852959096209151600490950290910180546001600160a01b031916949096169390931785559051908401555160028301555160039091015561080c565b6001600160a01b038516600090815260676020526040812080548490811061065a5761065a6118c0565b60009182526020909120600490910201546001600160a01b0316146106e05760405162461bcd60e51b815260206004820152603660248201527f5065726d697373696f6e52656769737472793a2043616e74206f7665727269646044820152751948195e1a5cdd195b9d08115490cc8c081b1a5b5a5d60521b6064820152608401610324565b6001600160a01b038516600090815260676020526040902080548591908490811061070d5761070d6118c0565b6000918252602080832060049290920290910180546001600160a01b0319166001600160a01b03948516179055918716815260679091526040902080548291908490811061075d5761075d6118c0565b9060005260206000209060040201600101819055508260676000876001600160a01b03166001600160a01b0316815260200190815260200160002083815481106107a9576107a96118c0565b906000526020600020906004020160020181905550600060676000876001600160a01b03166001600160a01b0316815260200190815260200160002083815481106107f6576107f66118c0565b9060005260206000209060040201600301819055505b5050505050565b33600090815260686020526040902054431115610947573360009081526068602052604081204390555b3360009081526067602052604090205481101561094557336000908152606760205260409020805482908110610875576108756118c0565b60009182526020909120600491820201546040516370a0823160e01b815233928101929092526001600160a01b0316906370a082319060240160206040518083038186803b1580156108c657600080fd5b505afa1580156108da573d6000803e3d6000fd5b505050506040513d601f19601f820116820180604052508101906108fe91906118a7565b33600090815260676020526040902080548390811061091f5761091f6118c0565b60009182526020909120600160049092020101558061093d816118ec565b91505061083d565b505b565b6000805b6001600160a01b038416600090815260676020526040902054811015610a12576001600160a01b0384811660009081526067602052604090208054918516918390811061099c5761099c6118c0565b60009182526020909120600490910201546001600160a01b03161415610a00576001600160a01b03841660009081526067602052604090208054829081106109e6576109e66118c0565b906000526020600020906004020160020154915050610a18565b80610a0a816118ec565b91505061094d565b50600090505b92915050565b6033546001600160a01b03163314610a58576001600160a01b0382163314610a585760405162461bcd60e51b81526004016103249061180b565b6001600160a01b0382166000908152606760205260409020548110610a8f5760405162461bcd60e51b815260040161032490611860565b6001600160a01b038216600090815260656020526040902054610ab3904290611434565b6001600160a01b0383166000908152606760205260409020805483908110610add57610add6118c0565b9060005260206000209060040201600301819055505050565b6033546001600160a01b03163314610b30576001600160a01b0385163314610b305760405162461bcd60e51b81526004016103249061180b565b6001600160a01b038416301415610bb95760405162461bcd60e51b815260206004820152604160248201527f5065726d697373696f6e52656769737472793a2043616e74207365742065746860448201527f5065726d697373696f6e7320746f205065726d697373696f6e526567697374726064820152607960f81b608482015260a401610324565b8015610c2d576001600160a01b038516600090815260656020526040902054610be3904290611434565b6001600160a01b03868116600090815260666020908152604080832093891683529281528282206001600160e01b0319881683529052206003810191909155600201829055610c72565b6001600160a01b03858116600090815260666020908152604080832093881683529281528282206001600160e01b031987168352905290812060038101829055600201555b6001600160a01b0385811660008181526066602090815260408083209489168084529482528083206001600160e01b03198916808552908352928190206003810154600290910154825195865292850195909552830191909152606082019290925260808101919091527fa8d1883748320f844ad63c0685f3f5372c0932122cbbdd9fd172781458d768cc9060a00160405180910390a15050505050565b6033546001600160a01b03163314610d6a5760405162461bcd60e51b815260206004820181905260248201527f4f776e61626c653a2063616c6c6572206973206e6f7420746865206f776e65726044820152606401610324565b6109476000611447565b600054610100900460ff1680610d8d575060005460ff16155b610da95760405162461bcd60e51b815260040161032490611907565b600054610100900460ff16158015610dcb576000805461ffff19166101011790555b610dd3611499565b8015610945576000805461ff001916905550565b6001600160a01b0382166000908152606760205260409020805482908110610e1157610e116118c0565b9060005260206000209060040201600301544210610e8d5760405162461bcd60e51b815260206004820152603360248201527f5065726d697373696f6e52656769737472793a2043616e742065786563757465604482015272081c195c9b5a5cdcda5bdb881c995b5bdd985b606a1b6064820152608401610324565b6040805160808101825260008082526020808301829052828401829052606083018290526001600160a01b03861682526067905291909120805483908110610ed757610ed76118c0565b600091825260209182902083516004929092020180546001600160a01b0319166001600160a01b03909216919091178155908201516001820155604082015160028201556060909101516003909101555050565b600080836001600160a01b0316856001600160a01b03161480610f5657506001600160a01b03841630145b15610f675750600090506001610fac565b50506001600160a01b03838116600090815260666020908152604080832093861683529281528282206001600160e01b03198516835290522060028101546003909101545b935093915050565b6033546001600160a01b03163314610fee576001600160a01b0384163314610fee5760405162461bcd60e51b81526004016103249061180b565b8015611026576001600160a01b0384166000908152606660209081526040808320838052825280832090915290206110269082611500565b6000611033858585610f2b565b91505080156110e25742811061109c5760405162461bcd60e51b815260206004820152602860248201527f5065726d697373696f6e52656769737472793a2043616c6c206e6f7420616c6c6044820152671bddd959081e595d60c21b6064820152608401610324565b6001600160a01b03808616600090815260666020908152604080832093881683529281528282206001600160e01b0319871683529052206110dd9083611500565b61080c565b6001600160e01b031983161561080c5760405162461bcd60e51b8152602060048201526024808201527f5065726d697373696f6e52656769737472793a2043616c6c206e6f7420616c6c6044820152631bddd95960e21b6064820152608401610324565b6033546001600160a01b031633146111a05760405162461bcd60e51b815260206004820181905260248201527f4f776e61626c653a2063616c6c6572206973206e6f7420746865206f776e65726044820152606401610324565b6001600160a01b0381166112055760405162461bcd60e51b815260206004820152602660248201527f4f776e61626c653a206e6577206f776e657220697320746865207a65726f206160448201526564647265737360d01b6064820152608401610324565b61094581611447565b6001600160a01b038116600090815260686020526040812054431461128d5760405162461bcd60e51b815260206004820152602f60248201527f5065726d697373696f6e52656769737472793a20455243323020696e6974696160448201526e1b15985b1d595cc81b9bdd081cd95d608a1b6064820152608401610324565b60005b6001600160a01b03831660009081526067602052604090205481101561142b576001600160a01b03831660009081526067602052604090208054829081106112da576112da6118c0565b9060005260206000209060040201600201546113fb60676000866001600160a01b03166001600160a01b031681526020019081526020016000208381548110611325576113256118c0565b60009182526020909120600491820201546040516370a0823160e01b81526001600160a01b03888116938201939093529116906370a082319060240160206040518083038186803b15801561137957600080fd5b505afa15801561138d573d6000803e3d6000fd5b505050506040513d601f19601f820116820180604052508101906113b191906118a7565b6001600160a01b03861660009081526067602052604090208054859081106113db576113db6118c0565b90600052602060002090600402016001015461155290919063ffffffff16565b11156114195760405162461bcd60e51b815260040161032490611955565b80611423816118ec565b915050611290565b50600192915050565b6000611440828461199c565b9392505050565b603380546001600160a01b038381166001600160a01b0319831681179093556040519116919082907f8be0079c531659141344cd1fd0a4f28419497f9722a3daafe3b4186f6b6457e090600090a35050565b600054610100900460ff16806114b2575060005460ff16155b6114ce5760405162461bcd60e51b815260040161032490611907565b600054610100900460ff161580156114f0576000805461ffff19166101011790555b6114f861155e565b610dd36115c8565b438260010154101561151a57436001830155808255611529565b81546115269082611434565b82555b60028201548254111561154e5760405162461bcd60e51b815260040161032490611955565b5050565b600061144082846119b4565b600054610100900460ff1680611577575060005460ff16155b6115935760405162461bcd60e51b815260040161032490611907565b600054610100900460ff16158015610dd3576000805461ffff19166101011790558015610945576000805461ff001916905550565b600054610100900460ff16806115e1575060005460ff16155b6115fd5760405162461bcd60e51b815260040161032490611907565b600054610100900460ff1615801561161f576000805461ffff19166101011790555b610dd333611447565b80356001600160a01b038116811461163f57600080fd5b919050565b6000806040838503121561165757600080fd5b61166083611628565b946020939093013593505050565b6000806000806080858703121561168457600080fd5b61168d85611628565b935061169b60208601611628565b93969395505050506040820135916060013590565b600080604083850312156116c357600080fd5b6116cc83611628565b91506116da60208401611628565b90509250929050565b80356001600160e01b03198116811461163f57600080fd5b600080600080600060a0868803121561171357600080fd5b61171c86611628565b945061172a60208701611628565b9350611738604087016116e3565b9250606086013591506080860135801515811461175457600080fd5b809150509295509295909350565b60006020828403121561177457600080fd5b61144082611628565b60008060006060848603121561179257600080fd5b61179b84611628565b92506117a960208501611628565b91506117b7604085016116e3565b90509250925092565b600080600080608085870312156117d657600080fd5b6117df85611628565b93506117ed60208601611628565b92506117fb604086016116e3565b9396929550929360600135925050565b60208082526035908201527f5065726d697373696f6e52656769737472793a204f6e6c79206f776e65722063604082015274616e20737065636966792066726f6d2076616c756560581b606082015260800190565b60208082526027908201527f5065726d697373696f6e52656769737472793a20496e646578206f7574206f6660408201526620626f756e647360c81b606082015260800190565b6000602082840312156118b957600080fd5b5051919050565b634e487b7160e01b600052603260045260246000fd5b634e487b7160e01b600052601160045260246000fd5b6000600019821415611900576119006118d6565b5060010190565b6020808252602e908201527f496e697469616c697a61626c653a20636f6e747261637420697320616c72656160408201526d191e481a5b9a5d1a585b1a5e995960921b606082015260800190565b60208082526027908201527f5065726d697373696f6e52656769737472793a2056616c7565206c696d6974206040820152661c995858da195960ca1b606082015260800190565b600082198211156119af576119af6118d6565b500190565b6000828210156119c6576119c66118d6565b50039056fea2646970667358221220b99c0a699349fab8f86317fdda944482514211fbfe1d9f7f2823b192dccedccc64736f6c63430008080033",
-  "devdoc": {
-    "details": "A registry of smart contracts functions and ERC20 transfer limits that are allowed to be called between contracts. A time delay in seconds over the permissions can be set form any contract, this delay would be added to any new permissions sent by that address. The PermissionRegistry owner (if there is an owner and owner address is not 0x0) can overwrite/set any permission. The registry allows setting ERC20 limits, the limit needs to be set at the beggining of the block and then it can be checked at any time. To remove or replace ERC20 limits first it needs to be removed and then it can be set again. The smart contracts permissions are compound by the `from` address, `to` address, `value` uint256 and `fromTime` uint256, if `fromTime` is zero it means the function is not allowed.",
-    "kind": "dev",
-    "methods": {
-      "addERC20Limit(address,address,uint256,uint256)": {
-        "details": "Add an ERC20Limit for an address, there cannot be more than one limit per token.",
-        "params": {
-          "from": "The address that will execute the call",
-          "index": "The index of the token permission in the erco limits",
-          "token": "The erc20 token to set the limit",
-          "valueAllowed": "The amount of value allowed of the token to be sent"
-        }
-      },
-      "checkERC20Limits(address)": {
-        "details": "Checks the value transferred in block for all registered ERC20 limits.",
-        "params": {
-          "from": "The address from which ERC20 tokens limits will be checked"
-        }
-      },
-      "executeRemoveERC20Limit(address,uint256)": {
-        "details": "Executes the final removal of an ERC20 limit of an address by its index in the ERC20Lmits array.",
-        "params": {
-          "from": "The address that will execute the call",
-          "index": "The index of the token permission in the erco limits"
-        }
-      },
-      "getERC20Limit(address,address)": {
-        "details": "Gets the vallue allowed to be sent in a block of the ER20 token",
-        "params": {
-          "from": "The address from which the call will be executed",
-          "token": "The address that will be called"
-        }
-      },
-      "getETHPermission(address,address,bytes4)": {
-        "details": "Gets the time from which the function can be executed from a contract to another and with which value. In case of now being allowed to do the call it returns zero in both values",
-        "params": {
-          "from": "The address from which the call will be executed",
-          "functionSignature": "The signature of the function to be executed",
-          "to": "The address that will be called"
-        }
-      },
-      "getETHPermissionDelay(address)": {
-        "details": "Get the time delay to be used for an address",
-        "params": {
-          "from": "The address to get the permission delay from"
-        }
-      },
-      "initialize()": {
-        "details": "initializer"
-      },
-      "owner()": {
-        "details": "Returns the address of the current owner."
-      },
-      "removeERC20Limit(address,uint256)": {
-        "details": "Removes an ERC20 limit of an address by its index in the ERC20Lmits array. (take in count that the limit execution has to be called after the remove time)",
-        "params": {
-          "from": "The address that will execute the call",
-          "index": "The index of the token permission in the erco limits"
-        }
-      },
-      "renounceOwnership()": {
-        "details": "Leaves the contract without owner. It will not be possible to call `onlyOwner` functions anymore. Can only be called by the current owner. NOTE: Renouncing ownership will leave the contract without an owner, thereby removing any functionality that is only available to the owner."
-      },
-      "setERC20Balances()": {
-        "details": "Sets the initial balances for ERC20 tokens in the current block"
-      },
-      "setETHPermission(address,address,bytes4,uint256,bool)": {
-        "details": "Sets the time from which the function can be executed from a contract to another a with which value.",
-        "params": {
-          "allowed": "If the function is allowed or not.",
-          "from": "The address that will execute the call",
-          "functionSignature": "The signature of the function to be executed",
-          "to": "The address that will be called",
-          "valueAllowed": "The amount of value allowed of the token to be sent"
-        }
-      },
-      "setETHPermissionDelay(address,uint256)": {
-        "details": "Set the time delay for a call to show as allowed",
-        "params": {
-          "_timeDelay": "The amount of time that has to pass after permission addition to allow execution"
-        }
-      },
-      "setETHPermissionUsed(address,address,bytes4,uint256)": {
-        "details": "Sets the value transferred in a permission on the actual block and checks the allowed timestamp.      It also checks that the value does not go over the permission other global limits.",
-        "params": {
-          "from": "The address from which the call will be executed",
-          "functionSignature": "The signature of the function to be executed",
-          "to": "The address that will be called",
-          "valueTransferred": "The value to be transferred"
-        }
-      },
-      "transferOwnership(address)": {
-        "details": "Transfers ownership of the contract to a new account (`newOwner`). Can only be called by the current owner."
-      }
-    },
-    "title": "PermissionRegistry.",
-    "version": 1
-  },
-  "userdoc": {
-    "kind": "user",
-    "methods": {},
-    "version": 1
-  },
-  "storageLayout": {
-    "storage": [
-      {
-        "astId": 145,
-        "contract": "contracts/utils/PermissionRegistry.sol:PermissionRegistry",
-        "label": "_initialized",
-        "offset": 0,
-        "slot": "0",
-        "type": "t_bool"
-      },
-      {
-        "astId": 148,
-        "contract": "contracts/utils/PermissionRegistry.sol:PermissionRegistry",
-        "label": "_initializing",
-        "offset": 1,
-        "slot": "0",
-        "type": "t_bool"
-      },
-      {
-        "astId": 1811,
-        "contract": "contracts/utils/PermissionRegistry.sol:PermissionRegistry",
-        "label": "__gap",
-        "offset": 0,
-        "slot": "1",
-        "type": "t_array(t_uint256)50_storage"
-      },
-      {
-        "astId": 10,
-        "contract": "contracts/utils/PermissionRegistry.sol:PermissionRegistry",
-        "label": "_owner",
-        "offset": 0,
-        "slot": "51",
-        "type": "t_address"
-      },
-      {
-        "astId": 124,
-        "contract": "contracts/utils/PermissionRegistry.sol:PermissionRegistry",
-        "label": "__gap",
-        "offset": 0,
-        "slot": "52",
-        "type": "t_array(t_uint256)49_storage"
-      },
-      {
-        "astId": 14030,
-        "contract": "contracts/utils/PermissionRegistry.sol:PermissionRegistry",
-        "label": "permissionDelay",
-        "offset": 0,
-        "slot": "101",
-        "type": "t_mapping(t_address,t_uint256)"
-      },
-      {
-        "astId": 14069,
-        "contract": "contracts/utils/PermissionRegistry.sol:PermissionRegistry",
-        "label": "ethPermissions",
-        "offset": 0,
-        "slot": "102",
-        "type": "t_mapping(t_address,t_mapping(t_address,t_mapping(t_bytes4,t_struct(ETHPermission)14051_storage)))"
-      },
-      {
-        "astId": 14075,
-        "contract": "contracts/utils/PermissionRegistry.sol:PermissionRegistry",
-        "label": "erc20Limits",
-        "offset": 0,
-        "slot": "103",
-        "type": "t_mapping(t_address,t_array(t_struct(ERC20Limit)14060_storage)dyn_storage)"
-      },
-      {
-        "astId": 14079,
-        "contract": "contracts/utils/PermissionRegistry.sol:PermissionRegistry",
-        "label": "erc20LimitsOnBlock",
-        "offset": 0,
-        "slot": "104",
-        "type": "t_mapping(t_address,t_uint256)"
-      }
-    ],
-    "types": {
-      "t_address": {
-        "encoding": "inplace",
-        "label": "address",
-        "numberOfBytes": "20"
-      },
-      "t_array(t_struct(ERC20Limit)14060_storage)dyn_storage": {
-        "base": "t_struct(ERC20Limit)14060_storage",
-        "encoding": "dynamic_array",
-        "label": "struct PermissionRegistry.ERC20Limit[]",
-        "numberOfBytes": "32"
-      },
-      "t_array(t_uint256)49_storage": {
-        "base": "t_uint256",
-        "encoding": "inplace",
-        "label": "uint256[49]",
-        "numberOfBytes": "1568"
-      },
-      "t_array(t_uint256)50_storage": {
-        "base": "t_uint256",
-        "encoding": "inplace",
-        "label": "uint256[50]",
-        "numberOfBytes": "1600"
-      },
-      "t_bool": {
-        "encoding": "inplace",
-        "label": "bool",
-        "numberOfBytes": "1"
-      },
-      "t_bytes4": {
-        "encoding": "inplace",
-        "label": "bytes4",
-        "numberOfBytes": "4"
-      },
-      "t_mapping(t_address,t_array(t_struct(ERC20Limit)14060_storage)dyn_storage)": {
-        "encoding": "mapping",
-        "key": "t_address",
-        "label": "mapping(address => struct PermissionRegistry.ERC20Limit[])",
-        "numberOfBytes": "32",
-        "value": "t_array(t_struct(ERC20Limit)14060_storage)dyn_storage"
-      },
-      "t_mapping(t_address,t_mapping(t_address,t_mapping(t_bytes4,t_struct(ETHPermission)14051_storage)))": {
-        "encoding": "mapping",
-        "key": "t_address",
-        "label": "mapping(address => mapping(address => mapping(bytes4 => struct PermissionRegistry.ETHPermission)))",
-        "numberOfBytes": "32",
-        "value": "t_mapping(t_address,t_mapping(t_bytes4,t_struct(ETHPermission)14051_storage))"
-      },
-      "t_mapping(t_address,t_mapping(t_bytes4,t_struct(ETHPermission)14051_storage))": {
-        "encoding": "mapping",
-        "key": "t_address",
-        "label": "mapping(address => mapping(bytes4 => struct PermissionRegistry.ETHPermission))",
-        "numberOfBytes": "32",
-        "value": "t_mapping(t_bytes4,t_struct(ETHPermission)14051_storage)"
-      },
-      "t_mapping(t_address,t_uint256)": {
-        "encoding": "mapping",
-        "key": "t_address",
-        "label": "mapping(address => uint256)",
-        "numberOfBytes": "32",
-        "value": "t_uint256"
-      },
-      "t_mapping(t_bytes4,t_struct(ETHPermission)14051_storage)": {
-        "encoding": "mapping",
-        "key": "t_bytes4",
-        "label": "mapping(bytes4 => struct PermissionRegistry.ETHPermission)",
-        "numberOfBytes": "32",
-        "value": "t_struct(ETHPermission)14051_storage"
-      },
-      "t_struct(ERC20Limit)14060_storage": {
-        "encoding": "inplace",
-        "label": "struct PermissionRegistry.ERC20Limit",
-        "members": [
-          {
-            "astId": 14053,
-            "contract": "contracts/utils/PermissionRegistry.sol:PermissionRegistry",
-            "label": "token",
-            "offset": 0,
-            "slot": "0",
-            "type": "t_address"
-          },
-          {
-            "astId": 14055,
-            "contract": "contracts/utils/PermissionRegistry.sol:PermissionRegistry",
-            "label": "initialValueOnBlock",
-            "offset": 0,
-            "slot": "1",
-            "type": "t_uint256"
-          },
-          {
-            "astId": 14057,
-            "contract": "contracts/utils/PermissionRegistry.sol:PermissionRegistry",
-            "label": "valueAllowed",
-            "offset": 0,
-            "slot": "2",
-            "type": "t_uint256"
-          },
-          {
-            "astId": 14059,
-            "contract": "contracts/utils/PermissionRegistry.sol:PermissionRegistry",
-            "label": "removeTime",
-            "offset": 0,
-            "slot": "3",
-            "type": "t_uint256"
-          }
-        ],
-        "numberOfBytes": "128"
-      },
-      "t_struct(ETHPermission)14051_storage": {
-        "encoding": "inplace",
-        "label": "struct PermissionRegistry.ETHPermission",
-        "members": [
-          {
-            "astId": 14044,
-            "contract": "contracts/utils/PermissionRegistry.sol:PermissionRegistry",
-            "label": "valueTransferred",
-            "offset": 0,
-            "slot": "0",
-            "type": "t_uint256"
-          },
-          {
-            "astId": 14046,
-            "contract": "contracts/utils/PermissionRegistry.sol:PermissionRegistry",
-            "label": "valueTransferedOnBlock",
-            "offset": 0,
-            "slot": "1",
-            "type": "t_uint256"
-          },
-          {
-            "astId": 14048,
-            "contract": "contracts/utils/PermissionRegistry.sol:PermissionRegistry",
-            "label": "valueAllowed",
-            "offset": 0,
-            "slot": "2",
-            "type": "t_uint256"
-          },
-          {
-            "astId": 14050,
-            "contract": "contracts/utils/PermissionRegistry.sol:PermissionRegistry",
-            "label": "fromTime",
-            "offset": 0,
-            "slot": "3",
-            "type": "t_uint256"
-          }
-        ],
-        "numberOfBytes": "128"
-      },
-      "t_uint256": {
-        "encoding": "inplace",
-        "label": "uint256",
-        "numberOfBytes": "32"
-      }
-    }
-  }
-}
-=======
 {
   "address": "0x58A7d7C15Dcc73E9bEEe4C8c14AD4bFCac7058DC",
   "abi": [
@@ -1210,5 +444,4 @@
   "numDeployments": 2,
   "bytecode": "0x608060405234801561001057600080fd5b506119fc806100206000396000f3fe608060405234801561001057600080fd5b506004361061010b5760003560e01c80638d2b9eff116100a2578063e926b6b511610071578063e926b6b514610250578063ea41790414610279578063eed47033146102a1578063f2fde38b146102b4578063fb0fde85146102c757600080fd5b80638d2b9eff1461019c5780638da5cb5b146101bc5780639692010c146101d7578063bcbe6d7b146101ea57600080fd5b806348ec8bb6116100de57806348ec8bb6146101665780636cfe048914610179578063715018a61461018c5780638129fc1c1461019457600080fd5b8063108764761461011057806331952632146101255780633e7a47b214610138578063443f863f14610140575b600080fd5b61012361011e36600461164a565b6102ea565b005b610123610133366004611674565b610349565b610123610802565b61015361014e3660046116b6565b610929565b6040519081526020015b60405180910390f35b61012361017436600461164a565b6109fd565b610123610187366004611701565b610ad5565b610123610cee565b610123610d52565b6101536101aa366004611768565b60656020526000908152604090205481565b6033546040516001600160a01b03909116815260200161015d565b6101236101e536600461164a565b610dc5565b6102306101f8366004611783565b606660209081526000938452604080852082529284528284209052825290208054600182015460028301546003909301549192909184565b60408051948552602085019390935291830152606082015260800161015d565b61015361025e366004611768565b6001600160a01b031660009081526065602052604090205490565b61028c610287366004611783565b610f09565b6040805192835260208301919091520161015d565b6101236102af3660046117c6565b610f92565b6101236102c2366004611768565b611112565b6102da6102d5366004611768565b6111da565b604051901515815260200161015d565b6033546001600160a01b0316331461032d576001600160a01b038216331461032d5760405162461bcd60e51b815260040161032490611811565b60405180910390fd5b6001600160a01b03909116600090815260656020526040902055565b6033546001600160a01b03163314610383576001600160a01b03841633146103835760405162461bcd60e51b815260040161032490611811565b6001600160a01b0384166000908152606760205260409020548111156103bb5760405162461bcd60e51b815260040161032490611866565b6001600160a01b0383166104295760405162461bcd60e51b815260206004820152602f60248201527f5065726d697373696f6e52656769737472793a20546f6b656e2061646472657360448201526e0732063616e6e6f742062652030783608c1b6064820152608401610324565b6040516370a0823160e01b81523360048201526000906001600160a01b038516906370a0823190602401602060405180830381865afa158015610470573d6000803e3d6000fd5b505050506040513d601f19601f8201168201806040525081019061049491906118ad565b6001600160a01b038616600090815260676020526040902054909150820361061f5760005b6001600160a01b03861660009081526067602052604090205481101561059a576001600160a01b03868116600090815260676020526040902080549187169183908110610508576105086118c6565b60009182526020909120600490910201546001600160a01b0316036105885760405162461bcd60e51b815260206004820152603060248201527f5065726d697373696f6e52656769737472793a204c696d6974206f6e20746f6b60448201526f195b88185b1c9958591e48185919195960821b6064820152608401610324565b80610592816118f2565b9150506104b9565b506001600160a01b0385811660009081526067602090815260408083208151608081018352898616815280840187815292810189815260608201868152835460018082018655948852959096209151600490950290910180546001600160a01b03191694909616939093178555905190840155516002830155516003909101556107fb565b6001600160a01b0385166000908152606760205260408120805484908110610649576106496118c6565b60009182526020909120600490910201546001600160a01b0316146106cf5760405162461bcd60e51b815260206004820152603660248201527f5065726d697373696f6e52656769737472793a2043616e74206f7665727269646044820152751948195e1a5cdd195b9d08115490cc8c081b1a5b5a5d60521b6064820152608401610324565b6001600160a01b03851660009081526067602052604090208054859190849081106106fc576106fc6118c6565b6000918252602080832060049290920290910180546001600160a01b0319166001600160a01b03948516179055918716815260679091526040902080548291908490811061074c5761074c6118c6565b9060005260206000209060040201600101819055508260676000876001600160a01b03166001600160a01b031681526020019081526020016000208381548110610798576107986118c6565b906000526020600020906004020160020181905550600060676000876001600160a01b03166001600160a01b0316815260200190815260200160002083815481106107e5576107e56118c6565b9060005260206000209060040201600301819055505b5050505050565b33600090815260686020526040902054431115610927573360009081526068602052604081204390555b3360009081526067602052604090205481101561092557336000908152606760205260409020805482908110610864576108646118c6565b60009182526020909120600491820201546040516370a0823160e01b815233928101929092526001600160a01b0316906370a0823190602401602060405180830381865afa1580156108ba573d6000803e3d6000fd5b505050506040513d601f19601f820116820180604052508101906108de91906118ad565b3360009081526067602052604090208054839081106108ff576108ff6118c6565b60009182526020909120600160049092020101558061091d816118f2565b91505061082c565b505b565b6000805b6001600160a01b0384166000908152606760205260409020548110156109f1576001600160a01b0384811660009081526067602052604090208054918516918390811061097c5761097c6118c6565b60009182526020909120600490910201546001600160a01b0316036109df576001600160a01b03841660009081526067602052604090208054829081106109c5576109c56118c6565b9060005260206000209060040201600201549150506109f7565b806109e9816118f2565b91505061092d565b50600090505b92915050565b6033546001600160a01b03163314610a37576001600160a01b0382163314610a375760405162461bcd60e51b815260040161032490611811565b6001600160a01b0382166000908152606760205260409020548110610a6e5760405162461bcd60e51b815260040161032490611866565b6001600160a01b038216600090815260656020526040902054610a9290429061143a565b6001600160a01b0383166000908152606760205260409020805483908110610abc57610abc6118c6565b9060005260206000209060040201600301819055505050565b6033546001600160a01b03163314610b0f576001600160a01b0385163314610b0f5760405162461bcd60e51b815260040161032490611811565b306001600160a01b03851603610b975760405162461bcd60e51b815260206004820152604160248201527f5065726d697373696f6e52656769737472793a2043616e74207365742065746860448201527f5065726d697373696f6e7320746f205065726d697373696f6e526567697374726064820152607960f81b608482015260a401610324565b8015610c0b576001600160a01b038516600090815260656020526040902054610bc190429061143a565b6001600160a01b03868116600090815260666020908152604080832093891683529281528282206001600160e01b0319881683529052206003810191909155600201829055610c50565b6001600160a01b03858116600090815260666020908152604080832093881683529281528282206001600160e01b031987168352905290812060038101829055600201555b6001600160a01b0385811660008181526066602090815260408083209489168084529482528083206001600160e01b03198916808552908352928190206003810154600290910154825195865292850195909552830191909152606082019290925260808101919091527fa8d1883748320f844ad63c0685f3f5372c0932122cbbdd9fd172781458d768cc9060a00160405180910390a15050505050565b6033546001600160a01b03163314610d485760405162461bcd60e51b815260206004820181905260248201527f4f776e61626c653a2063616c6c6572206973206e6f7420746865206f776e65726044820152606401610324565b610927600061144d565b600054610100900460ff1680610d6b575060005460ff16155b610d875760405162461bcd60e51b81526004016103249061190b565b600054610100900460ff16158015610da9576000805461ffff19166101011790555b610db161149f565b8015610925576000805461ff001916905550565b6001600160a01b0382166000908152606760205260409020805482908110610def57610def6118c6565b9060005260206000209060040201600301544210610e6b5760405162461bcd60e51b815260206004820152603360248201527f5065726d697373696f6e52656769737472793a2043616e742065786563757465604482015272081c195c9b5a5cdcda5bdb881c995b5bdd985b606a1b6064820152608401610324565b6040805160808101825260008082526020808301829052828401829052606083018290526001600160a01b03861682526067905291909120805483908110610eb557610eb56118c6565b600091825260209182902083516004929092020180546001600160a01b0319166001600160a01b03909216919091178155908201516001820155604082015160028201556060909101516003909101555050565b600080836001600160a01b0316856001600160a01b03161480610f3457506001600160a01b03841630145b15610f455750600090506001610f8a565b50506001600160a01b03838116600090815260666020908152604080832093861683529281528282206001600160e01b03198516835290522060028101546003909101545b935093915050565b6001600160a01b0384163314610fba5760405162461bcd60e51b815260040161032490611811565b8015610ff2576001600160a01b038416600090815260666020908152604080832083805282528083209091529020610ff29082611506565b6000610fff858585610f09565b91505080156110ae574281106110685760405162461bcd60e51b815260206004820152602860248201527f5065726d697373696f6e52656769737472793a2043616c6c206e6f7420616c6c6044820152671bddd959081e595d60c21b6064820152608401610324565b6001600160a01b03808616600090815260666020908152604080832093881683529281528282206001600160e01b0319871683529052206110a99083611506565b6107fb565b6001600160e01b03198316156107fb5760405162461bcd60e51b8152602060048201526024808201527f5065726d697373696f6e52656769737472793a2043616c6c206e6f7420616c6c6044820152631bddd95960e21b6064820152608401610324565b6033546001600160a01b0316331461116c5760405162461bcd60e51b815260206004820181905260248201527f4f776e61626c653a2063616c6c6572206973206e6f7420746865206f776e65726044820152606401610324565b6001600160a01b0381166111d15760405162461bcd60e51b815260206004820152602660248201527f4f776e61626c653a206e6577206f776e657220697320746865207a65726f206160448201526564647265737360d01b6064820152608401610324565b6109258161144d565b6001600160a01b03811660009081526068602052604081205443146112595760405162461bcd60e51b815260206004820152602f60248201527f5065726d697373696f6e52656769737472793a20455243323020696e6974696160448201526e1b15985b1d595cc81b9bdd081cd95d608a1b6064820152608401610324565b60005b6001600160a01b038316600090815260676020526040902054811015611431576001600160a01b03831660009081526067602052604081208054839081106112a6576112a66118c6565b60009182526020909120600491820201546040516370a0823160e01b81526001600160a01b03878116938201939093529116906370a0823190602401602060405180830381865afa1580156112ff573d6000803e3d6000fd5b505050506040513d601f19601f8201168201806040525081019061132391906118ad565b6001600160a01b038516600090815260676020526040902080549192509083908110611351576113516118c6565b90600052602060002090600402016001015481101561141e576001600160a01b0384166000908152606760205260409020805483908110611394576113946118c6565b9060005260206000209060040201600201546114008260676000886001600160a01b03166001600160a01b0316815260200190815260200160002085815481106113e0576113e06118c6565b90600052602060002090600402016001015461155890919063ffffffff16565b111561141e5760405162461bcd60e51b815260040161032490611959565b5080611429816118f2565b91505061125c565b50600192915050565b600061144682846119a0565b9392505050565b603380546001600160a01b038381166001600160a01b0319831681179093556040519116919082907f8be0079c531659141344cd1fd0a4f28419497f9722a3daafe3b4186f6b6457e090600090a35050565b600054610100900460ff16806114b8575060005460ff16155b6114d45760405162461bcd60e51b81526004016103249061190b565b600054610100900460ff161580156114f6576000805461ffff19166101011790555b6114fe611564565b610db16115ce565b43826001015410156115205743600183015580825561152f565b815461152c908261143a565b82555b6002820154825411156115545760405162461bcd60e51b815260040161032490611959565b5050565b600061144682846119b3565b600054610100900460ff168061157d575060005460ff16155b6115995760405162461bcd60e51b81526004016103249061190b565b600054610100900460ff16158015610db1576000805461ffff19166101011790558015610925576000805461ff001916905550565b600054610100900460ff16806115e7575060005460ff16155b6116035760405162461bcd60e51b81526004016103249061190b565b600054610100900460ff16158015611625576000805461ffff19166101011790555b610db13361144d565b80356001600160a01b038116811461164557600080fd5b919050565b6000806040838503121561165d57600080fd5b6116668361162e565b946020939093013593505050565b6000806000806080858703121561168a57600080fd5b6116938561162e565b93506116a16020860161162e565b93969395505050506040820135916060013590565b600080604083850312156116c957600080fd5b6116d28361162e565b91506116e06020840161162e565b90509250929050565b80356001600160e01b03198116811461164557600080fd5b600080600080600060a0868803121561171957600080fd5b6117228661162e565b94506117306020870161162e565b935061173e604087016116e9565b9250606086013591506080860135801515811461175a57600080fd5b809150509295509295909350565b60006020828403121561177a57600080fd5b6114468261162e565b60008060006060848603121561179857600080fd5b6117a18461162e565b92506117af6020850161162e565b91506117bd604085016116e9565b90509250925092565b600080600080608085870312156117dc57600080fd5b6117e58561162e565b93506117f36020860161162e565b9250611801604086016116e9565b9396929550929360600135925050565b60208082526035908201527f5065726d697373696f6e52656769737472793a204f6e6c79206f776e65722063604082015274616e20737065636966792066726f6d2076616c756560581b606082015260800190565b60208082526027908201527f5065726d697373696f6e52656769737472793a20496e646578206f7574206f6660408201526620626f756e647360c81b606082015260800190565b6000602082840312156118bf57600080fd5b5051919050565b634e487b7160e01b600052603260045260246000fd5b634e487b7160e01b600052601160045260246000fd5b600060018201611904576119046118dc565b5060010190565b6020808252602e908201527f496e697469616c697a61626c653a20636f6e747261637420697320616c72656160408201526d191e481a5b9a5d1a585b1a5e995960921b606082015260800190565b60208082526027908201527f5065726d697373696f6e52656769737472793a2056616c7565206c696d6974206040820152661c995858da195960ca1b606082015260800190565b808201808211156109f7576109f76118dc565b818103818111156109f7576109f76118dc56fea2646970667358221220521d45af87b1c51f5c10231a7575b42a80532048f15df1dae7735c71513aee0464736f6c63430008110033",
   "deployedBytecode": "0x608060405234801561001057600080fd5b506004361061010b5760003560e01c80638d2b9eff116100a2578063e926b6b511610071578063e926b6b514610250578063ea41790414610279578063eed47033146102a1578063f2fde38b146102b4578063fb0fde85146102c757600080fd5b80638d2b9eff1461019c5780638da5cb5b146101bc5780639692010c146101d7578063bcbe6d7b146101ea57600080fd5b806348ec8bb6116100de57806348ec8bb6146101665780636cfe048914610179578063715018a61461018c5780638129fc1c1461019457600080fd5b8063108764761461011057806331952632146101255780633e7a47b214610138578063443f863f14610140575b600080fd5b61012361011e36600461164a565b6102ea565b005b610123610133366004611674565b610349565b610123610802565b61015361014e3660046116b6565b610929565b6040519081526020015b60405180910390f35b61012361017436600461164a565b6109fd565b610123610187366004611701565b610ad5565b610123610cee565b610123610d52565b6101536101aa366004611768565b60656020526000908152604090205481565b6033546040516001600160a01b03909116815260200161015d565b6101236101e536600461164a565b610dc5565b6102306101f8366004611783565b606660209081526000938452604080852082529284528284209052825290208054600182015460028301546003909301549192909184565b60408051948552602085019390935291830152606082015260800161015d565b61015361025e366004611768565b6001600160a01b031660009081526065602052604090205490565b61028c610287366004611783565b610f09565b6040805192835260208301919091520161015d565b6101236102af3660046117c6565b610f92565b6101236102c2366004611768565b611112565b6102da6102d5366004611768565b6111da565b604051901515815260200161015d565b6033546001600160a01b0316331461032d576001600160a01b038216331461032d5760405162461bcd60e51b815260040161032490611811565b60405180910390fd5b6001600160a01b03909116600090815260656020526040902055565b6033546001600160a01b03163314610383576001600160a01b03841633146103835760405162461bcd60e51b815260040161032490611811565b6001600160a01b0384166000908152606760205260409020548111156103bb5760405162461bcd60e51b815260040161032490611866565b6001600160a01b0383166104295760405162461bcd60e51b815260206004820152602f60248201527f5065726d697373696f6e52656769737472793a20546f6b656e2061646472657360448201526e0732063616e6e6f742062652030783608c1b6064820152608401610324565b6040516370a0823160e01b81523360048201526000906001600160a01b038516906370a0823190602401602060405180830381865afa158015610470573d6000803e3d6000fd5b505050506040513d601f19601f8201168201806040525081019061049491906118ad565b6001600160a01b038616600090815260676020526040902054909150820361061f5760005b6001600160a01b03861660009081526067602052604090205481101561059a576001600160a01b03868116600090815260676020526040902080549187169183908110610508576105086118c6565b60009182526020909120600490910201546001600160a01b0316036105885760405162461bcd60e51b815260206004820152603060248201527f5065726d697373696f6e52656769737472793a204c696d6974206f6e20746f6b60448201526f195b88185b1c9958591e48185919195960821b6064820152608401610324565b80610592816118f2565b9150506104b9565b506001600160a01b0385811660009081526067602090815260408083208151608081018352898616815280840187815292810189815260608201868152835460018082018655948852959096209151600490950290910180546001600160a01b03191694909616939093178555905190840155516002830155516003909101556107fb565b6001600160a01b0385166000908152606760205260408120805484908110610649576106496118c6565b60009182526020909120600490910201546001600160a01b0316146106cf5760405162461bcd60e51b815260206004820152603660248201527f5065726d697373696f6e52656769737472793a2043616e74206f7665727269646044820152751948195e1a5cdd195b9d08115490cc8c081b1a5b5a5d60521b6064820152608401610324565b6001600160a01b03851660009081526067602052604090208054859190849081106106fc576106fc6118c6565b6000918252602080832060049290920290910180546001600160a01b0319166001600160a01b03948516179055918716815260679091526040902080548291908490811061074c5761074c6118c6565b9060005260206000209060040201600101819055508260676000876001600160a01b03166001600160a01b031681526020019081526020016000208381548110610798576107986118c6565b906000526020600020906004020160020181905550600060676000876001600160a01b03166001600160a01b0316815260200190815260200160002083815481106107e5576107e56118c6565b9060005260206000209060040201600301819055505b5050505050565b33600090815260686020526040902054431115610927573360009081526068602052604081204390555b3360009081526067602052604090205481101561092557336000908152606760205260409020805482908110610864576108646118c6565b60009182526020909120600491820201546040516370a0823160e01b815233928101929092526001600160a01b0316906370a0823190602401602060405180830381865afa1580156108ba573d6000803e3d6000fd5b505050506040513d601f19601f820116820180604052508101906108de91906118ad565b3360009081526067602052604090208054839081106108ff576108ff6118c6565b60009182526020909120600160049092020101558061091d816118f2565b91505061082c565b505b565b6000805b6001600160a01b0384166000908152606760205260409020548110156109f1576001600160a01b0384811660009081526067602052604090208054918516918390811061097c5761097c6118c6565b60009182526020909120600490910201546001600160a01b0316036109df576001600160a01b03841660009081526067602052604090208054829081106109c5576109c56118c6565b9060005260206000209060040201600201549150506109f7565b806109e9816118f2565b91505061092d565b50600090505b92915050565b6033546001600160a01b03163314610a37576001600160a01b0382163314610a375760405162461bcd60e51b815260040161032490611811565b6001600160a01b0382166000908152606760205260409020548110610a6e5760405162461bcd60e51b815260040161032490611866565b6001600160a01b038216600090815260656020526040902054610a9290429061143a565b6001600160a01b0383166000908152606760205260409020805483908110610abc57610abc6118c6565b9060005260206000209060040201600301819055505050565b6033546001600160a01b03163314610b0f576001600160a01b0385163314610b0f5760405162461bcd60e51b815260040161032490611811565b306001600160a01b03851603610b975760405162461bcd60e51b815260206004820152604160248201527f5065726d697373696f6e52656769737472793a2043616e74207365742065746860448201527f5065726d697373696f6e7320746f205065726d697373696f6e526567697374726064820152607960f81b608482015260a401610324565b8015610c0b576001600160a01b038516600090815260656020526040902054610bc190429061143a565b6001600160a01b03868116600090815260666020908152604080832093891683529281528282206001600160e01b0319881683529052206003810191909155600201829055610c50565b6001600160a01b03858116600090815260666020908152604080832093881683529281528282206001600160e01b031987168352905290812060038101829055600201555b6001600160a01b0385811660008181526066602090815260408083209489168084529482528083206001600160e01b03198916808552908352928190206003810154600290910154825195865292850195909552830191909152606082019290925260808101919091527fa8d1883748320f844ad63c0685f3f5372c0932122cbbdd9fd172781458d768cc9060a00160405180910390a15050505050565b6033546001600160a01b03163314610d485760405162461bcd60e51b815260206004820181905260248201527f4f776e61626c653a2063616c6c6572206973206e6f7420746865206f776e65726044820152606401610324565b610927600061144d565b600054610100900460ff1680610d6b575060005460ff16155b610d875760405162461bcd60e51b81526004016103249061190b565b600054610100900460ff16158015610da9576000805461ffff19166101011790555b610db161149f565b8015610925576000805461ff001916905550565b6001600160a01b0382166000908152606760205260409020805482908110610def57610def6118c6565b9060005260206000209060040201600301544210610e6b5760405162461bcd60e51b815260206004820152603360248201527f5065726d697373696f6e52656769737472793a2043616e742065786563757465604482015272081c195c9b5a5cdcda5bdb881c995b5bdd985b606a1b6064820152608401610324565b6040805160808101825260008082526020808301829052828401829052606083018290526001600160a01b03861682526067905291909120805483908110610eb557610eb56118c6565b600091825260209182902083516004929092020180546001600160a01b0319166001600160a01b03909216919091178155908201516001820155604082015160028201556060909101516003909101555050565b600080836001600160a01b0316856001600160a01b03161480610f3457506001600160a01b03841630145b15610f455750600090506001610f8a565b50506001600160a01b03838116600090815260666020908152604080832093861683529281528282206001600160e01b03198516835290522060028101546003909101545b935093915050565b6001600160a01b0384163314610fba5760405162461bcd60e51b815260040161032490611811565b8015610ff2576001600160a01b038416600090815260666020908152604080832083805282528083209091529020610ff29082611506565b6000610fff858585610f09565b91505080156110ae574281106110685760405162461bcd60e51b815260206004820152602860248201527f5065726d697373696f6e52656769737472793a2043616c6c206e6f7420616c6c6044820152671bddd959081e595d60c21b6064820152608401610324565b6001600160a01b03808616600090815260666020908152604080832093881683529281528282206001600160e01b0319871683529052206110a99083611506565b6107fb565b6001600160e01b03198316156107fb5760405162461bcd60e51b8152602060048201526024808201527f5065726d697373696f6e52656769737472793a2043616c6c206e6f7420616c6c6044820152631bddd95960e21b6064820152608401610324565b6033546001600160a01b0316331461116c5760405162461bcd60e51b815260206004820181905260248201527f4f776e61626c653a2063616c6c6572206973206e6f7420746865206f776e65726044820152606401610324565b6001600160a01b0381166111d15760405162461bcd60e51b815260206004820152602660248201527f4f776e61626c653a206e6577206f776e657220697320746865207a65726f206160448201526564647265737360d01b6064820152608401610324565b6109258161144d565b6001600160a01b03811660009081526068602052604081205443146112595760405162461bcd60e51b815260206004820152602f60248201527f5065726d697373696f6e52656769737472793a20455243323020696e6974696160448201526e1b15985b1d595cc81b9bdd081cd95d608a1b6064820152608401610324565b60005b6001600160a01b038316600090815260676020526040902054811015611431576001600160a01b03831660009081526067602052604081208054839081106112a6576112a66118c6565b60009182526020909120600491820201546040516370a0823160e01b81526001600160a01b03878116938201939093529116906370a0823190602401602060405180830381865afa1580156112ff573d6000803e3d6000fd5b505050506040513d601f19601f8201168201806040525081019061132391906118ad565b6001600160a01b038516600090815260676020526040902080549192509083908110611351576113516118c6565b90600052602060002090600402016001015481101561141e576001600160a01b0384166000908152606760205260409020805483908110611394576113946118c6565b9060005260206000209060040201600201546114008260676000886001600160a01b03166001600160a01b0316815260200190815260200160002085815481106113e0576113e06118c6565b90600052602060002090600402016001015461155890919063ffffffff16565b111561141e5760405162461bcd60e51b815260040161032490611959565b5080611429816118f2565b91505061125c565b50600192915050565b600061144682846119a0565b9392505050565b603380546001600160a01b038381166001600160a01b0319831681179093556040519116919082907f8be0079c531659141344cd1fd0a4f28419497f9722a3daafe3b4186f6b6457e090600090a35050565b600054610100900460ff16806114b8575060005460ff16155b6114d45760405162461bcd60e51b81526004016103249061190b565b600054610100900460ff161580156114f6576000805461ffff19166101011790555b6114fe611564565b610db16115ce565b43826001015410156115205743600183015580825561152f565b815461152c908261143a565b82555b6002820154825411156115545760405162461bcd60e51b815260040161032490611959565b5050565b600061144682846119b3565b600054610100900460ff168061157d575060005460ff16155b6115995760405162461bcd60e51b81526004016103249061190b565b600054610100900460ff16158015610db1576000805461ffff19166101011790558015610925576000805461ff001916905550565b600054610100900460ff16806115e7575060005460ff16155b6116035760405162461bcd60e51b81526004016103249061190b565b600054610100900460ff16158015611625576000805461ffff19166101011790555b610db13361144d565b80356001600160a01b038116811461164557600080fd5b919050565b6000806040838503121561165d57600080fd5b6116668361162e565b946020939093013593505050565b6000806000806080858703121561168a57600080fd5b6116938561162e565b93506116a16020860161162e565b93969395505050506040820135916060013590565b600080604083850312156116c957600080fd5b6116d28361162e565b91506116e06020840161162e565b90509250929050565b80356001600160e01b03198116811461164557600080fd5b600080600080600060a0868803121561171957600080fd5b6117228661162e565b94506117306020870161162e565b935061173e604087016116e9565b9250606086013591506080860135801515811461175a57600080fd5b809150509295509295909350565b60006020828403121561177a57600080fd5b6114468261162e565b60008060006060848603121561179857600080fd5b6117a18461162e565b92506117af6020850161162e565b91506117bd604085016116e9565b90509250925092565b600080600080608085870312156117dc57600080fd5b6117e58561162e565b93506117f36020860161162e565b9250611801604086016116e9565b9396929550929360600135925050565b60208082526035908201527f5065726d697373696f6e52656769737472793a204f6e6c79206f776e65722063604082015274616e20737065636966792066726f6d2076616c756560581b606082015260800190565b60208082526027908201527f5065726d697373696f6e52656769737472793a20496e646578206f7574206f6660408201526620626f756e647360c81b606082015260800190565b6000602082840312156118bf57600080fd5b5051919050565b634e487b7160e01b600052603260045260246000fd5b634e487b7160e01b600052601160045260246000fd5b600060018201611904576119046118dc565b5060010190565b6020808252602e908201527f496e697469616c697a61626c653a20636f6e747261637420697320616c72656160408201526d191e481a5b9a5d1a585b1a5e995960921b606082015260800190565b60208082526027908201527f5065726d697373696f6e52656769737472793a2056616c7565206c696d6974206040820152661c995858da195960ca1b606082015260800190565b808201808211156109f7576109f76118dc565b818103818111156109f7576109f76118dc56fea2646970667358221220521d45af87b1c51f5c10231a7575b42a80532048f15df1dae7735c71513aee0464736f6c63430008110033"
-}
->>>>>>> e0efb4a6
+}