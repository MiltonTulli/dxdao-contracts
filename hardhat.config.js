--- conflicted
+++ resolved
@@ -1,202 +1,197 @@
-require("dotenv").config();
-require("babel-polyfill");
-require("babel-register")({
-  presets: ["es2015"],
-  plugins: ["syntax-async-functions", "transform-regenerator"],
-});
-require("@nomiclabs/hardhat-truffle5");
-require("hardhat-gas-reporter");
-require("solidity-coverage");
-require("@nomiclabs/hardhat-etherscan");
-require("hardhat-dependency-compiler");
-require("hardhat-contract-sizer");
-<<<<<<< HEAD
-require("solidity-docgen");
-=======
-require("hardhat-deploy");
->>>>>>> 70e96587
-
-require("./scripts/nanoUniversalDeployerDeploy");
-require("./scripts/keylessDeploy");
-require("./scripts/create2");
-require("./scripts/actions-dxdao-contracts");
-require("./scripts/deploy-dxdao-contracts");
-require("./scripts/deploymentTemplates/dxvote-develop");
-require("./scripts/deploymentTemplates/guilds-goerli");
-
-const moment = require("moment");
-
-const MNEMONIC_PHRASE = process.env.MNEMONIC_PHRASE;
-const ETHERSCAN_API_KEY = process.env.ETHERSCAN_API_KEY;
-const INFURA_API_KEY = process.env.INFURA_API_KEY;
-const ALCHEMY_API_KEY = process.env.ALCHEMY_API_KEY;
-
-const hardharNetworks = process.env.CI
-  ? {
-      hardhat: {
-        throwOnTransactionFailures: true,
-        throwOnCallFailures: true,
-        allowUnlimitedContractSize: true,
-        gasLimit: 9000000,
-        gasPrice: 10000000000, // 10 gwei
-        timeout: 60000,
-      },
-    }
-  : {
-      hardhat: {
-        accounts: { mnemonic: MNEMONIC_PHRASE },
-        throwOnTransactionFailures: true,
-        throwOnCallFailures: true,
-        allowUnlimitedContractSize: true,
-        gasLimit: 9000000,
-        gasPrice: 10000000000, // 10 gwei
-        timeout: 60000,
-        initialDate: moment.unix(0).toDate().toString(),
-        mining: {
-          auto: true,
-          interval: 1000,
-        },
-      },
-      mainnet: {
-        url: ALCHEMY_API_KEY
-          ? `https://eth-mainnet.alchemyapi.io/v2/${ALCHEMY_API_KEY}`
-          : `https://mainnet.infura.io/v3/${INFURA_API_KEY}`,
-        accounts: { mnemonic: MNEMONIC_PHRASE },
-        chainId: 1,
-        gasLimit: 9000000,
-        gasPrice: 100000000000, // 100 gwei
-        timeout: 60000,
-      },
-      goerli: {
-        url: ALCHEMY_API_KEY
-          ? `https://eth-goerli.alchemyapi.io/v2/${ALCHEMY_API_KEY}`
-          : `https://goerli.infura.io/v3/${INFURA_API_KEY}`,
-        accounts: { mnemonic: MNEMONIC_PHRASE },
-        chainId: 5,
-        gasLimit: 9000000,
-        gasPrice: 100000000000, // 100 gwei
-        timeout: 600000, // 10 minutes
-      },
-      xdai: {
-        url: "https://poa-xdai-archival.gateway.pokt.network/v1/lb/61d897d4a065f5003a113d9a",
-        accounts: { mnemonic: MNEMONIC_PHRASE },
-        chainId: 100,
-        gasLimit: 17000000,
-        gasPrice: 2000000000, // 2 gwei
-        timeout: 60000,
-      },
-      arbitrum: {
-        url: "https://arb1.arbitrum.io/rpc",
-        accounts: { mnemonic: MNEMONIC_PHRASE },
-        gasPrice: 1000000000, // 1 gwei
-        chainId: 42161,
-        timeout: 600000, // 10 minutes
-      },
-      arbitrumTestnet: {
-        url: "https://rinkeby.arbitrum.io/rpc",
-        accounts: { mnemonic: MNEMONIC_PHRASE },
-        chainId: 421611,
-        timeout: 60000,
-      },
-    };
-
-module.exports = {
-  solidity: {
-    compilers: [
-      {
-<<<<<<< HEAD
-=======
-        version: "0.4.25",
-        settings: {
-          optimizer: {
-            enabled: true,
-            runs: 200,
-          },
-        },
-      },
-      {
-        version: "0.5.17",
-        settings: {
-          optimizer: {
-            enabled: true,
-            runs: 200,
-          },
-        },
-      },
-      {
-        version: "0.6.8",
-        settings: {
-          optimizer: {
-            enabled: true,
-            runs: 200,
-          },
-        },
-      },
-      {
-        version: "0.7.6",
-        settings: {
-          optimizer: {
-            enabled: true,
-            runs: 200,
-          },
-        },
-      },
-      {
->>>>>>> 70e96587
-        version: "0.8.17",
-        settings: {
-          optimizer: {
-            enabled: true,
-            runs: 200,
-          },
-        },
-      },
-    ],
-  },
-  gasReporter: {
-    enabled: process.env.REPORT_GAS ? true : false,
-  },
-  networks: hardharNetworks,
-  etherscan: {
-    apiKey: ETHERSCAN_API_KEY,
-    customChains: [
-      {
-        network: "xdai",
-        chainId: 100,
-        urls: {
-          apiURL: "https://api.gnosisscan.io/api",
-          browserURL: "https://gnosisscan.io",
-        },
-      },
-    ],
-  },
-  dependencyCompiler: {
-    keep: true,
-    paths: [
-      "@openzeppelin/contracts/proxy/transparent/ProxyAdmin.sol",
-      "@openzeppelin/contracts/proxy/transparent/TransparentUpgradeableProxy.sol",
-    ],
-  },
-<<<<<<< HEAD
-  docgen: {
-    pages: "files",
-    outputDir: "docs/contracts",
-    clear: true,
-    runOnCompile: false,
-    exclude: ["test", "utils", "hardhat-dependency-compiler"],
-=======
-  namedAccounts: {
-    deployer: 0,
-    tokenHolder: 1,
-  },
-  deterministicDeployment: {
-    1337: {
-      factory: "0x4e59b44847b379578588920ca78fbf26c0b4956c",
-      deployer: "0x3fab184622dc19b6109349b94811493bf2a45362",
-      funding: "1000000000000000000000",
-      signedTx:
-        "0xf8a58085174876e800830186a08080b853604580600e600039806000f350fe7fffffffffffffffffffffffffffffffffffffffffffffffffffffffffffffffe03601600081602082378035828234f58015156039578182fd5b8082525050506014600cf31ba02222222222222222222222222222222222222222222222222222222222222222a02222222222222222222222222222222222222222222222222222222222222222",
-    },
->>>>>>> 70e96587
-  },
-};
+require("dotenv").config();
+require("babel-polyfill");
+require("babel-register")({
+  presets: ["es2015"],
+  plugins: ["syntax-async-functions", "transform-regenerator"],
+});
+require("@nomiclabs/hardhat-truffle5");
+require("hardhat-gas-reporter");
+require("solidity-coverage");
+require("@openzeppelin/hardhat-upgrades");
+require("@nomiclabs/hardhat-etherscan");
+require("hardhat-dependency-compiler");
+require("hardhat-contract-sizer");
+require("solidity-docgen");
+require("hardhat-deploy");
+
+require("./scripts/nanoUniversalDeployerDeploy");
+require("./scripts/keylessDeploy");
+require("./scripts/create2");
+require("./scripts/actions-dxdao-contracts");
+require("./scripts/deploy-dxdao-contracts");
+require("./scripts/deploymentTemplates/dxvote-develop");
+require("./scripts/deploymentTemplates/guilds-goerli");
+
+const moment = require("moment");
+
+const MNEMONIC_KEY =
+  "cream core pear sure dinner indoor citizen divorce sudden captain subject remember";
+
+// # Accounts
+// # ========
+// # Account #0: 0x9578e973bba0cc33bdbc93c7f77bb3fe6d47d68a (10000 ETH)
+// # Private Key #0: 0x2edaf5755c340d57c68ab5c084a0afd867caafcbcf556838f404468e2ad0ea94
+
+// # Account #1: 0xc5b20ade9c9cd5e0cc087c62b26b815a4bc1881f (10000 ETH)
+// # Private Key #1: 0x40126ad770c1ff59937436ddab2872193c01d5353213d297fdb0ea2c13b5981e
+
+// # Account #2: 0xaf8eb8c3a5d9d900aa0b98e3df0bcc17d3c5f698 (10000 ETH)
+// # Private Key #2: 0x4db6b61624bd4a9bf87ff59e7fca0991b02ff605664a3ad97dc237c84ba0e013
+
+// # Account #3: 0x84eeb305da0a4309a696d43de9f79f04e66eb4f8 (10000 ETH)
+// # Private Key #3: 0x6d8b1b46346a00fec52fd0e2edba75592e8814b11aec5815ec0f6b882e072131
+
+// # Account #4: 0x1b929bdde0fb3b7b759696f23d6cac0963d326e6 (10000 ETH)
+// # Private Key #4: 0x19ea21f217094f12da6bab83fe697f902caea0dcf5a2914d7c000b73938f7d85
+
+// # Account #5: 0xd507743abcdb265f5fcef125e3f6cf7250cfe9da (10000 ETH)
+// # Private Key #5: 0x6a944885ff4551fd546c59a2322a967af9906f596f60ecd110505c278f464f6e
+
+// # Account #6: 0x9af7a0d34fcf09a735ddaa03adc825398a6557ae (10000 ETH)
+// # Private Key #6: 0x4299ee99407089bfc51e829734c0f6c1b366f515d5ddb5ece4f880a2f8fd430c
+
+// # Account #7: 0x2154cdc3632db21a2635819afa450f2dda08aebd (10000 ETH)
+// # Private Key #7: 0x0e7ee7881e497062427ed392d310f09ca993fa964040c751cc383c10f55efc7c
+
+// # Account #8: 0x73c8825893ba6b197f883f60a20b4926c0f32a2c (10000 ETH)
+// # Private Key #8: 0xd84954f2cea66fd01a872496f25ddb86db79ee81366609fbcff8087c9739b63a
+
+// # Account #9: 0x73d2888f96bc0eb530490ca5342d0c274d95654d (10000 ETH)
+// # Private Key #9: 0xd20a2f6a6656d291ca4c4e6121b479db81b3b281e64707ff4a068acf549dc03c
+
+// # Account #10: 0xf8a3681248934f1139be67e0c22a6af450eb9d7c (10000 ETH)
+// # Private Key #10: 0x8188d555d06262bfa3a343fa809b59b6368f02aa5a1ac5a3d2cb24e18e2b556e
+
+const MNEMONIC_PHRASE = process.env.MNEMONIC_PHRASE;
+const ETHERSCAN_API_KEY = process.env.ETHERSCAN_API_KEY;
+const INFURA_API_KEY = process.env.INFURA_API_KEY;
+const ALCHEMY_API_KEY = process.env.ALCHEMY_API_KEY;
+const INFURA_PROJECT_ID = "5730f284ad6741b183c921ebb0509880";
+const MNEMONIC = process.env.KEY_MNEMONIC || MNEMONIC_KEY;
+
+const hardharNetworks = process.env.CI
+  ? {
+      hardhat: {
+        accounts: { mnemonic: MNEMONIC },
+        throwOnTransactionFailures: true,
+        throwOnCallFailures: true,
+        allowUnlimitedContractSize: true,
+        gasLimit: 9000000,
+        gasPrice: 10000000000, // 10 gwei
+        timeout: 60000,
+      },
+    }
+  : {
+      hardhat: {
+        accounts: { mnemonic: MNEMONIC },
+        throwOnTransactionFailures: true,
+        throwOnCallFailures: true,
+        allowUnlimitedContractSize: true,
+        gasLimit: 9000000,
+        gasPrice: 10000000000, // 10 gwei
+        timeout: 60000,
+        initialDate: moment.unix(0).toDate().toString(),
+        mining: {
+          auto: true,
+          interval: 1000,
+        },
+      },
+      mainnet: {
+        url: `https://mainnet.infura.io/v3/${INFURA_PROJECT_ID}`,
+        accounts: { mnemonic: MNEMONIC },
+        chainId: 1,
+        gasLimit: 9000000,
+        gasPrice: 100000000000, // 100 gwei
+        timeout: 60000,
+      },
+      goerli: {
+        url: `https://goerli.infura.io/v3/${INFURA_PROJECT_ID}`,
+        accounts: { mnemonic: MNEMONIC },
+        chainId: 5,
+        gasMultiplier: 10,
+        timeout: 600000, // 10 minutes
+      },
+      xdai: {
+        url: "https://rpc.xdaichain.com/",
+        accounts: { mnemonic: MNEMONIC },
+        chainId: 100,
+        gasLimit: 17000000,
+        gasPrice: 2000000000, // 2 gwei
+        timeout: 60000,
+      },
+      arbitrum: {
+        url: "https://arb1.arbitrum.io/rpc",
+        accounts: { mnemonic: MNEMONIC },
+        gasPrice: 1000000000, // 1 gwei
+        chainId: 42161,
+        timeout: 600000, // 10 minutes
+      },
+      arbitrumTestnet: {
+        url: "https://rinkeby.arbitrum.io/rpc",
+        accounts: { mnemonic: MNEMONIC },
+        chainId: 421611,
+        timeout: 60000,
+      },
+    };
+
+module.exports = {
+  solidity: {
+    compilers: [
+      {
+        version: "0.8.17",
+        settings: {
+          optimizer: {
+            enabled: true,
+            runs: 200,
+          },
+        },
+      },
+    ],
+  },
+  gasReporter: {
+    enabled: process.env.REPORT_GAS ? true : false,
+  },
+  networks: hardharNetworks,
+  etherscan: {
+    apiKey: ETHERSCAN_API_KEY,
+    customChains: [
+      {
+        network: "xdai",
+        chainId: 100,
+        urls: {
+          apiURL: "https://api.gnosisscan.io/api",
+          browserURL: "https://gnosisscan.io",
+        },
+      },
+    ],
+  },
+  dependencyCompiler: {
+    keep: true,
+    paths: [
+      "@openzeppelin/contracts/proxy/transparent/ProxyAdmin.sol",
+      "@openzeppelin/contracts/proxy/transparent/TransparentUpgradeableProxy.sol",
+    ],
+  },
+
+  namedAccounts: {
+    deployer: 0,
+    tokenHolder: 1,
+  },
+  deterministicDeployment: {
+    1337: {
+      factory: "0x4e59b44847b379578588920ca78fbf26c0b4956c",
+      deployer: "0x3fab184622dc19b6109349b94811493bf2a45362",
+      funding: "1000000000000000000000",
+      signedTx:
+        "0xf8a58085174876e800830186a08080b853604580600e600039806000f350fe7fffffffffffffffffffffffffffffffffffffffffffffffffffffffffffffffe03601600081602082378035828234f58015156039578182fd5b8082525050506014600cf31ba02222222222222222222222222222222222222222222222222222222222222222a02222222222222222222222222222222222222222222222222222222222222222",
+    },
+  },
+
+  docgen: {
+    pages: "files",
+    outputDir: "docs/contracts",
+    clear: true,
+    runOnCompile: false,
+    exclude: ["test", "utils", "hardhat-dependency-compiler"],
+  },
+};