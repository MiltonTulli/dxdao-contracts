{
  "name": "dxdao-contracts",
  "version": "0.0.1",
  "description": "DXdao smart contracts",
  "files": [
    "contracts/",
    "docs/",
    "build/contracts/",
    "migrations/",
    "test/",
    "truffle.js",
    "tsconfig.json"
  ],
  "scripts": {
<<<<<<< HEAD
    "test": "npx hardhat test && rm -r contracts/hardhat-dependency-compiler",
    "attempt": "./scripts/test.sh",
=======
    "test": "npx hardhat test",
    "posttest": "rm -r contracts/hardhat-dependency-compiler",
>>>>>>> 4f479b3c
    "coverage": "./scripts/coverage.sh",
    "compile": "rm -rf artifacts cache contracts/hardhat-dependency-compiler && npx hardhat compile",
    "deploy": "node scripts/deploy.js",
    "solidity-linter": "./scripts/solhint.sh",
    "lint": "eslint .",
    "lint --fix": "eslint --fix .",
    "format": "prettier --write \"test/**/*.{js,jsx,ts,tsx,json,md}\" \"contracts/**/*.sol\"",
    "format-check": "prettier --check \"test/**/*.{js,jsx,ts,tsx,json,md}\" \"contracts/**/*.sol\"",
    "pre-commit": "lint-staged"
  },
  "devDependencies": {
    "@babel/cli": "^7.10.1",
    "@babel/eslint-parser": "^7.17.0",
    "@nomiclabs/buidler": "^1.4.8",
    "@nomiclabs/hardhat-ethers": "^2.0.2",
    "@nomiclabs/hardhat-etherscan": "^2.1.1",
    "@nomiclabs/hardhat-truffle5": "^2.0.0",
    "@nomiclabs/hardhat-web3": "^2.0.0",
    "@openzeppelin/contract-loader": "^0.6.1",
    "@openzeppelin/hardhat-upgrades": "^1.6.0",
    "@truffle/contract": "^4.2.21",
    "babel-plugin-syntax-async-functions": "^6.13.0",
    "babel-polyfill": "^6.26.0",
    "babel-preset-es2015": "^6.24.1",
    "babel-register": "^6.26.0",
    "bignumber.js": "^5.0.0",
    "cross-conf-env": "^1.1.2",
    "default-options": "^1.0.0",
    "dotenv": "^8.2.0",
    "eslint": "^5.16.0",
    "eslint-config-defaults": "^9.0.0",
    "eslint-config-standard": "^11.0.0-beta.0",
    "eslint-plugin-import": "^2.20.2",
    "eslint-plugin-node": "^5.2.1",
    "eslint-plugin-promise": "^3.6.0",
    "eslint-plugin-react": "^7.20.3",
    "eslint-plugin-standard": "^3.0.1",
    "ethereumjs-abi": "^0.6.5",
    "ethers": "^5.1.0",
    "hardhat": "^2.6.8",
    "hardhat-dependency-compiler": "^1.1.1",
    "hardhat-gas-reporter": "^1.0.4",
    "husky": "^7.0.4",
    "lint-staged": "^12.3.4",
    "pm2": "^2.9.3",
    "promisify": "^0.0.3",
    "pug": "^2.0.0-rc.4",
    "rimraf": "^2.6.2",
    "run-with-ganache": "^0.1.1",
    "solhint": "^3.3.5",
    "solhint-plugin-prettier": "^0.0.5",
    "solidity-coverage": "^0.7.16",
    "truffle": "^5.1.28",
    "truffle-hdwallet-provider": "^1.0.17",
    "uint32": "^0.2.1"
  },
  "repository": {
    "type": "git",
    "url": "https://github.com/augustol/arc.git"
  },
  "engines": {
    "node": ">=10.16.3"
  },
  "license": "AGPL-3.0",
  "dependencies": {
    "@maticnetwork/eth-decoder": "^0.0.4",
    "@openzeppelin/contracts": "4.4.0",
    "@openzeppelin/contracts-upgradeable": "4.4.0",
    "@openzeppelin/test-helpers": "^0.5.15",
    "@realitio/realitio-contracts": ">=0.0.0",
    "@truffle/hdwallet-provider": "^1.4.0",
    "arb-ethers-web3-bridge": "^0.7.3",
    "chai": "^4.2.0",
    "ipfs-core": "^0.14.1",
    "math": "0.0.3",
    "moment": "^2.27.0",
    "openzeppelin-solidity": "2.4.0",
    "prettier": "^2.0.5",
    "prettier-plugin-solidity": "^1.0.0-beta.19",
    "truffle-flattener": "^1.4.4"
  },
  "peerDependencies": {
    "ganache-cli": "^6.4.1"
  },
  "lint-staged": {
    "*.{ts,tsx,js,jsx,json,md,sol}": [
      "yarn format",
      "yarn solidity-linter",
      "git add"
    ]
  }
}
<|MERGE_RESOLUTION|>--- conflicted
+++ resolved
@@ -1,113 +1,108 @@
-{
-  "name": "dxdao-contracts",
-  "version": "0.0.1",
-  "description": "DXdao smart contracts",
-  "files": [
-    "contracts/",
-    "docs/",
-    "build/contracts/",
-    "migrations/",
-    "test/",
-    "truffle.js",
-    "tsconfig.json"
-  ],
-  "scripts": {
-<<<<<<< HEAD
-    "test": "npx hardhat test && rm -r contracts/hardhat-dependency-compiler",
-    "attempt": "./scripts/test.sh",
-=======
-    "test": "npx hardhat test",
-    "posttest": "rm -r contracts/hardhat-dependency-compiler",
->>>>>>> 4f479b3c
-    "coverage": "./scripts/coverage.sh",
-    "compile": "rm -rf artifacts cache contracts/hardhat-dependency-compiler && npx hardhat compile",
-    "deploy": "node scripts/deploy.js",
-    "solidity-linter": "./scripts/solhint.sh",
-    "lint": "eslint .",
-    "lint --fix": "eslint --fix .",
-    "format": "prettier --write \"test/**/*.{js,jsx,ts,tsx,json,md}\" \"contracts/**/*.sol\"",
-    "format-check": "prettier --check \"test/**/*.{js,jsx,ts,tsx,json,md}\" \"contracts/**/*.sol\"",
-    "pre-commit": "lint-staged"
-  },
-  "devDependencies": {
-    "@babel/cli": "^7.10.1",
-    "@babel/eslint-parser": "^7.17.0",
-    "@nomiclabs/buidler": "^1.4.8",
-    "@nomiclabs/hardhat-ethers": "^2.0.2",
-    "@nomiclabs/hardhat-etherscan": "^2.1.1",
-    "@nomiclabs/hardhat-truffle5": "^2.0.0",
-    "@nomiclabs/hardhat-web3": "^2.0.0",
-    "@openzeppelin/contract-loader": "^0.6.1",
-    "@openzeppelin/hardhat-upgrades": "^1.6.0",
-    "@truffle/contract": "^4.2.21",
-    "babel-plugin-syntax-async-functions": "^6.13.0",
-    "babel-polyfill": "^6.26.0",
-    "babel-preset-es2015": "^6.24.1",
-    "babel-register": "^6.26.0",
-    "bignumber.js": "^5.0.0",
-    "cross-conf-env": "^1.1.2",
-    "default-options": "^1.0.0",
-    "dotenv": "^8.2.0",
-    "eslint": "^5.16.0",
-    "eslint-config-defaults": "^9.0.0",
-    "eslint-config-standard": "^11.0.0-beta.0",
-    "eslint-plugin-import": "^2.20.2",
-    "eslint-plugin-node": "^5.2.1",
-    "eslint-plugin-promise": "^3.6.0",
-    "eslint-plugin-react": "^7.20.3",
-    "eslint-plugin-standard": "^3.0.1",
-    "ethereumjs-abi": "^0.6.5",
-    "ethers": "^5.1.0",
-    "hardhat": "^2.6.8",
-    "hardhat-dependency-compiler": "^1.1.1",
-    "hardhat-gas-reporter": "^1.0.4",
-    "husky": "^7.0.4",
-    "lint-staged": "^12.3.4",
-    "pm2": "^2.9.3",
-    "promisify": "^0.0.3",
-    "pug": "^2.0.0-rc.4",
-    "rimraf": "^2.6.2",
-    "run-with-ganache": "^0.1.1",
-    "solhint": "^3.3.5",
-    "solhint-plugin-prettier": "^0.0.5",
-    "solidity-coverage": "^0.7.16",
-    "truffle": "^5.1.28",
-    "truffle-hdwallet-provider": "^1.0.17",
-    "uint32": "^0.2.1"
-  },
-  "repository": {
-    "type": "git",
-    "url": "https://github.com/augustol/arc.git"
-  },
-  "engines": {
-    "node": ">=10.16.3"
-  },
-  "license": "AGPL-3.0",
-  "dependencies": {
-    "@maticnetwork/eth-decoder": "^0.0.4",
-    "@openzeppelin/contracts": "4.4.0",
-    "@openzeppelin/contracts-upgradeable": "4.4.0",
-    "@openzeppelin/test-helpers": "^0.5.15",
-    "@realitio/realitio-contracts": ">=0.0.0",
-    "@truffle/hdwallet-provider": "^1.4.0",
-    "arb-ethers-web3-bridge": "^0.7.3",
-    "chai": "^4.2.0",
-    "ipfs-core": "^0.14.1",
-    "math": "0.0.3",
-    "moment": "^2.27.0",
-    "openzeppelin-solidity": "2.4.0",
-    "prettier": "^2.0.5",
-    "prettier-plugin-solidity": "^1.0.0-beta.19",
-    "truffle-flattener": "^1.4.4"
-  },
-  "peerDependencies": {
-    "ganache-cli": "^6.4.1"
-  },
-  "lint-staged": {
-    "*.{ts,tsx,js,jsx,json,md,sol}": [
-      "yarn format",
-      "yarn solidity-linter",
-      "git add"
-    ]
-  }
-}
+{
+  "name": "dxdao-contracts",
+  "version": "0.0.1",
+  "description": "DXdao smart contracts",
+  "files": [
+    "contracts/",
+    "docs/",
+    "build/contracts/",
+    "migrations/",
+    "test/",
+    "truffle.js",
+    "tsconfig.json"
+  ],
+  "scripts": {
+    "test": "npx hardhat test",
+    "posttest": "rm -r contracts/hardhat-dependency-compiler",
+    "coverage": "./scripts/coverage.sh",
+    "compile": "rm -rf artifacts cache contracts/hardhat-dependency-compiler && npx hardhat compile",
+    "deploy": "node scripts/deploy.js",
+    "solidity-linter": "./scripts/solhint.sh",
+    "lint": "eslint .",
+    "lint --fix": "eslint --fix .",
+    "format": "prettier --write \"test/**/*.{js,jsx,ts,tsx,json,md}\" \"contracts/**/*.sol\"",
+    "format-check": "prettier --check \"test/**/*.{js,jsx,ts,tsx,json,md}\" \"contracts/**/*.sol\"",
+    "pre-commit": "lint-staged"
+  },
+  "devDependencies": {
+    "@babel/cli": "^7.10.1",
+    "@babel/eslint-parser": "^7.17.0",
+    "@nomiclabs/buidler": "^1.4.8",
+    "@nomiclabs/hardhat-ethers": "^2.0.2",
+    "@nomiclabs/hardhat-etherscan": "^2.1.1",
+    "@nomiclabs/hardhat-truffle5": "^2.0.0",
+    "@nomiclabs/hardhat-web3": "^2.0.0",
+    "@openzeppelin/contract-loader": "^0.6.1",
+    "@openzeppelin/hardhat-upgrades": "^1.6.0",
+    "@truffle/contract": "^4.2.21",
+    "babel-plugin-syntax-async-functions": "^6.13.0",
+    "babel-polyfill": "^6.26.0",
+    "babel-preset-es2015": "^6.24.1",
+    "babel-register": "^6.26.0",
+    "bignumber.js": "^5.0.0",
+    "cross-conf-env": "^1.1.2",
+    "default-options": "^1.0.0",
+    "dotenv": "^8.2.0",
+    "eslint": "^5.16.0",
+    "eslint-config-defaults": "^9.0.0",
+    "eslint-config-standard": "^11.0.0-beta.0",
+    "eslint-plugin-import": "^2.20.2",
+    "eslint-plugin-node": "^5.2.1",
+    "eslint-plugin-promise": "^3.6.0",
+    "eslint-plugin-react": "^7.20.3",
+    "eslint-plugin-standard": "^3.0.1",
+    "ethereumjs-abi": "^0.6.5",
+    "ethers": "^5.1.0",
+    "hardhat": "^2.6.8",
+    "hardhat-dependency-compiler": "^1.1.1",
+    "hardhat-gas-reporter": "^1.0.4",
+    "husky": "^7.0.4",
+    "lint-staged": "^12.3.4",
+    "pm2": "^2.9.3",
+    "promisify": "^0.0.3",
+    "pug": "^2.0.0-rc.4",
+    "rimraf": "^2.6.2",
+    "run-with-ganache": "^0.1.1",
+    "solhint": "^3.3.5",
+    "solhint-plugin-prettier": "^0.0.5",
+    "solidity-coverage": "^0.7.16",
+    "truffle": "^5.1.28",
+    "truffle-hdwallet-provider": "^1.0.17",
+    "uint32": "^0.2.1"
+  },
+  "repository": {
+    "type": "git",
+    "url": "https://github.com/augustol/arc.git"
+  },
+  "engines": {
+    "node": ">=10.16.3"
+  },
+  "license": "AGPL-3.0",
+  "dependencies": {
+    "@maticnetwork/eth-decoder": "^0.0.4",
+    "@openzeppelin/contracts": "4.4.0",
+    "@openzeppelin/contracts-upgradeable": "4.4.0",
+    "@openzeppelin/test-helpers": "^0.5.15",
+    "@realitio/realitio-contracts": ">=0.0.0",
+    "@truffle/hdwallet-provider": "^1.4.0",
+    "arb-ethers-web3-bridge": "^0.7.3",
+    "chai": "^4.2.0",
+    "ipfs-core": "^0.14.1",
+    "math": "0.0.3",
+    "moment": "^2.27.0",
+    "openzeppelin-solidity": "2.4.0",
+    "prettier": "^2.0.5",
+    "prettier-plugin-solidity": "^1.0.0-beta.19",
+    "truffle-flattener": "^1.4.4"
+  },
+  "peerDependencies": {
+    "ganache-cli": "^6.4.1"
+  },
+  "lint-staged": {
+    "*.{ts,tsx,js,jsx,json,md,sol}": [
+      "yarn format",
+      "yarn solidity-linter",
+      "git add"
+    ]
+  }
+}