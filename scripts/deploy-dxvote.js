/* eslint-disable no-case-declarations */
require("@nomiclabs/hardhat-web3");

const IPFS = require("ipfs-core");
const moment = require("moment");
const { default: BigNumber } = require("bignumber.js");

const NULL_ADDRESS = "0x0000000000000000000000000000000000000000";
const MAX_UINT_256 =
  "0xffffffffffffffffffffffffffffffffffffffffffffffffffffffffffffffff";
const ANY_FUNC_SIGNATURE = "0xaaaaaaaa";

const { encodePermission } = require("../test/helpers/permissions");
const { deployTokens } = require("./utils/deploy-tokens");
const { deployGuilds } = require("./utils/deploy-guilds");
const { doActions } = require("./utils/do-actions");
task("deploy-dxvote", "Deploy dxvote in localhost network")
  .addParam("deployconfig", "The deploy config json in string format")
  .setAction(async ({ deployconfig }) => {
    function sleep(ms) {
      return new Promise(resolve => setTimeout(resolve, ms));
    }
    const ipfs = await IPFS.create();

    let addresses = {};

    // Parse string json config to json object
    const deploymentConfig = JSON.parse(deployconfig);

    // Import contracts
    const DxAvatar = await hre.artifacts.require("DxAvatar");
    const DxReputation = await hre.artifacts.require("DxReputation");
    const DxController = await hre.artifacts.require("DxController");
    const ContributionReward = await hre.artifacts.require(
      "ContributionReward"
    );
    const Redeemer = await hre.artifacts.require("Redeemer");
    const WalletScheme = await hre.artifacts.require("WalletScheme");
    const PermissionRegistry = await hre.artifacts.require(
      "PermissionRegistry"
    );
    const DXDVotingMachine = await hre.artifacts.require("DXDVotingMachine");
    const Multicall = await hre.artifacts.require("Multicall");
    const ERC721Factory = await hre.artifacts.require("ERC721Factory");
    const ERC20VestingFactory = await hre.artifacts.require(
      "ERC20VestingFactory"
    );
    const GuildRegistry = await hre.artifacts.require("GuildRegistry");

    async function waitBlocks(blocks) {
      const toBlock = (await web3.eth.getBlock("latest")).number + blocks;
      while ((await web3.eth.getBlock("latest")).number < toBlock) {
        await sleep(500);
      }
      return;
    }

    // Get ETH accounts to be used
    const accounts = await web3.eth.getAccounts();

    // Get fromBlock for network contracts
    const fromBlock = (await web3.eth.getBlock("latest")).number;

    // Set networkContracts object that will store the contracts deployed
    let networkContracts = {
      fromBlock: fromBlock,
      avatar: null,
      reputation: null,
      token: null,
      controller: null,
      permissionRegistry: null,
      schemes: {},
      utils: {},
      votingMachines: {},
    };

    // Get initial REP holders
    let founders = [],
      initialRep = [];
    deploymentConfig.reputation.map(initialRepHolder => {
      founders.push(initialRepHolder.address);
      initialRep.push(initialRepHolder.amount.toString());
    });

    // Deploy Multicall
    let multicall;
    console.log("Deploying Multicall...");
    multicall = await Multicall.new();
    console.log("Multicall deployed to:", multicall.address);
    await waitBlocks(1);
    networkContracts.utils.multicall = multicall.address;

    // Deploy Reputation
    let reputation;
    console.log("Deploying DxReputation...");
    reputation = await DxReputation.new();
    console.log("DX Reputation deployed to:", reputation.address);
    networkContracts.reputation = reputation.address;
    addresses["Reputation"] = reputation.address;
    await waitBlocks(1);

    // Mint DXvote REP
    await reputation.mintMultiple(founders, initialRep);
    await waitBlocks(1);

    // Deploy Tokens
    const { tokens, addresses: tokenAddresses } = await deployTokens(
      deploymentConfig,
      accounts
    );
    addresses = Object.assign(addresses, tokenAddresses);

    // Deploy Avatar
    let avatar;
    console.log(
      "Deploying DxAvatar...",
      tokens.DXD.address,
      reputation.address
    );
    avatar = await DxAvatar.new(
      "DXdao",
      tokens.DXD.address,
      reputation.address
    );
    console.log("DXdao Avatar deployed to:", avatar.address);
    networkContracts.avatar = avatar.address;
    networkContracts.token = addresses["DXD"];
    addresses["Avatar"] = avatar.address;
    await waitBlocks(1);

    // Deploy Controller and transfer avatar to controller
    let controller;
    console.log("Deploying DxController...");
    controller = await DxController.new(avatar.address);
    console.log("DXdao Controller deployed to:", controller.address);
    await avatar.transferOwnership(controller.address);
    await reputation.transferOwnership(controller.address);
    networkContracts.controller = controller.address;
    addresses["Controller"] = controller.address;
    await waitBlocks(1);

    // Deploy DXDVotingMachine
    let votingMachine;
    console.log("Deploying DXDVotingMachine...");
    votingMachine = await DXDVotingMachine.new(tokens.DXD.address);
    console.log("DXDVotingMachine deployed to:", votingMachine.address);
    networkContracts.votingMachines[votingMachine.address] = {
      type: "DXDVotingMachine",
      token: tokens.DXD.address,
    };
    await waitBlocks(1);
    await tokens.DXD.approve(votingMachine.address, MAX_UINT_256, {
      from: accounts[0],
    });
    await tokens.DXD.approve(votingMachine.address, MAX_UINT_256, {
      from: accounts[1],
    });
    await tokens.DXD.approve(votingMachine.address, MAX_UINT_256, {
      from: accounts[2],
    });
    addresses["DXDVotingMachine"] = votingMachine.address;

    // Deploy PermissionRegistry to be used by WalletSchemes
    let permissionRegistry;
    console.log("Deploying PermissionRegistry...");
    permissionRegistry = await PermissionRegistry.new();
    await permissionRegistry.initialize();
    addresses["PermissionRegistry"] = permissionRegistry.address;

    // Only allow the functions mintReputation, burnReputation, genericCall, registerScheme and unregisterScheme to be
    // called to in the controller contract from a scheme that calls the controller.
    // This permissions makes the other functions inaccessible
    const notAllowedControllerFunctions = [
      controller.contract._jsonInterface.find(
        method => method.name === "mintTokens"
      ).signature,
      controller.contract._jsonInterface.find(
        method => method.name === "unregisterSelf"
      ).signature,
      controller.contract._jsonInterface.find(
        method => method.name === "addGlobalConstraint"
      ).signature,
      controller.contract._jsonInterface.find(
        method => method.name === "removeGlobalConstraint"
      ).signature,
      controller.contract._jsonInterface.find(
        method => method.name === "upgradeController"
      ).signature,
      controller.contract._jsonInterface.find(
        method => method.name === "sendEther"
      ).signature,
      controller.contract._jsonInterface.find(
        method => method.name === "externalTokenTransfer"
      ).signature,
      controller.contract._jsonInterface.find(
        method => method.name === "externalTokenTransferFrom"
      ).signature,
      controller.contract._jsonInterface.find(
        method => method.name === "externalTokenApproval"
      ).signature,
      controller.contract._jsonInterface.find(
        method => method.name === "metaData"
      ).signature,
    ];
    for (var i = 0; i < notAllowedControllerFunctions.length; i++) {
      await permissionRegistry.setPermission(
        NULL_ADDRESS,
        avatar.address,
        controller.address,
        notAllowedControllerFunctions[i],
        MAX_UINT_256,
        false
      );
    }

    await permissionRegistry.setPermission(
      NULL_ADDRESS,
      avatar.address,
      controller.address,
      ANY_FUNC_SIGNATURE,
      0,
      true
    );

    console.log("Permission Registry deployed to:", permissionRegistry.address);
    networkContracts.permissionRegistry = permissionRegistry.address;
    addresses["PermissionRegstry"] = permissionRegistry.address;
    await waitBlocks(1);

    // Deploy ContributionReward Scheme
    console.log("Deploying ContributionReward scheme");
    const contributionReward = await ContributionReward.new();
    const redeemer = await Redeemer.new();

    // The ContributionReward scheme was designed by DAOstack to be used as an universal scheme,
    // which means that index the voting params used in the voting machine hash by voting machine
    // So the voting parameters are set in the voting machine, and that voting parameters hash is registered in the ContributionReward
    // And then other voting parameter hash is calculated for that voting machine and contribution reward, and that is the one used in the controller
    const contributionRewardParamsHash = await votingMachine.getParametersHash(
      [
        deploymentConfig.contributionReward.queuedVoteRequiredPercentage.toString(),
        deploymentConfig.contributionReward.queuedVotePeriodLimit.toString(),
        deploymentConfig.contributionReward.boostedVotePeriodLimit.toString(),
        deploymentConfig.contributionReward.preBoostedVotePeriodLimit.toString(),
        deploymentConfig.contributionReward.thresholdConst.toString(),
        deploymentConfig.contributionReward.quietEndingPeriod.toString(),
        deploymentConfig.contributionReward.proposingRepReward.toString(),
        deploymentConfig.contributionReward.votersReputationLossRatio.toString(),
        deploymentConfig.contributionReward.minimumDaoBounty.toString(),
        deploymentConfig.contributionReward.daoBountyConst.toString(),
        0,
      ],
      NULL_ADDRESS,
      { from: accounts[0], gasPrice: 0 }
    );
    await votingMachine.setParameters(
      [
        deploymentConfig.contributionReward.queuedVoteRequiredPercentage.toString(),
        deploymentConfig.contributionReward.queuedVotePeriodLimit.toString(),
        deploymentConfig.contributionReward.boostedVotePeriodLimit.toString(),
        deploymentConfig.contributionReward.preBoostedVotePeriodLimit.toString(),
        deploymentConfig.contributionReward.thresholdConst.toString(),
        deploymentConfig.contributionReward.quietEndingPeriod.toString(),
        deploymentConfig.contributionReward.proposingRepReward.toString(),
        deploymentConfig.contributionReward.votersReputationLossRatio.toString(),
        deploymentConfig.contributionReward.minimumDaoBounty.toString(),
        deploymentConfig.contributionReward.daoBountyConst.toString(),
        0,
      ],
      NULL_ADDRESS
    );
    await contributionReward.setParameters(
      contributionRewardParamsHash,
      votingMachine.address
    );
    const contributionRewardVotingmachineParamsHash =
      await contributionReward.getParametersHash(
        contributionRewardParamsHash,
        votingMachine.address
      );
    await controller.registerScheme(
      contributionReward.address,
      contributionRewardVotingmachineParamsHash,
      encodePermission({
        canGenericCall: true,
        canUpgrade: false,
        canRegisterSchemes: false,
      }),
      avatar.address
    );

    networkContracts.daostack = {
      [contributionReward.address]: {
        contractToCall: controller.address,
        creationLogEncoding: [
          [
            {
              name: "_descriptionHash",
              type: "string",
            },
            {
              name: "_reputationChange",
              type: "int256",
            },
            {
              name: "_rewards",
              type: "uint256[5]",
            },
            {
              name: "_externalToken",
              type: "address",
            },
            {
              name: "_beneficiary",
              type: "address",
            },
          ],
        ],
        name: "ContributionReward",
        newProposalTopics: [
          [
            "0xcbdcbf9aaeb1e9eff0f75d74e1c1e044bc87110164baec7d18d825b0450d97df",
            "0x000000000000000000000000519b70055af55a007110b4ff99b0ea33071c720a",
          ],
        ],
        redeemer: redeemer.address,
        supported: true,
        type: "ContributionReward",
        voteParams: contributionRewardVotingmachineParamsHash,
        votingMachine: votingMachine.address,
      },
    };
    addresses["ContributionReward"] = contributionReward.address;

    // Deploy Wallet Schemes
    for (var s = 0; s < deploymentConfig.walletSchemes.length; s++) {
      const schemeConfiguration = deploymentConfig.walletSchemes[s];

      console.log(`Deploying ${schemeConfiguration.name}...`);
      const newScheme = await WalletScheme.new();
      console.log(
        `${schemeConfiguration.name} deployed to: ${newScheme.address}`
      );

      // This is simpler than the ContributionReward, just register the params in the VotingMachine and use that ones for the schem registration
      let schemeParamsHash = await votingMachine.getParametersHash(
        [
          schemeConfiguration.queuedVoteRequiredPercentage.toString(),
          schemeConfiguration.queuedVotePeriodLimit.toString(),
          schemeConfiguration.boostedVotePeriodLimit.toString(),
          schemeConfiguration.preBoostedVotePeriodLimit.toString(),
          schemeConfiguration.thresholdConst.toString(),
          schemeConfiguration.quietEndingPeriod.toString(),
          schemeConfiguration.proposingRepReward.toString(),
          schemeConfiguration.votersReputationLossRatio.toString(),
          schemeConfiguration.minimumDaoBounty.toString(),
          schemeConfiguration.daoBountyConst.toString(),
          0,
        ],
        NULL_ADDRESS,
        { from: accounts[0], gasPrice: 0 }
      );

      await votingMachine.setParameters(
        [
          schemeConfiguration.queuedVoteRequiredPercentage.toString(),
          schemeConfiguration.queuedVotePeriodLimit.toString(),
          schemeConfiguration.boostedVotePeriodLimit.toString(),
          schemeConfiguration.preBoostedVotePeriodLimit.toString(),
          schemeConfiguration.thresholdConst.toString(),
          schemeConfiguration.quietEndingPeriod.toString(),
          schemeConfiguration.proposingRepReward.toString(),
          schemeConfiguration.votersReputationLossRatio.toString(),
          schemeConfiguration.minimumDaoBounty.toString(),
          schemeConfiguration.daoBountyConst.toString(),
          0,
        ],
        NULL_ADDRESS
      );

      // The Wallet scheme has to be initialized right after being created
      console.log("Initializing scheme...");
      await newScheme.initialize(
        avatar.address,
        votingMachine.address,
        schemeConfiguration.doAvatarGenericCalls,
        controller.address,
        permissionRegistry.address,
        schemeConfiguration.name,
        schemeConfiguration.maxSecondsForExecution,
        schemeConfiguration.maxRepPercentageChange
      );

      // Set the initial permissions in the WalletScheme
      console.log("Setting scheme permissions...");
      for (var p = 0; p < schemeConfiguration.permissions.length; p++) {
        const permission = schemeConfiguration.permissions[p];
        if (permission.to === "ITSELF") permission.to = newScheme.address;
        else if (addresses[permission.to])
          permission.to = addresses[permission.to];

        await permissionRegistry.setPermission(
          addresses[permission.asset] || permission.asset,
          schemeConfiguration.doAvatarGenericCalls
            ? avatar.address
            : newScheme.address,
          addresses[permission.to] || permission.to,
          permission.functionSignature,
          permission.value.toString(),
          permission.allowed
        );
      }

      // Set the boostedVoteRequiredPercentage
      if (schemeConfiguration.boostedVoteRequiredPercentage > 0) {
        console.log(
          "Setting boosted vote required percentage in voting machine..."
        );
        await controller.genericCall(
          votingMachine.address,
          web3.eth.abi.encodeFunctionCall(
            {
              name: "setBoostedVoteRequiredPercentage",
              type: "function",
              inputs: [
                {
                  type: "address",
                  name: "_scheme",
                },
                {
                  type: "bytes32",
                  name: "_paramsHash",
                },
                {
                  type: "uint256",
                  name: "_boostedVotePeriodLimit",
                },
              ],
            },
            [
              newScheme.address,
              schemeParamsHash,
              schemeConfiguration.boostedVoteRequiredPercentage,
            ]
          ),
          avatar.address,
          0
        );
      }

      // Finally the scheme is configured and ready to be registered
      console.log("Registering scheme in controller...");
      await controller.registerScheme(
        newScheme.address,
        schemeParamsHash,
        encodePermission(schemeConfiguration.controllerPermissions),
        avatar.address
      );

      networkContracts.schemes[schemeConfiguration.name] = newScheme.address;
      addresses[schemeConfiguration.name] = newScheme.address;
    }

<<<<<<< HEAD
    // Deploy ERC721Factory
    let erc721Factory;
    console.log("Deploying ERC721Factory...");
    erc721Factory = await ERC721Factory.new("DXdao NFT", "DXNFT");
    networkContracts.utils.erc721Factory = erc721Factory.address;
    addresses["ERC721Factory"] = erc721Factory.address;

    // Deploy ERC20VestingFactory
    let erc20VestingFactory;
    console.log("Deploying erc20VestingFactory...");
    erc20VestingFactory = await ERC20VestingFactory.new(
      networkContracts.votingMachines[votingMachine.address].token,
      avatar.address
    );
    networkContracts.utils.erc20VestingFactory = erc20VestingFactory.address;
    addresses["ERC20VestingFactory"] = erc20VestingFactory.address;
=======
    // Deploy dxDaoNFT
    let dxDaoNFT;
    console.log("Deploying ERC721Factory...");
    dxDaoNFT = await ERC721Factory.new("DX DAO NFT", "DXDNFT");
    networkContracts.utils.dxDaoNFT = dxDaoNFT.address;
    addresses["ERC721Factory"] = dxDaoNFT.address;

    // Deploy ERC20VestingFactory
    let dxdVestingFactory;
    console.log("Deploying ERC20VestingFactory...");
    dxdVestingFactory = await ERC20VestingFactory.new(
      networkContracts.votingMachines[votingMachine.address].token,
      avatar.address
    );
    networkContracts.utils.dxdVestingFactory = dxdVestingFactory.address;
    addresses["ERC20VestingFactory"] = dxdVestingFactory.address;
>>>>>>> f0644b59

    // Transfer all ownership and power to the dao
    console.log("Transfering ownership...");
    // Set the in the permission registry
    await permissionRegistry.transferOwnership(avatar.address);
    await erc721Factory.transferOwnership(avatar.address);
    await controller.unregisterScheme(accounts[0], avatar.address);

    // Deploy Guilds
    const guildRegistry = await GuildRegistry.new();
    await deployGuilds(deploymentConfig, tokens, guildRegistry, ipfs);

    // Do actions
    console.log("Doing actions");
    doActions(deploymentConfig.actions, tokens, addresses, avatar, [], ipfs);

    // Increase time to local time
    await hre.network.provider.request({
      method: "evm_increaseTime",
      params: [moment().unix() - (await web3.eth.getBlock("latest")).timestamp],
    });

    return { networkContracts, addresses };
  });
<|MERGE_RESOLUTION|>--- conflicted
+++ resolved
@@ -1,522 +1,503 @@
-/* eslint-disable no-case-declarations */
-require("@nomiclabs/hardhat-web3");
-
-const IPFS = require("ipfs-core");
-const moment = require("moment");
-const { default: BigNumber } = require("bignumber.js");
-
-const NULL_ADDRESS = "0x0000000000000000000000000000000000000000";
-const MAX_UINT_256 =
-  "0xffffffffffffffffffffffffffffffffffffffffffffffffffffffffffffffff";
-const ANY_FUNC_SIGNATURE = "0xaaaaaaaa";
-
-const { encodePermission } = require("../test/helpers/permissions");
-const { deployTokens } = require("./utils/deploy-tokens");
-const { deployGuilds } = require("./utils/deploy-guilds");
-const { doActions } = require("./utils/do-actions");
-task("deploy-dxvote", "Deploy dxvote in localhost network")
-  .addParam("deployconfig", "The deploy config json in string format")
-  .setAction(async ({ deployconfig }) => {
-    function sleep(ms) {
-      return new Promise(resolve => setTimeout(resolve, ms));
-    }
-    const ipfs = await IPFS.create();
-
-    let addresses = {};
-
-    // Parse string json config to json object
-    const deploymentConfig = JSON.parse(deployconfig);
-
-    // Import contracts
-    const DxAvatar = await hre.artifacts.require("DxAvatar");
-    const DxReputation = await hre.artifacts.require("DxReputation");
-    const DxController = await hre.artifacts.require("DxController");
-    const ContributionReward = await hre.artifacts.require(
-      "ContributionReward"
-    );
-    const Redeemer = await hre.artifacts.require("Redeemer");
-    const WalletScheme = await hre.artifacts.require("WalletScheme");
-    const PermissionRegistry = await hre.artifacts.require(
-      "PermissionRegistry"
-    );
-    const DXDVotingMachine = await hre.artifacts.require("DXDVotingMachine");
-    const Multicall = await hre.artifacts.require("Multicall");
-    const ERC721Factory = await hre.artifacts.require("ERC721Factory");
-    const ERC20VestingFactory = await hre.artifacts.require(
-      "ERC20VestingFactory"
-    );
-    const GuildRegistry = await hre.artifacts.require("GuildRegistry");
-
-    async function waitBlocks(blocks) {
-      const toBlock = (await web3.eth.getBlock("latest")).number + blocks;
-      while ((await web3.eth.getBlock("latest")).number < toBlock) {
-        await sleep(500);
-      }
-      return;
-    }
-
-    // Get ETH accounts to be used
-    const accounts = await web3.eth.getAccounts();
-
-    // Get fromBlock for network contracts
-    const fromBlock = (await web3.eth.getBlock("latest")).number;
-
-    // Set networkContracts object that will store the contracts deployed
-    let networkContracts = {
-      fromBlock: fromBlock,
-      avatar: null,
-      reputation: null,
-      token: null,
-      controller: null,
-      permissionRegistry: null,
-      schemes: {},
-      utils: {},
-      votingMachines: {},
-    };
-
-    // Get initial REP holders
-    let founders = [],
-      initialRep = [];
-    deploymentConfig.reputation.map(initialRepHolder => {
-      founders.push(initialRepHolder.address);
-      initialRep.push(initialRepHolder.amount.toString());
-    });
-
-    // Deploy Multicall
-    let multicall;
-    console.log("Deploying Multicall...");
-    multicall = await Multicall.new();
-    console.log("Multicall deployed to:", multicall.address);
-    await waitBlocks(1);
-    networkContracts.utils.multicall = multicall.address;
-
-    // Deploy Reputation
-    let reputation;
-    console.log("Deploying DxReputation...");
-    reputation = await DxReputation.new();
-    console.log("DX Reputation deployed to:", reputation.address);
-    networkContracts.reputation = reputation.address;
-    addresses["Reputation"] = reputation.address;
-    await waitBlocks(1);
-
-    // Mint DXvote REP
-    await reputation.mintMultiple(founders, initialRep);
-    await waitBlocks(1);
-
-    // Deploy Tokens
-    const { tokens, addresses: tokenAddresses } = await deployTokens(
-      deploymentConfig,
-      accounts
-    );
-    addresses = Object.assign(addresses, tokenAddresses);
-
-    // Deploy Avatar
-    let avatar;
-    console.log(
-      "Deploying DxAvatar...",
-      tokens.DXD.address,
-      reputation.address
-    );
-    avatar = await DxAvatar.new(
-      "DXdao",
-      tokens.DXD.address,
-      reputation.address
-    );
-    console.log("DXdao Avatar deployed to:", avatar.address);
-    networkContracts.avatar = avatar.address;
-    networkContracts.token = addresses["DXD"];
-    addresses["Avatar"] = avatar.address;
-    await waitBlocks(1);
-
-    // Deploy Controller and transfer avatar to controller
-    let controller;
-    console.log("Deploying DxController...");
-    controller = await DxController.new(avatar.address);
-    console.log("DXdao Controller deployed to:", controller.address);
-    await avatar.transferOwnership(controller.address);
-    await reputation.transferOwnership(controller.address);
-    networkContracts.controller = controller.address;
-    addresses["Controller"] = controller.address;
-    await waitBlocks(1);
-
-    // Deploy DXDVotingMachine
-    let votingMachine;
-    console.log("Deploying DXDVotingMachine...");
-    votingMachine = await DXDVotingMachine.new(tokens.DXD.address);
-    console.log("DXDVotingMachine deployed to:", votingMachine.address);
-    networkContracts.votingMachines[votingMachine.address] = {
-      type: "DXDVotingMachine",
-      token: tokens.DXD.address,
-    };
-    await waitBlocks(1);
-    await tokens.DXD.approve(votingMachine.address, MAX_UINT_256, {
-      from: accounts[0],
-    });
-    await tokens.DXD.approve(votingMachine.address, MAX_UINT_256, {
-      from: accounts[1],
-    });
-    await tokens.DXD.approve(votingMachine.address, MAX_UINT_256, {
-      from: accounts[2],
-    });
-    addresses["DXDVotingMachine"] = votingMachine.address;
-
-    // Deploy PermissionRegistry to be used by WalletSchemes
-    let permissionRegistry;
-    console.log("Deploying PermissionRegistry...");
-    permissionRegistry = await PermissionRegistry.new();
-    await permissionRegistry.initialize();
-    addresses["PermissionRegistry"] = permissionRegistry.address;
-
-    // Only allow the functions mintReputation, burnReputation, genericCall, registerScheme and unregisterScheme to be
-    // called to in the controller contract from a scheme that calls the controller.
-    // This permissions makes the other functions inaccessible
-    const notAllowedControllerFunctions = [
-      controller.contract._jsonInterface.find(
-        method => method.name === "mintTokens"
-      ).signature,
-      controller.contract._jsonInterface.find(
-        method => method.name === "unregisterSelf"
-      ).signature,
-      controller.contract._jsonInterface.find(
-        method => method.name === "addGlobalConstraint"
-      ).signature,
-      controller.contract._jsonInterface.find(
-        method => method.name === "removeGlobalConstraint"
-      ).signature,
-      controller.contract._jsonInterface.find(
-        method => method.name === "upgradeController"
-      ).signature,
-      controller.contract._jsonInterface.find(
-        method => method.name === "sendEther"
-      ).signature,
-      controller.contract._jsonInterface.find(
-        method => method.name === "externalTokenTransfer"
-      ).signature,
-      controller.contract._jsonInterface.find(
-        method => method.name === "externalTokenTransferFrom"
-      ).signature,
-      controller.contract._jsonInterface.find(
-        method => method.name === "externalTokenApproval"
-      ).signature,
-      controller.contract._jsonInterface.find(
-        method => method.name === "metaData"
-      ).signature,
-    ];
-    for (var i = 0; i < notAllowedControllerFunctions.length; i++) {
-      await permissionRegistry.setPermission(
-        NULL_ADDRESS,
-        avatar.address,
-        controller.address,
-        notAllowedControllerFunctions[i],
-        MAX_UINT_256,
-        false
-      );
-    }
-
-    await permissionRegistry.setPermission(
-      NULL_ADDRESS,
-      avatar.address,
-      controller.address,
-      ANY_FUNC_SIGNATURE,
-      0,
-      true
-    );
-
-    console.log("Permission Registry deployed to:", permissionRegistry.address);
-    networkContracts.permissionRegistry = permissionRegistry.address;
-    addresses["PermissionRegstry"] = permissionRegistry.address;
-    await waitBlocks(1);
-
-    // Deploy ContributionReward Scheme
-    console.log("Deploying ContributionReward scheme");
-    const contributionReward = await ContributionReward.new();
-    const redeemer = await Redeemer.new();
-
-    // The ContributionReward scheme was designed by DAOstack to be used as an universal scheme,
-    // which means that index the voting params used in the voting machine hash by voting machine
-    // So the voting parameters are set in the voting machine, and that voting parameters hash is registered in the ContributionReward
-    // And then other voting parameter hash is calculated for that voting machine and contribution reward, and that is the one used in the controller
-    const contributionRewardParamsHash = await votingMachine.getParametersHash(
-      [
-        deploymentConfig.contributionReward.queuedVoteRequiredPercentage.toString(),
-        deploymentConfig.contributionReward.queuedVotePeriodLimit.toString(),
-        deploymentConfig.contributionReward.boostedVotePeriodLimit.toString(),
-        deploymentConfig.contributionReward.preBoostedVotePeriodLimit.toString(),
-        deploymentConfig.contributionReward.thresholdConst.toString(),
-        deploymentConfig.contributionReward.quietEndingPeriod.toString(),
-        deploymentConfig.contributionReward.proposingRepReward.toString(),
-        deploymentConfig.contributionReward.votersReputationLossRatio.toString(),
-        deploymentConfig.contributionReward.minimumDaoBounty.toString(),
-        deploymentConfig.contributionReward.daoBountyConst.toString(),
-        0,
-      ],
-      NULL_ADDRESS,
-      { from: accounts[0], gasPrice: 0 }
-    );
-    await votingMachine.setParameters(
-      [
-        deploymentConfig.contributionReward.queuedVoteRequiredPercentage.toString(),
-        deploymentConfig.contributionReward.queuedVotePeriodLimit.toString(),
-        deploymentConfig.contributionReward.boostedVotePeriodLimit.toString(),
-        deploymentConfig.contributionReward.preBoostedVotePeriodLimit.toString(),
-        deploymentConfig.contributionReward.thresholdConst.toString(),
-        deploymentConfig.contributionReward.quietEndingPeriod.toString(),
-        deploymentConfig.contributionReward.proposingRepReward.toString(),
-        deploymentConfig.contributionReward.votersReputationLossRatio.toString(),
-        deploymentConfig.contributionReward.minimumDaoBounty.toString(),
-        deploymentConfig.contributionReward.daoBountyConst.toString(),
-        0,
-      ],
-      NULL_ADDRESS
-    );
-    await contributionReward.setParameters(
-      contributionRewardParamsHash,
-      votingMachine.address
-    );
-    const contributionRewardVotingmachineParamsHash =
-      await contributionReward.getParametersHash(
-        contributionRewardParamsHash,
-        votingMachine.address
-      );
-    await controller.registerScheme(
-      contributionReward.address,
-      contributionRewardVotingmachineParamsHash,
-      encodePermission({
-        canGenericCall: true,
-        canUpgrade: false,
-        canRegisterSchemes: false,
-      }),
-      avatar.address
-    );
-
-    networkContracts.daostack = {
-      [contributionReward.address]: {
-        contractToCall: controller.address,
-        creationLogEncoding: [
-          [
-            {
-              name: "_descriptionHash",
-              type: "string",
-            },
-            {
-              name: "_reputationChange",
-              type: "int256",
-            },
-            {
-              name: "_rewards",
-              type: "uint256[5]",
-            },
-            {
-              name: "_externalToken",
-              type: "address",
-            },
-            {
-              name: "_beneficiary",
-              type: "address",
-            },
-          ],
-        ],
-        name: "ContributionReward",
-        newProposalTopics: [
-          [
-            "0xcbdcbf9aaeb1e9eff0f75d74e1c1e044bc87110164baec7d18d825b0450d97df",
-            "0x000000000000000000000000519b70055af55a007110b4ff99b0ea33071c720a",
-          ],
-        ],
-        redeemer: redeemer.address,
-        supported: true,
-        type: "ContributionReward",
-        voteParams: contributionRewardVotingmachineParamsHash,
-        votingMachine: votingMachine.address,
-      },
-    };
-    addresses["ContributionReward"] = contributionReward.address;
-
-    // Deploy Wallet Schemes
-    for (var s = 0; s < deploymentConfig.walletSchemes.length; s++) {
-      const schemeConfiguration = deploymentConfig.walletSchemes[s];
-
-      console.log(`Deploying ${schemeConfiguration.name}...`);
-      const newScheme = await WalletScheme.new();
-      console.log(
-        `${schemeConfiguration.name} deployed to: ${newScheme.address}`
-      );
-
-      // This is simpler than the ContributionReward, just register the params in the VotingMachine and use that ones for the schem registration
-      let schemeParamsHash = await votingMachine.getParametersHash(
-        [
-          schemeConfiguration.queuedVoteRequiredPercentage.toString(),
-          schemeConfiguration.queuedVotePeriodLimit.toString(),
-          schemeConfiguration.boostedVotePeriodLimit.toString(),
-          schemeConfiguration.preBoostedVotePeriodLimit.toString(),
-          schemeConfiguration.thresholdConst.toString(),
-          schemeConfiguration.quietEndingPeriod.toString(),
-          schemeConfiguration.proposingRepReward.toString(),
-          schemeConfiguration.votersReputationLossRatio.toString(),
-          schemeConfiguration.minimumDaoBounty.toString(),
-          schemeConfiguration.daoBountyConst.toString(),
-          0,
-        ],
-        NULL_ADDRESS,
-        { from: accounts[0], gasPrice: 0 }
-      );
-
-      await votingMachine.setParameters(
-        [
-          schemeConfiguration.queuedVoteRequiredPercentage.toString(),
-          schemeConfiguration.queuedVotePeriodLimit.toString(),
-          schemeConfiguration.boostedVotePeriodLimit.toString(),
-          schemeConfiguration.preBoostedVotePeriodLimit.toString(),
-          schemeConfiguration.thresholdConst.toString(),
-          schemeConfiguration.quietEndingPeriod.toString(),
-          schemeConfiguration.proposingRepReward.toString(),
-          schemeConfiguration.votersReputationLossRatio.toString(),
-          schemeConfiguration.minimumDaoBounty.toString(),
-          schemeConfiguration.daoBountyConst.toString(),
-          0,
-        ],
-        NULL_ADDRESS
-      );
-
-      // The Wallet scheme has to be initialized right after being created
-      console.log("Initializing scheme...");
-      await newScheme.initialize(
-        avatar.address,
-        votingMachine.address,
-        schemeConfiguration.doAvatarGenericCalls,
-        controller.address,
-        permissionRegistry.address,
-        schemeConfiguration.name,
-        schemeConfiguration.maxSecondsForExecution,
-        schemeConfiguration.maxRepPercentageChange
-      );
-
-      // Set the initial permissions in the WalletScheme
-      console.log("Setting scheme permissions...");
-      for (var p = 0; p < schemeConfiguration.permissions.length; p++) {
-        const permission = schemeConfiguration.permissions[p];
-        if (permission.to === "ITSELF") permission.to = newScheme.address;
-        else if (addresses[permission.to])
-          permission.to = addresses[permission.to];
-
-        await permissionRegistry.setPermission(
-          addresses[permission.asset] || permission.asset,
-          schemeConfiguration.doAvatarGenericCalls
-            ? avatar.address
-            : newScheme.address,
-          addresses[permission.to] || permission.to,
-          permission.functionSignature,
-          permission.value.toString(),
-          permission.allowed
-        );
-      }
-
-      // Set the boostedVoteRequiredPercentage
-      if (schemeConfiguration.boostedVoteRequiredPercentage > 0) {
-        console.log(
-          "Setting boosted vote required percentage in voting machine..."
-        );
-        await controller.genericCall(
-          votingMachine.address,
-          web3.eth.abi.encodeFunctionCall(
-            {
-              name: "setBoostedVoteRequiredPercentage",
-              type: "function",
-              inputs: [
-                {
-                  type: "address",
-                  name: "_scheme",
-                },
-                {
-                  type: "bytes32",
-                  name: "_paramsHash",
-                },
-                {
-                  type: "uint256",
-                  name: "_boostedVotePeriodLimit",
-                },
-              ],
-            },
-            [
-              newScheme.address,
-              schemeParamsHash,
-              schemeConfiguration.boostedVoteRequiredPercentage,
-            ]
-          ),
-          avatar.address,
-          0
-        );
-      }
-
-      // Finally the scheme is configured and ready to be registered
-      console.log("Registering scheme in controller...");
-      await controller.registerScheme(
-        newScheme.address,
-        schemeParamsHash,
-        encodePermission(schemeConfiguration.controllerPermissions),
-        avatar.address
-      );
-
-      networkContracts.schemes[schemeConfiguration.name] = newScheme.address;
-      addresses[schemeConfiguration.name] = newScheme.address;
-    }
-
-<<<<<<< HEAD
-    // Deploy ERC721Factory
-    let erc721Factory;
-    console.log("Deploying ERC721Factory...");
-    erc721Factory = await ERC721Factory.new("DXdao NFT", "DXNFT");
-    networkContracts.utils.erc721Factory = erc721Factory.address;
-    addresses["ERC721Factory"] = erc721Factory.address;
-
-    // Deploy ERC20VestingFactory
-    let erc20VestingFactory;
-    console.log("Deploying erc20VestingFactory...");
-    erc20VestingFactory = await ERC20VestingFactory.new(
-      networkContracts.votingMachines[votingMachine.address].token,
-      avatar.address
-    );
-    networkContracts.utils.erc20VestingFactory = erc20VestingFactory.address;
-    addresses["ERC20VestingFactory"] = erc20VestingFactory.address;
-=======
-    // Deploy dxDaoNFT
-    let dxDaoNFT;
-    console.log("Deploying ERC721Factory...");
-    dxDaoNFT = await ERC721Factory.new("DX DAO NFT", "DXDNFT");
-    networkContracts.utils.dxDaoNFT = dxDaoNFT.address;
-    addresses["ERC721Factory"] = dxDaoNFT.address;
-
-    // Deploy ERC20VestingFactory
-    let dxdVestingFactory;
-    console.log("Deploying ERC20VestingFactory...");
-    dxdVestingFactory = await ERC20VestingFactory.new(
-      networkContracts.votingMachines[votingMachine.address].token,
-      avatar.address
-    );
-    networkContracts.utils.dxdVestingFactory = dxdVestingFactory.address;
-    addresses["ERC20VestingFactory"] = dxdVestingFactory.address;
->>>>>>> f0644b59
-
-    // Transfer all ownership and power to the dao
-    console.log("Transfering ownership...");
-    // Set the in the permission registry
-    await permissionRegistry.transferOwnership(avatar.address);
-    await erc721Factory.transferOwnership(avatar.address);
-    await controller.unregisterScheme(accounts[0], avatar.address);
-
-    // Deploy Guilds
-    const guildRegistry = await GuildRegistry.new();
-    await deployGuilds(deploymentConfig, tokens, guildRegistry, ipfs);
-
-    // Do actions
-    console.log("Doing actions");
-    doActions(deploymentConfig.actions, tokens, addresses, avatar, [], ipfs);
-
-    // Increase time to local time
-    await hre.network.provider.request({
-      method: "evm_increaseTime",
-      params: [moment().unix() - (await web3.eth.getBlock("latest")).timestamp],
-    });
-
-    return { networkContracts, addresses };
-  });
+/* eslint-disable no-case-declarations */
+require("@nomiclabs/hardhat-web3");
+
+const IPFS = require("ipfs-core");
+const moment = require("moment");
+const { default: BigNumber } = require("bignumber.js");
+
+const NULL_ADDRESS = "0x0000000000000000000000000000000000000000";
+const MAX_UINT_256 =
+  "0xffffffffffffffffffffffffffffffffffffffffffffffffffffffffffffffff";
+const ANY_FUNC_SIGNATURE = "0xaaaaaaaa";
+
+const { encodePermission } = require("../test/helpers/permissions");
+const { deployTokens } = require("./utils/deploy-tokens");
+const { deployGuilds } = require("./utils/deploy-guilds");
+const { doActions } = require("./utils/do-actions");
+task("deploy-dxvote", "Deploy dxvote in localhost network")
+  .addParam("deployconfig", "The deploy config json in string format")
+  .setAction(async ({ deployconfig }) => {
+    function sleep(ms) {
+      return new Promise(resolve => setTimeout(resolve, ms));
+    }
+    const ipfs = await IPFS.create();
+
+    let addresses = {};
+
+    // Parse string json config to json object
+    const deploymentConfig = JSON.parse(deployconfig);
+
+    // Import contracts
+    const DxAvatar = await hre.artifacts.require("DxAvatar");
+    const DxReputation = await hre.artifacts.require("DxReputation");
+    const DxController = await hre.artifacts.require("DxController");
+    const ContributionReward = await hre.artifacts.require(
+      "ContributionReward"
+    );
+    const Redeemer = await hre.artifacts.require("Redeemer");
+    const WalletScheme = await hre.artifacts.require("WalletScheme");
+    const PermissionRegistry = await hre.artifacts.require(
+      "PermissionRegistry"
+    );
+    const DXDVotingMachine = await hre.artifacts.require("DXDVotingMachine");
+    const Multicall = await hre.artifacts.require("Multicall");
+    const ERC721Factory = await hre.artifacts.require("ERC721Factory");
+    const ERC20VestingFactory = await hre.artifacts.require(
+      "ERC20VestingFactory"
+    );
+    const GuildRegistry = await hre.artifacts.require("GuildRegistry");
+
+    async function waitBlocks(blocks) {
+      const toBlock = (await web3.eth.getBlock("latest")).number + blocks;
+      while ((await web3.eth.getBlock("latest")).number < toBlock) {
+        await sleep(500);
+      }
+      return;
+    }
+
+    // Get ETH accounts to be used
+    const accounts = await web3.eth.getAccounts();
+
+    // Get fromBlock for network contracts
+    const fromBlock = (await web3.eth.getBlock("latest")).number;
+
+    // Set networkContracts object that will store the contracts deployed
+    let networkContracts = {
+      fromBlock: fromBlock,
+      avatar: null,
+      reputation: null,
+      token: null,
+      controller: null,
+      permissionRegistry: null,
+      schemes: {},
+      utils: {},
+      votingMachines: {},
+    };
+
+    // Get initial REP holders
+    let founders = [],
+      initialRep = [];
+    deploymentConfig.reputation.map(initialRepHolder => {
+      founders.push(initialRepHolder.address);
+      initialRep.push(initialRepHolder.amount.toString());
+    });
+
+    // Deploy Multicall
+    let multicall;
+    console.log("Deploying Multicall...");
+    multicall = await Multicall.new();
+    console.log("Multicall deployed to:", multicall.address);
+    await waitBlocks(1);
+    networkContracts.utils.multicall = multicall.address;
+
+    // Deploy Reputation
+    let reputation;
+    console.log("Deploying DxReputation...");
+    reputation = await DxReputation.new();
+    console.log("DX Reputation deployed to:", reputation.address);
+    networkContracts.reputation = reputation.address;
+    addresses["Reputation"] = reputation.address;
+    await waitBlocks(1);
+
+    // Mint DXvote REP
+    await reputation.mintMultiple(founders, initialRep);
+    await waitBlocks(1);
+
+    // Deploy Tokens
+    const { tokens, addresses: tokenAddresses } = await deployTokens(
+      deploymentConfig,
+      accounts
+    );
+    addresses = Object.assign(addresses, tokenAddresses);
+
+    // Deploy Avatar
+    let avatar;
+    console.log(
+      "Deploying DxAvatar...",
+      tokens.DXD.address,
+      reputation.address
+    );
+    avatar = await DxAvatar.new(
+      "DXdao",
+      tokens.DXD.address,
+      reputation.address
+    );
+    console.log("DXdao Avatar deployed to:", avatar.address);
+    networkContracts.avatar = avatar.address;
+    networkContracts.token = addresses["DXD"];
+    addresses["Avatar"] = avatar.address;
+    await waitBlocks(1);
+
+    // Deploy Controller and transfer avatar to controller
+    let controller;
+    console.log("Deploying DxController...");
+    controller = await DxController.new(avatar.address);
+    console.log("DXdao Controller deployed to:", controller.address);
+    await avatar.transferOwnership(controller.address);
+    await reputation.transferOwnership(controller.address);
+    networkContracts.controller = controller.address;
+    addresses["Controller"] = controller.address;
+    await waitBlocks(1);
+
+    // Deploy DXDVotingMachine
+    let votingMachine;
+    console.log("Deploying DXDVotingMachine...");
+    votingMachine = await DXDVotingMachine.new(tokens.DXD.address);
+    console.log("DXDVotingMachine deployed to:", votingMachine.address);
+    networkContracts.votingMachines[votingMachine.address] = {
+      type: "DXDVotingMachine",
+      token: tokens.DXD.address,
+    };
+    await waitBlocks(1);
+    await tokens.DXD.approve(votingMachine.address, MAX_UINT_256, {
+      from: accounts[0],
+    });
+    await tokens.DXD.approve(votingMachine.address, MAX_UINT_256, {
+      from: accounts[1],
+    });
+    await tokens.DXD.approve(votingMachine.address, MAX_UINT_256, {
+      from: accounts[2],
+    });
+    addresses["DXDVotingMachine"] = votingMachine.address;
+
+    // Deploy PermissionRegistry to be used by WalletSchemes
+    let permissionRegistry;
+    console.log("Deploying PermissionRegistry...");
+    permissionRegistry = await PermissionRegistry.new();
+    await permissionRegistry.initialize();
+    addresses["PermissionRegistry"] = permissionRegistry.address;
+
+    // Only allow the functions mintReputation, burnReputation, genericCall, registerScheme and unregisterScheme to be
+    // called to in the controller contract from a scheme that calls the controller.
+    // This permissions makes the other functions inaccessible
+    const notAllowedControllerFunctions = [
+      controller.contract._jsonInterface.find(
+        method => method.name === "mintTokens"
+      ).signature,
+      controller.contract._jsonInterface.find(
+        method => method.name === "unregisterSelf"
+      ).signature,
+      controller.contract._jsonInterface.find(
+        method => method.name === "addGlobalConstraint"
+      ).signature,
+      controller.contract._jsonInterface.find(
+        method => method.name === "removeGlobalConstraint"
+      ).signature,
+      controller.contract._jsonInterface.find(
+        method => method.name === "upgradeController"
+      ).signature,
+      controller.contract._jsonInterface.find(
+        method => method.name === "sendEther"
+      ).signature,
+      controller.contract._jsonInterface.find(
+        method => method.name === "externalTokenTransfer"
+      ).signature,
+      controller.contract._jsonInterface.find(
+        method => method.name === "externalTokenTransferFrom"
+      ).signature,
+      controller.contract._jsonInterface.find(
+        method => method.name === "externalTokenApproval"
+      ).signature,
+      controller.contract._jsonInterface.find(
+        method => method.name === "metaData"
+      ).signature,
+    ];
+    for (var i = 0; i < notAllowedControllerFunctions.length; i++) {
+      await permissionRegistry.setPermission(
+        NULL_ADDRESS,
+        avatar.address,
+        controller.address,
+        notAllowedControllerFunctions[i],
+        MAX_UINT_256,
+        false
+      );
+    }
+
+    await permissionRegistry.setPermission(
+      NULL_ADDRESS,
+      avatar.address,
+      controller.address,
+      ANY_FUNC_SIGNATURE,
+      0,
+      true
+    );
+
+    console.log("Permission Registry deployed to:", permissionRegistry.address);
+    networkContracts.permissionRegistry = permissionRegistry.address;
+    addresses["PermissionRegstry"] = permissionRegistry.address;
+    await waitBlocks(1);
+
+    // Deploy ContributionReward Scheme
+    console.log("Deploying ContributionReward scheme");
+    const contributionReward = await ContributionReward.new();
+    const redeemer = await Redeemer.new();
+
+    // The ContributionReward scheme was designed by DAOstack to be used as an universal scheme,
+    // which means that index the voting params used in the voting machine hash by voting machine
+    // So the voting parameters are set in the voting machine, and that voting parameters hash is registered in the ContributionReward
+    // And then other voting parameter hash is calculated for that voting machine and contribution reward, and that is the one used in the controller
+    const contributionRewardParamsHash = await votingMachine.getParametersHash(
+      [
+        deploymentConfig.contributionReward.queuedVoteRequiredPercentage.toString(),
+        deploymentConfig.contributionReward.queuedVotePeriodLimit.toString(),
+        deploymentConfig.contributionReward.boostedVotePeriodLimit.toString(),
+        deploymentConfig.contributionReward.preBoostedVotePeriodLimit.toString(),
+        deploymentConfig.contributionReward.thresholdConst.toString(),
+        deploymentConfig.contributionReward.quietEndingPeriod.toString(),
+        deploymentConfig.contributionReward.proposingRepReward.toString(),
+        deploymentConfig.contributionReward.votersReputationLossRatio.toString(),
+        deploymentConfig.contributionReward.minimumDaoBounty.toString(),
+        deploymentConfig.contributionReward.daoBountyConst.toString(),
+        0,
+      ],
+      NULL_ADDRESS,
+      { from: accounts[0], gasPrice: 0 }
+    );
+    await votingMachine.setParameters(
+      [
+        deploymentConfig.contributionReward.queuedVoteRequiredPercentage.toString(),
+        deploymentConfig.contributionReward.queuedVotePeriodLimit.toString(),
+        deploymentConfig.contributionReward.boostedVotePeriodLimit.toString(),
+        deploymentConfig.contributionReward.preBoostedVotePeriodLimit.toString(),
+        deploymentConfig.contributionReward.thresholdConst.toString(),
+        deploymentConfig.contributionReward.quietEndingPeriod.toString(),
+        deploymentConfig.contributionReward.proposingRepReward.toString(),
+        deploymentConfig.contributionReward.votersReputationLossRatio.toString(),
+        deploymentConfig.contributionReward.minimumDaoBounty.toString(),
+        deploymentConfig.contributionReward.daoBountyConst.toString(),
+        0,
+      ],
+      NULL_ADDRESS
+    );
+    await contributionReward.setParameters(
+      contributionRewardParamsHash,
+      votingMachine.address
+    );
+    const contributionRewardVotingmachineParamsHash =
+      await contributionReward.getParametersHash(
+        contributionRewardParamsHash,
+        votingMachine.address
+      );
+    await controller.registerScheme(
+      contributionReward.address,
+      contributionRewardVotingmachineParamsHash,
+      encodePermission({
+        canGenericCall: true,
+        canUpgrade: false,
+        canRegisterSchemes: false,
+      }),
+      avatar.address
+    );
+
+    networkContracts.daostack = {
+      [contributionReward.address]: {
+        contractToCall: controller.address,
+        creationLogEncoding: [
+          [
+            {
+              name: "_descriptionHash",
+              type: "string",
+            },
+            {
+              name: "_reputationChange",
+              type: "int256",
+            },
+            {
+              name: "_rewards",
+              type: "uint256[5]",
+            },
+            {
+              name: "_externalToken",
+              type: "address",
+            },
+            {
+              name: "_beneficiary",
+              type: "address",
+            },
+          ],
+        ],
+        name: "ContributionReward",
+        newProposalTopics: [
+          [
+            "0xcbdcbf9aaeb1e9eff0f75d74e1c1e044bc87110164baec7d18d825b0450d97df",
+            "0x000000000000000000000000519b70055af55a007110b4ff99b0ea33071c720a",
+          ],
+        ],
+        redeemer: redeemer.address,
+        supported: true,
+        type: "ContributionReward",
+        voteParams: contributionRewardVotingmachineParamsHash,
+        votingMachine: votingMachine.address,
+      },
+    };
+    addresses["ContributionReward"] = contributionReward.address;
+
+    // Deploy Wallet Schemes
+    for (var s = 0; s < deploymentConfig.walletSchemes.length; s++) {
+      const schemeConfiguration = deploymentConfig.walletSchemes[s];
+
+      console.log(`Deploying ${schemeConfiguration.name}...`);
+      const newScheme = await WalletScheme.new();
+      console.log(
+        `${schemeConfiguration.name} deployed to: ${newScheme.address}`
+      );
+
+      // This is simpler than the ContributionReward, just register the params in the VotingMachine and use that ones for the schem registration
+      let schemeParamsHash = await votingMachine.getParametersHash(
+        [
+          schemeConfiguration.queuedVoteRequiredPercentage.toString(),
+          schemeConfiguration.queuedVotePeriodLimit.toString(),
+          schemeConfiguration.boostedVotePeriodLimit.toString(),
+          schemeConfiguration.preBoostedVotePeriodLimit.toString(),
+          schemeConfiguration.thresholdConst.toString(),
+          schemeConfiguration.quietEndingPeriod.toString(),
+          schemeConfiguration.proposingRepReward.toString(),
+          schemeConfiguration.votersReputationLossRatio.toString(),
+          schemeConfiguration.minimumDaoBounty.toString(),
+          schemeConfiguration.daoBountyConst.toString(),
+          0,
+        ],
+        NULL_ADDRESS,
+        { from: accounts[0], gasPrice: 0 }
+      );
+
+      await votingMachine.setParameters(
+        [
+          schemeConfiguration.queuedVoteRequiredPercentage.toString(),
+          schemeConfiguration.queuedVotePeriodLimit.toString(),
+          schemeConfiguration.boostedVotePeriodLimit.toString(),
+          schemeConfiguration.preBoostedVotePeriodLimit.toString(),
+          schemeConfiguration.thresholdConst.toString(),
+          schemeConfiguration.quietEndingPeriod.toString(),
+          schemeConfiguration.proposingRepReward.toString(),
+          schemeConfiguration.votersReputationLossRatio.toString(),
+          schemeConfiguration.minimumDaoBounty.toString(),
+          schemeConfiguration.daoBountyConst.toString(),
+          0,
+        ],
+        NULL_ADDRESS
+      );
+
+      // The Wallet scheme has to be initialized right after being created
+      console.log("Initializing scheme...");
+      await newScheme.initialize(
+        avatar.address,
+        votingMachine.address,
+        schemeConfiguration.doAvatarGenericCalls,
+        controller.address,
+        permissionRegistry.address,
+        schemeConfiguration.name,
+        schemeConfiguration.maxSecondsForExecution,
+        schemeConfiguration.maxRepPercentageChange
+      );
+
+      // Set the initial permissions in the WalletScheme
+      console.log("Setting scheme permissions...");
+      for (var p = 0; p < schemeConfiguration.permissions.length; p++) {
+        const permission = schemeConfiguration.permissions[p];
+        if (permission.to === "ITSELF") permission.to = newScheme.address;
+        else if (addresses[permission.to])
+          permission.to = addresses[permission.to];
+
+        await permissionRegistry.setPermission(
+          addresses[permission.asset] || permission.asset,
+          schemeConfiguration.doAvatarGenericCalls
+            ? avatar.address
+            : newScheme.address,
+          addresses[permission.to] || permission.to,
+          permission.functionSignature,
+          permission.value.toString(),
+          permission.allowed
+        );
+      }
+
+      // Set the boostedVoteRequiredPercentage
+      if (schemeConfiguration.boostedVoteRequiredPercentage > 0) {
+        console.log(
+          "Setting boosted vote required percentage in voting machine..."
+        );
+        await controller.genericCall(
+          votingMachine.address,
+          web3.eth.abi.encodeFunctionCall(
+            {
+              name: "setBoostedVoteRequiredPercentage",
+              type: "function",
+              inputs: [
+                {
+                  type: "address",
+                  name: "_scheme",
+                },
+                {
+                  type: "bytes32",
+                  name: "_paramsHash",
+                },
+                {
+                  type: "uint256",
+                  name: "_boostedVotePeriodLimit",
+                },
+              ],
+            },
+            [
+              newScheme.address,
+              schemeParamsHash,
+              schemeConfiguration.boostedVoteRequiredPercentage,
+            ]
+          ),
+          avatar.address,
+          0
+        );
+      }
+
+      // Finally the scheme is configured and ready to be registered
+      console.log("Registering scheme in controller...");
+      await controller.registerScheme(
+        newScheme.address,
+        schemeParamsHash,
+        encodePermission(schemeConfiguration.controllerPermissions),
+        avatar.address
+      );
+
+      networkContracts.schemes[schemeConfiguration.name] = newScheme.address;
+      addresses[schemeConfiguration.name] = newScheme.address;
+    }
+
+    // Deploy dxDaoNFT
+    let dxDaoNFT;
+    console.log("Deploying ERC721Factory...");
+    dxDaoNFT = await ERC721Factory.new("DX DAO NFT", "DXDNFT");
+    networkContracts.utils.dxDaoNFT = dxDaoNFT.address;
+    addresses["ERC721Factory"] = dxDaoNFT.address;
+
+    // Deploy ERC20VestingFactory
+    let dxdVestingFactory;
+    console.log("Deploying ERC20VestingFactory...");
+    dxdVestingFactory = await ERC20VestingFactory.new(
+      networkContracts.votingMachines[votingMachine.address].token,
+      avatar.address
+    );
+    networkContracts.utils.dxdVestingFactory = dxdVestingFactory.address;
+    addresses["ERC20VestingFactory"] = dxdVestingFactory.address;
+
+    // Transfer all ownership and power to the dao
+    console.log("Transfering ownership...");
+    // Set the in the permission registry
+    await permissionRegistry.transferOwnership(avatar.address);
+    await erc721Factory.transferOwnership(avatar.address);
+    await controller.unregisterScheme(accounts[0], avatar.address);
+
+    // Deploy Guilds
+    const guildRegistry = await GuildRegistry.new();
+    await deployGuilds(deploymentConfig, tokens, guildRegistry, ipfs);
+
+    // Do actions
+    console.log("Doing actions");
+    doActions(deploymentConfig.actions, tokens, addresses, avatar, [], ipfs);
+
+    // Increase time to local time
+    await hre.network.provider.request({
+      method: "evm_increaseTime",
+      params: [moment().unix() - (await web3.eth.getBlock("latest")).timestamp],
+    });
+
+    return { networkContracts, addresses };
+  });