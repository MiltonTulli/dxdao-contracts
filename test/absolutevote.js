const helpers = require('./helpers');
import { getValueFromLogs } from '../lib/utils.js';

const AbsoluteVote = artifacts.require("./AbsoluteVote.sol");
const Reputation = artifacts.require("./Reputation.sol");
const Avatar = artifacts.require("./Avatar.sol");
const ExecutableTest = artifacts.require("./ExecutableTest.sol");

let reputation, avatar, absoluteVote, executable, accounts, reputationArray;


const setupAbsoluteVote = async function (isOwnedVote) {
    accounts = web3.eth.accounts;
    absoluteVote = await AbsoluteVote.new();
    executable = await ExecutableTest.new();

    // set up a reputaiton system
    reputation = await Reputation.new();
    avatar = await Avatar.new('name', helpers.NULL_ADDRESS, reputation.address);
    reputationArray = [20, 10, 70 ];
    await reputation.mint(reputationArray[0], accounts[0]);
    await reputation.mint(reputationArray[1], accounts[1]);
    await reputation.mint(reputationArray[2], accounts[2]);

    // register some parameters
    await absoluteVote.setParameters(reputation.address, 50, isOwnedVote);

    return absoluteVote;
};

const checkProposalInfo = async function(proposalId, _proposalInfo) {
  let proposalInfo;
  proposalInfo = await absoluteVote.proposals(proposalId);
  // proposalInfo has the following structure
  // address owner;
  assert.equal(proposalInfo[0], _proposalInfo[0]);
  // address avatar;
  assert.equal(proposalInfo[1], _proposalInfo[1]);
  // ExecutableInterface executable;
  assert.equal(proposalInfo[2], _proposalInfo[2]);
  // bytes32 paramsHash;
  assert.equal(proposalInfo[3], _proposalInfo[3]);
  // uint yes; // total 'yes' votes
  assert.equal(proposalInfo[4], _proposalInfo[4]);
  // uint no; // total 'no' votes
  assert.equal(proposalInfo[5], _proposalInfo[5]);
  // uint abstain; // total 'no' votes
  assert.equal(proposalInfo[6], _proposalInfo[6]);
  // mapping(address=>Voter) voters;
  // - the mapping is simply not returned at all in the array
  // bool opened; // voting opened flag
  assert.equal(proposalInfo[7], _proposalInfo[7]);
  // bool executed; // voting had executed flag
  assert.equal(proposalInfo[8], _proposalInfo[8]);
};

const checkVoteInfo = async function(proposalId, voterAddress, _voteInfo) {
  let voteInfo;
  voteInfo = await absoluteVote.voteInfo(proposalId, voterAddress);
  // voteInfo has the following structure
  // int vote;
  assert.equal(voteInfo[0], _voteInfo[0]);
  // uint reputation;
  assert.equal(voteInfo[1], _voteInfo[1]);
};

contract('AbsoluteVote', function (accounts) {

    it("Sanity checks", async function () {
        absoluteVote = await setupAbsoluteVote(true);

        // propose a vote
        const paramsHash = await absoluteVote.getParametersHash(reputation.address, 50, true);
        let tx = await absoluteVote.propose(paramsHash, avatar.address, executable.address);
        const proposalId = await getValueFromLogs(tx, '_proposalId');
        assert.isOk(proposalId);

        // no one has voted yet at this point
        await checkProposalInfo(proposalId, [accounts[0], avatar.address, executable.address, paramsHash, 0, 0, 0, true, false]);

        // now lets vote with a minority reputation
        await absoluteVote.vote(proposalId, 1);
        await checkVoteInfo(proposalId, accounts[0], [1, reputationArray[0]]);
        await checkProposalInfo(proposalId, [accounts[0], avatar.address, executable.address, paramsHash, reputationArray[0], 0, 0, true, false]);

        // another minority reputation:
        await absoluteVote.vote(proposalId, 0, { from: accounts[1] });
        await checkVoteInfo(proposalId, accounts[1], [0, reputationArray[1]]);
        await checkProposalInfo(proposalId, [accounts[0], avatar.address, executable.address, paramsHash, reputationArray[0], 0, reputationArray[1], true, false]);


        // the decisive vote is cast now and the proposal will be executed
        tx = await absoluteVote.ownerVote(proposalId, -1, accounts[2]);
        await checkVoteInfo(proposalId, accounts[2], [-1, reputationArray[2]]);
        await checkProposalInfo(proposalId, [accounts[0], avatar.address, executable.address, paramsHash, reputationArray[0], reputationArray[2], reputationArray[1], true, true]);
    });

<<<<<<< HEAD
=======
    it("log the LogNewProposal event on porposing new porposal", async function() {
      absoluteVote = await setupAbsoluteVote(true);

      // propose a vote
      const paramsHash = await absoluteVote.getParametersHash(reputation.address, 50, true);
      let tx = await absoluteVote.propose(paramsHash, avatar.address, executable.address);
      const proposalId = await getValueFromLogs(tx, '_proposalId');
      assert.isOk(proposalId);

      // no one has voted yet at this point
      await checkProposalInfo(proposalId, [accounts[0], avatar.address, executable.address, paramsHash, 0, 0, 0, true, false]);

      assert.equal(tx.logs.length, 1);
      assert.equal(tx.logs[0].event, "LogNewProposal");
      assert.equal(tx.logs[0].args._proposalId, proposalId);
      assert.equal(tx.logs[0].args._proposer, accounts[0]);
      assert.equal(tx.logs[0].args._paramsHash, paramsHash);
    });

    it("should log the LogCancelProposal event on canceling a porposal", async function() {
      absoluteVote = await setupAbsoluteVote(true);

      // propose a vote
      const paramsHash = await absoluteVote.getParametersHash(reputation.address, 50, true);
      let tx = await absoluteVote.propose(paramsHash, avatar.address, executable.address);
      const proposalId = await getValueFromLogs(tx, '_proposalId');
      assert.isOk(proposalId);

      // no one has voted yet at this point
      await checkProposalInfo(proposalId, [accounts[0], avatar.address, executable.address, paramsHash, 0, 0, 0, true, false]);

      let newtx = await absoluteVote.cancelProposal(proposalId);

      assert.equal(newtx.logs.length, 1);
      assert.equal(newtx.logs[0].event, "LogCancelProposal");
      assert.equal(newtx.logs[0].args._proposalId, proposalId);
    });

    it("should log the LogVoteProposal and LogCancelVoting events on voting and caceling the vote", async function() {
      absoluteVote = await setupAbsoluteVote(true);

      // propose a vote
      const paramsHash = await absoluteVote.getParametersHash(reputation.address, 50, true);
      let tx = await absoluteVote.propose(paramsHash, avatar.address, executable.address);
      const proposalId = await getValueFromLogs(tx, '_proposalId');
      assert.isOk(proposalId);

      // no one has voted yet at this point
      await checkProposalInfo(proposalId, [accounts[0], avatar.address, executable.address, paramsHash, 0, 0, 0, true, false]);

      let voteTX = await absoluteVote.vote(proposalId, 1);

      assert.equal(voteTX.logs.length, 1);
      assert.equal(voteTX.logs[0].event, "LogVoteProposal");
      assert.equal(voteTX.logs[0].args._proposalId, proposalId);
      assert.equal(voteTX.logs[0].args._voter, accounts[0]);
      assert.equal(voteTX.logs[0].args._vote, 1);
      assert.equal(voteTX.logs[0].args._reputation, reputationArray[0]);
      assert.equal(voteTX.logs[0].args._isOwnerVote, false);

      let cancelVoteTX = await absoluteVote.cancelVote(proposalId);
      assert.equal(cancelVoteTX.logs.length, 1);
      assert.equal(cancelVoteTX.logs[0].event, "LogCancelVoting");
      assert.equal(cancelVoteTX.logs[0].args._proposalId, proposalId);
      assert.equal(cancelVoteTX.logs[0].args._voter, accounts[0]);
    });

    it("should log the LogExecuteProposal event on executing qourum porposal with 'no' decision", async function() {
      absoluteVote = await setupAbsoluteVote(true);

      // propose a vote
      const paramsHash = await absoluteVote.getParametersHash(reputation.address, 50, true);
      let tx = await absoluteVote.propose(paramsHash, avatar.address, executable.address);
      const proposalId = await getValueFromLogs(tx, '_proposalId');
      assert.isOk(proposalId);

      // no one has voted yet at this point
      await checkProposalInfo(proposalId, [accounts[0], avatar.address, executable.address, paramsHash, 0, 0, 0, true, false]);

      // now lets vote with a minority reputation
      await absoluteVote.vote(proposalId, 1);
      await checkVoteInfo(proposalId, accounts[0], [1, reputationArray[0]]);
      await checkProposalInfo(proposalId, [accounts[0], avatar.address, executable.address, paramsHash, reputationArray[0], 0, 0, true, false]);

      // another minority reputation:
      await absoluteVote.vote(proposalId, 0, { from: accounts[1] });
      await checkVoteInfo(proposalId, accounts[1], [0, reputationArray[1]]);
      await checkProposalInfo(proposalId, [accounts[0], avatar.address, executable.address, paramsHash, reputationArray[0], 0, reputationArray[1], true, false]);

      // the decisive vote is cast now and the proposal will be executed
      tx = await absoluteVote.ownerVote(proposalId, -1, accounts[2]);
      await checkVoteInfo(proposalId, accounts[2], [-1, reputationArray[2]]);
      await checkProposalInfo(proposalId, [accounts[0], avatar.address, executable.address, paramsHash, reputationArray[0], reputationArray[2], reputationArray[1], true, true]);

      assert.equal(tx.logs.length, 2);
      assert.equal(tx.logs[1].event, "LogExecuteProposal");
      assert.equal(tx.logs[1].args._proposalId, proposalId);
      assert.equal(tx.logs[1].args._decision, -1);
    });

    it("Vote with 'no'", async function() {
        absoluteVote = await setupAbsoluteVote(true);

        // propose a vote
        const paramsHash = await absoluteVote.getParametersHash(reputation.address, 50, true);
        let tx = await absoluteVote.propose(paramsHash, avatar.address, executable.address);
        const proposalId = await getValueFromLogs(tx, '_proposalId');
        assert.isOk(proposalId);

        // no one has voted yet at this point
        await checkProposalInfo(proposalId, [accounts[0], avatar.address, executable.address, paramsHash, 0, 0, 0, true, false]);

        // Lets try to vote with 'no'
        await absoluteVote.vote(proposalId, -1);
        await checkVoteInfo(proposalId, accounts[0], [-1, reputationArray[0]]);

        // Total 'no' should be equal to the voter's reputation exactly
        await checkProposalInfo(proposalId, [accounts[0], avatar.address, executable.address, paramsHash, 0, Number(await reputation.reputationOf(accounts[0])), 0, true, false]);
    });

    it("Vote with 'abstain'", async function() {
        absoluteVote = await setupAbsoluteVote(true);

        // propose a vote
        const paramsHash = await absoluteVote.getParametersHash(reputation.address, 50, true);
        let tx = await absoluteVote.propose(paramsHash, avatar.address, executable.address);
        const proposalId = await getValueFromLogs(tx, '_proposalId');
        assert.isOk(proposalId);

        // no one has voted yet at this point
        await checkProposalInfo(proposalId, [accounts[0], avatar.address, executable.address, paramsHash, 0, 0, 0, true, false]);

        // Lets try to vote with 'no'
        await absoluteVote.vote(proposalId, 0);
        await checkVoteInfo(proposalId, accounts[0], [0, reputationArray[0]]);

        // Total 'no' should be equal to the voter's reputation exactly
        await checkProposalInfo(proposalId, [accounts[0], avatar.address, executable.address, paramsHash, 0, 0, Number(await reputation.reputationOf(accounts[0])), true, false]);
    });

>>>>>>> d0b70595
    it("Double vote shouldn't double proposal's 'yes' count", async function() {
        absoluteVote = await setupAbsoluteVote(true);

        // propose a vote
        const paramsHash = await absoluteVote.getParametersHash(reputation.address, 50, true);
        let tx = await absoluteVote.propose(paramsHash, avatar.address, executable.address);
        const proposalId = await getValueFromLogs(tx, '_proposalId');
        assert.isOk(proposalId);

        // no one has voted yet at this point
        await checkProposalInfo(proposalId, [accounts[0], avatar.address, executable.address, paramsHash, 0, 0, 0, true, false]);

        // Lets try to vote twice from the same address
        await absoluteVote.vote(proposalId, 1);
        await checkVoteInfo(proposalId, accounts[0], [1, reputationArray[0]]);
        await absoluteVote.vote(proposalId, 1);
        await checkVoteInfo(proposalId, accounts[0], [1, reputationArray[0]]);

        // Total 'yes' should be equal to the voter's reputation exactly, even though we voted twice
        await checkProposalInfo(proposalId, [accounts[0], avatar.address, executable.address, paramsHash, Number(await reputation.reputationOf(accounts[0])), 0, 0, true, false]);
    });

    it("Vote cancellation should revert proposal's counters", async function() {
      absoluteVote = await setupAbsoluteVote(true);

      // propose a vote
      const paramsHash = await absoluteVote.getParametersHash(reputation.address, 50, true);
      let tx = await absoluteVote.propose(paramsHash, avatar.address, executable.address);
      const proposalId = await getValueFromLogs(tx, '_proposalId');
      assert.isOk(proposalId);

      // no one has voted yet at this point
      await checkProposalInfo(proposalId, [accounts[0], avatar.address, executable.address, paramsHash, 0, 0, 0, true, false]);

      // Lets try to vote and then cancel our vote
      await absoluteVote.vote(proposalId, 1);
      await checkVoteInfo(proposalId, accounts[0], [1, reputationArray[0]]);
      await absoluteVote.cancelVote(proposalId);
      await checkVoteInfo(proposalId, accounts[0], [0, 0]);

      // Proposal's counters are supposed to be zero again.
      await checkProposalInfo(proposalId, [accounts[0], avatar.address, executable.address, paramsHash, 0, 0, 0, true, false]);
    });

    it("As allowOwner is set to true, Vote on the behalf of someone else should work", async function() {
      absoluteVote = await setupAbsoluteVote(true);

      // propose a vote
      const paramsHash = await absoluteVote.getParametersHash(reputation.address, 50, true);
      let tx = await absoluteVote.propose(paramsHash, avatar.address, executable.address);
      const proposalId = await getValueFromLogs(tx, '_proposalId');
      assert.isOk(proposalId);

      // no one has voted yet at this point
      await checkProposalInfo(proposalId, [accounts[0], avatar.address, executable.address, paramsHash, 0, 0, 0, true, false]);

      // Lets try to vote on the behalf of someone else
      await absoluteVote.ownerVote(proposalId, 1, accounts[1]);
      await checkVoteInfo(proposalId, accounts[1], [1, reputationArray[1]]);

      // Proposal's 'yes' count should be equal to accounts[1] reputation
      await checkProposalInfo(proposalId, [accounts[0], avatar.address, executable.address, paramsHash, reputationArray[1], 0, 0, true, false]);
    });

    it("As allowOwner is set to false, Vote on the beahlf of someone elase should NOT work", async function() {
      absoluteVote = await setupAbsoluteVote(false);

      // propose a vote
      const paramsHash = await absoluteVote.getParametersHash(reputation.address, 50, false);
      let tx = await absoluteVote.propose(paramsHash, avatar.address, executable.address);
      const proposalId = await getValueFromLogs(tx, '_proposalId');
      assert.isOk(proposalId);

      // no one has voted yet at this point
      await checkProposalInfo(proposalId, [accounts[0], avatar.address, executable.address, paramsHash, 0, 0, 0, true, false]);

      // Lets try to vote on the behalf of someone else
<<<<<<< HEAD
      try {
        await absoluteVote.ownerVote(proposalId, 1, accounts[1]);
        assert(false, "ownerVote was supposed to throw but didn't.");
      } catch(error) {
        assert(true);
      }
=======
      await absoluteVote.ownerVote(proposalId, 1, accounts[1]);
>>>>>>> d0b70595

      // The vote should not be counted
      await checkProposalInfo(proposalId, [accounts[0], avatar.address, executable.address, paramsHash, 0, 0, 0, true, false]);
    });

    it("if the voter is not the proposal's owner, he shouldn't be able to vote on the behalf of someone else", async function () {
      absoluteVote = await setupAbsoluteVote(true);

      // propose a vote
      const paramsHash = await absoluteVote.getParametersHash(reputation.address, 50, true);
      let tx = await absoluteVote.propose(paramsHash, avatar.address, executable.address);
      const proposalId = await getValueFromLogs(tx, '_proposalId');
      assert.isOk(proposalId);

      // no one has voted yet at this point
      await checkProposalInfo(proposalId, [accounts[0], avatar.address, executable.address, paramsHash, 0, 0, 0, true, false]);

      // Lets try to vote on the behalf of someone else
      try {
        await absoluteVote.ownerVote(proposalId, 1, accounts[0], {from: accounts[1]});
        assert(false, "ownerVote was supposed to throw but didn't.");
      } catch(error) {
<<<<<<< HEAD
        assert(true);
=======
        helpers.assertVMException(error);
>>>>>>> d0b70595
      }

      // The vote should not be counted
      await checkProposalInfo(proposalId, [accounts[0], avatar.address, executable.address, paramsHash, 0, 0, 0, true, false]);
    });

    //
    // it("the vote function should behave as expected", async function () {
    //     absoluteVote = await setupAbsoluteVote();
    //
    //     // propose a vote
    //     const paramsHash = await absoluteVote.getParametersHash(reputation.address, 50);
    //     let tx = await absoluteVote.propose(paramsHash, helpers.NULL_ADDRESS, executable.address);
    //     const proposalId = await getValueFromLogs(tx, '_proposalId');
    //     let proposalInfo;
    //     const rep0 = await reputation.reputationOf(accounts[0]);
    //     const rep1 = await reputation.reputationOf(accounts[1]);
    //     assert.isOk(proposalId);
    //
<<<<<<< HEAD
    //     // We are the owner of the poposal, let's try to vote on the behalf of someone else.
    //     await absoluteVote.vote(proposalId, true, accounts[0]);
    //     await absoluteVote.vote(proposalId, true, accounts[1]);
    //     // total 'yes' is supposed to be equal to the voters 0 + 1 reputation
    //     proposalInfo = await absoluteVote.proposals(proposalId);
    //     assert.equal(proposalInfo[4].toNumber(), rep0.toNumber() + rep1.toNumber());
    //     await absoluteVote.cancelVote(proposalId, accounts[0], { from: accounts[0] }); // Cleaning the vote for the next test.
    //     await absoluteVote.cancelVote(proposalId, accounts[1], { from: accounts[1] }); // Cleaning the vote for the next test.
    //
    //     // lets try to vote on the behalf of someone else without being the proposal owner.
    //     await absoluteVote.vote(proposalId, true, accounts[0], { from: accounts[1] });
    //     // total 'yes' is supposed to be account 1's reputaton because he's the one who actually voted(he's the sender but not the owner).
    //     proposalInfo = await absoluteVote.proposals(proposalId);
    //     assert.equal(proposalInfo[4].toNumber(), rep1);
    //     await absoluteVote.cancelVote(proposalId, accounts[1], { from: accounts[1] }); // Cleaning the vote for the next test.
    //
    //     // lets try to vote with empty address
    //     await absoluteVote.vote(proposalId, true, helpers.NULL_ADDRESS, { from: accounts[1] });
    //     // total 'yes' is supposed to be account 1's reputaton because he's the one who actually voted(he's the sender but not the owner).
    //     proposalInfo = await absoluteVote.proposals(proposalId);
    //     assert.equal(proposalInfo[4].toNumber(), rep1);
    //     await absoluteVote.cancelVote(proposalId, accounts[1], { from: accounts[1] }); // Cleaning the vote for the next test.
    //
    //     // lets try to vote with null address
    //     await absoluteVote.vote(proposalId, true, null, { from: accounts[1] });
    //     // total 'yes' is supposed to be account 1's reputaton because he's the one who actually voted(he's the sender but not the owner).
    //     proposalInfo = await absoluteVote.proposals(proposalId);
    //     assert.equal(proposalInfo[4].toNumber(), rep1);
    //     await absoluteVote.cancelVote(proposalId, accounts[1], { from: accounts[1] }); // Cleaning the vote for the next test.
    //
    //     // lets try to vote with false.
    //     await absoluteVote.vote(proposalId, false, helpers.NULL_ADDRESS, { from: accounts[1] });
    //     // Total 'yes' is supposed to be 0, Total 'no' is supposed to be accounts[1] reputation.
    //     proposalInfo = await absoluteVote.proposals(proposalId);
    //     assert.equal(proposalInfo[4].toNumber(), 0);
    //     assert.equal(proposalInfo[5].toNumber(), rep1);
    //     await absoluteVote.cancelVote(proposalId, accounts[1], { from: accounts[1] }); // Cleaning the vote for the next test.
    //
=======
>>>>>>> d0b70595
    //     // lets try to vote by the owner on the behalf of non-existent voters(they do exist but they aren't registered to the reputation system).
    //     for (var i = 3; i < accounts.length; i++) {
    //         await absoluteVote.vote(proposalId, true, accounts[i], { from: accounts[0] });
    //     }
    //     // Total 'yes' and 'no' are supposed to be 0.
    //     proposalInfo = await absoluteVote.proposals(proposalId);
    //     assert.equal(proposalInfo[4].toNumber(), 0);
    //     assert.equal(proposalInfo[5].toNumber(), 0);
    //
    //     // Let's try to change user voting choice. and also check that if i'ts the same choice, ignore.
    //     await absoluteVote.vote(proposalId, true, accounts[1], { from: accounts[1] });
    //     await absoluteVote.vote(proposalId, true, accounts[1], { from: accounts[1] });
    //     await absoluteVote.vote(proposalId, false, accounts[1], { from: accounts[1] });
    //     await absoluteVote.vote(proposalId, false, accounts[1], { from: accounts[1] });
    //     // Total 'yes' supposed to be 0, 'no' supposed to be accounts[1] reputation.
    //     proposalInfo = await absoluteVote.proposals(proposalId);
    //     assert.equal(proposalInfo[4].toNumber(), 0);
    //     assert.equal(proposalInfo[5].toNumber(), rep1);
    //
    //     // proposalInfo = await absoluteVote.proposals(proposalId);
    //     // console.log("accounts[1] commited reputation: " + await absoluteVote.voteInfo(proposalId, accounts[1]));
    //     //console.log("yes: " + proposalInfo[4] + ", no: " + proposalInfo[5]);
    // });
    //
    //
    // it("shoud behave sensibly when voting with an empty reputation system [TODO]", async function () {
    //     // const accounts = web3.eth.accounts; // Commented to avoid linter error.
    //     const absoluteVote = await AbsoluteVote.new();
    //     const reputation = await Reputation.new();
    //     const executable = await ExecutableTest.new();
    //     // register some parameters
    //     await absoluteVote.setParameters(reputation.address, 50);
    //     const paramsHash = await absoluteVote.getParametersHash(reputation.address, 50);
    //
    //     await absoluteVote.propose(paramsHash, helpers.NULL_ADDRESS, executable.address);
    // });
    //
    // it("shoud behave sensibly without an executable [TODO]", async function () {
    //
    // });
    //
    // it('log VoteProposal', async function () {
    //     const absoluteVote = await AbsoluteVote.new();
    //     const reputation = await Reputation.new();
    //     const executable = await ExecutableTest.new();
    //
    //     const reps = Math.floor(Math.random() * 49);
    //
    //     await reputation.mint(reps, accounts[1]);
    //
    //     await absoluteVote.setParameters(reputation.address, 50);
    //
    //     const paramsHash = await absoluteVote.getParametersHash(reputation.address, 50);
    //     let tx = await absoluteVote.propose(paramsHash, helpers.NULL_ADDRESS, executable.address);
    //
    //     const proposalId = tx.logs[0].args._proposalId;
    //
    //     tx = await absoluteVote.vote(proposalId, true, accounts[1]);
    //
    //     assert(tx.logs[0].args._voter == accounts[1]);
    //     assert(tx.logs[0].args._proposalId == proposalId);
    //     assert(tx.logs[0].args._yes == true);
    //     assert(tx.logs[0].args._reputation.toNumber() == reps);
    // });
    //
    // it('double vote "yes" changes nothing', async function () {
    //     const absoluteVote = await AbsoluteVote.new();
    //     const reputation = await Reputation.new();
    //     const executable = await ExecutableTest.new();
    //
    //     await reputation.mint(20, accounts[1]);
    //     await reputation.mint(40, accounts[2]);
    //
    //     await absoluteVote.setParameters(reputation.address, 50);
    //
    //     const paramsHash = await absoluteVote.getParametersHash(reputation.address, 50);
    //     let tx = await absoluteVote.propose(paramsHash, helpers.NULL_ADDRESS, executable.address);
    //
    //     const proposalId = tx.logs[0].args._proposalId;
    //
    //     await absoluteVote.vote(proposalId, true, accounts[1], { from: accounts[1] });
    //
    //     const [yes1, no1, ended1] = await absoluteVote.voteStatus(proposalId);
    //
    //     assert.equal(yes1.toNumber(), 20, 'wrong "yes" count');
    //     assert.equal(no1.toNumber(), 0, 'wrong "no" count');
    //     assert.equal(ended1.toNumber(), 0, 'wrong "ended"');
    //
    //     await absoluteVote.vote(proposalId, true, accounts[1], { from: accounts[1] });
    //
    //     const [yes2, no2, ended2] = await absoluteVote.voteStatus(proposalId);
    //
    //     assert.equal(yes1.toNumber(), yes2.toNumber());
    //     assert.equal(no1.toNumber(), no2.toNumber());
    //     assert.equal(ended1.toNumber(), ended2.toNumber());
    // });
    //
    // it('double vote "no" changes nothing', async function () {
    //     const absoluteVote = await AbsoluteVote.new();
    //     const reputation = await Reputation.new();
    //     const executable = await ExecutableTest.new();
    //
    //     await reputation.mint(20, accounts[1]);
    //     await reputation.mint(40, accounts[2]);
    //
    //     await absoluteVote.setParameters(reputation.address, 50);
    //
    //     const paramsHash = await absoluteVote.getParametersHash(reputation.address, 50);
    //     let tx = await absoluteVote.propose(paramsHash, helpers.NULL_ADDRESS, executable.address);
    //
    //     const proposalId = tx.logs[0].args._proposalId;
    //
    //     await absoluteVote.vote(proposalId, false, accounts[1], { from: accounts[1] });
    //
    //     const [yes1, no1, ended1] = await absoluteVote.voteStatus(proposalId);
    //
    //     assert.equal(yes1.toNumber(), 0, 'wrong "yes" count');
    //     assert.equal(no1.toNumber(), 20, 'wrong "no" count');
    //     assert.equal(ended1.toNumber(), 0, 'wrong "ended"');
    //
    //     await absoluteVote.vote(proposalId, false, accounts[1], { from: accounts[1] });
    //
    //     const [yes2, no2, ended2] = await absoluteVote.voteStatus(proposalId);
    //
    //     assert.equal(yes1.toNumber(), yes2.toNumber());
    //     assert.equal(no1.toNumber(), no2.toNumber());
    //     assert.equal(ended1.toNumber(), ended2.toNumber());
    // });
    // describe("as _not_ proposal owner - vote for myself", async function () {
    //
    //     it('vote "yes" then vote "no" should register "no"', async function () {
    //         const absoluteVote = await AbsoluteVote.new();
    //         const reputation = await Reputation.new();
    //         const executable = await ExecutableTest.new();
    //
    //         await reputation.mint(20, accounts[1]);
    //         await reputation.mint(40, accounts[2]);
    //
    //         await absoluteVote.setParameters(reputation.address, 50);
    //
    //         const paramsHash = await absoluteVote.getParametersHash(reputation.address, 50);
    //         let tx = await absoluteVote.propose(paramsHash, helpers.NULL_ADDRESS, executable.address);
    //
    //         const proposalId = tx.logs[0].args._proposalId;
    //
    //         await absoluteVote.vote(proposalId, true, accounts[1], { from: accounts[1] });
    //
    //         const [yes1, no1, ended1] = await absoluteVote.voteStatus(proposalId);
    //
    //         assert.equal(yes1.toNumber(), 20, 'wrong "yes" count');
    //         assert.equal(no1.toNumber(), 0, 'wrong "no" count');
    //         assert.equal(ended1.toNumber(), 0, 'wrong "ended"');
    //
    //         await absoluteVote.vote(proposalId, false, accounts[1], { from: accounts[1] });
    //
    //         const [yes2, no2, ended2] = await absoluteVote.voteStatus(proposalId);
    //
    //         assert.equal(yes2.toNumber(), 0, 'wrong "yes" count');
    //         assert.equal(no2.toNumber(), 20, 'wrong "no" count');
    //         assert.equal(ended2.toNumber(), 0, 'wrong "ended"');
    //     });
    //
    //     it('vote "no" then vote "yes" should register "yes"', async function () {
    //         const absoluteVote = await AbsoluteVote.new();
    //         const reputation = await Reputation.new();
    //         const executable = await ExecutableTest.new();
    //
    //         await reputation.mint(20, accounts[1]);
    //         await reputation.mint(40, accounts[2]);
    //
    //         await absoluteVote.setParameters(reputation.address, 50);
    //
    //         const paramsHash = await absoluteVote.getParametersHash(reputation.address, 50);
    //         let tx = await absoluteVote.propose(paramsHash, helpers.NULL_ADDRESS, executable.address);
    //
    //         const proposalId = tx.logs[0].args._proposalId;
    //
    //         await absoluteVote.vote(proposalId, false, accounts[1], { from: accounts[1] });
    //
    //         const [yes1, no1, ended1] = await absoluteVote.voteStatus(proposalId);
    //
    //         assert.equal(yes1.toNumber(), 0, 'wrong "yes" count');
    //         assert.equal(no1.toNumber(), 20, 'wrong "no" count');
    //         assert.equal(ended1.toNumber(), 0, 'wrong "ended"');
    //
    //         await absoluteVote.vote(proposalId, true, accounts[1], { from: accounts[1] });
    //
    //         const [yes2, no2, ended2] = await absoluteVote.voteStatus(proposalId);
    //
    //         assert.equal(yes2.toNumber(), 20, 'wrong "yes" count');
    //         assert.equal(no2.toNumber(), 0, 'wrong "no" count');
    //         assert.equal(ended2.toNumber(), 0, 'wrong "ended"');
    //     });
    // });
    //
    // describe("as proposal owner - vote for another user", async function () {
    //     it('vote "yes" then vote "no" should register "no"', async function () {
    //         const absoluteVote = await AbsoluteVote.new();
    //         const reputation = await Reputation.new();
    //         const executable = await ExecutableTest.new();
    //
    //         await reputation.mint(20, accounts[1]);
    //         await reputation.mint(40, accounts[2]);
    //
    //         await absoluteVote.setParameters(reputation.address, 50);
    //
    //         const paramsHash = await absoluteVote.getParametersHash(reputation.address, 50);
    //         let tx = await absoluteVote.propose(paramsHash, helpers.NULL_ADDRESS, executable.address);
    //
    //         const proposalId = tx.logs[0].args._proposalId;
    //
    //         await absoluteVote.vote(proposalId, true, accounts[1], { from: accounts[0] });
    //
    //         const [yes1, no1, ended1] = await absoluteVote.voteStatus(proposalId);
    //
    //         assert.equal(yes1.toNumber(), 20, 'wrong "yes" count');
    //         assert.equal(no1.toNumber(), 0, 'wrong "no" count');
    //         assert.equal(ended1.toNumber(), 0, 'wrong "ended"');
    //
    //         await absoluteVote.vote(proposalId, false, accounts[1], { from: accounts[0] });
    //
    //         const [yes2, no2, ended2] = await absoluteVote.voteStatus(proposalId);
    //
    //         assert.equal(yes2.toNumber(), 0, 'wrong "yes" count');
    //         assert.equal(no2.toNumber(), 20, 'wrong "no" count');
    //         assert.equal(ended2.toNumber(), 0, 'wrong "ended"');
    //     });
    //
    //     it('vote "no" then vote "yes" should register "yes"', async function () {
    //         const absoluteVote = await AbsoluteVote.new();
    //         const reputation = await Reputation.new();
    //         const executable = await ExecutableTest.new();
    //
    //         await reputation.mint(20, accounts[1]);
    //         await reputation.mint(40, accounts[2]);
    //
    //         await absoluteVote.setParameters(reputation.address, 50);
    //
    //         const paramsHash = await absoluteVote.getParametersHash(reputation.address, 50);
    //         let tx = await absoluteVote.propose(paramsHash, helpers.NULL_ADDRESS, executable.address);
    //
    //         const proposalId = tx.logs[0].args._proposalId;
    //
    //         await absoluteVote.vote(proposalId, false, accounts[1], { from: accounts[0] });
    //
    //         const [yes1, no1, ended1] = await absoluteVote.voteStatus(proposalId);
    //
    //         assert.equal(yes1.toNumber(), 0, 'wrong "yes" count');
    //         assert.equal(no1.toNumber(), 20, 'wrong "no" count');
    //         assert.equal(ended1.toNumber(), 0, 'wrong "ended"');
    //
    //         await absoluteVote.vote(proposalId, true, accounts[1], { from: accounts[0] });
    //
    //         const [yes2, no2, ended2] = await absoluteVote.voteStatus(proposalId);
    //
    //         assert.equal(yes2.toNumber(), 20, 'wrong "yes" count');
    //         assert.equal(no2.toNumber(), 0, 'wrong "no" count');
    //         assert.equal(ended2.toNumber(), 0, 'wrong "ended"');
    //     });
    // });
    //
    // it('cannot vote for another user', async function () {
    //     const absoluteVote = await AbsoluteVote.new();
    //     const reputation = await Reputation.new();
    //     const executable = await ExecutableTest.new();
    //
    //     await reputation.mint(20, accounts[1]);
    //     await reputation.mint(40, accounts[2]);
    //
    //     await absoluteVote.setParameters(reputation.address, 50);
    //
    //     const paramsHash = await absoluteVote.getParametersHash(reputation.address, 50);
    //     let tx = await absoluteVote.propose(paramsHash, helpers.NULL_ADDRESS, executable.address);
    //
    //     const proposalId = tx.logs[0].args._proposalId;
    //
    //     try {
    //         await absoluteVote.vote(proposalId, true, accounts[1], { from: accounts[2] });
    //         assert(false, 'accounts[2] voted for accounts[1] but accounts[2] is not owner');
    //     } catch (ex) {
    //         assert(true);
    //     }
    //     try {
    //         await absoluteVote.vote(proposalId, false, accounts[1], { from: accounts[2] });
    //         assert(false, 'accounts[2] voted for accounts[1] but accounts[2] is not owner');
    //     } catch (ex) {
    //         assert(true);
    //     }
    // });
    //
    // it('cannot cancel vote by another user', async function () {
    //     const absoluteVote = await AbsoluteVote.new();
    //     const reputation = await Reputation.new();
    //     const executable = await ExecutableTest.new();
    //
    //     await reputation.mint(20, accounts[1]);
    //     await reputation.mint(40, accounts[2]);
    //
    //     await absoluteVote.setParameters(reputation.address, 50);
    //
    //     const paramsHash = await absoluteVote.getParametersHash(reputation.address, 50);
    //     let tx = await absoluteVote.propose(paramsHash, helpers.NULL_ADDRESS, executable.address);
    //
    //     const proposalId = tx.logs[0].args._proposalId;
    //
    //     await absoluteVote.vote(proposalId, true, accounts[1], { from: accounts[1] });
    //
    //     try {
    //         await absoluteVote.cancelVote(proposalId, accounts[1], { from: accounts[2] });
    //         assert(false, 'accounts[2] canceled vote by accounts[1] but accounts[2] is not owner');
    //     } catch (ex) {
    //         assert(true);
    //     }
    // });
});<|MERGE_RESOLUTION|>--- conflicted
+++ resolved
@@ -95,8 +95,6 @@
         await checkProposalInfo(proposalId, [accounts[0], avatar.address, executable.address, paramsHash, reputationArray[0], reputationArray[2], reputationArray[1], true, true]);
     });
 
-<<<<<<< HEAD
-=======
     it("log the LogNewProposal event on porposing new porposal", async function() {
       absoluteVote = await setupAbsoluteVote(true);
 
@@ -237,7 +235,6 @@
         await checkProposalInfo(proposalId, [accounts[0], avatar.address, executable.address, paramsHash, 0, 0, Number(await reputation.reputationOf(accounts[0])), true, false]);
     });
 
->>>>>>> d0b70595
     it("Double vote shouldn't double proposal's 'yes' count", async function() {
         absoluteVote = await setupAbsoluteVote(true);
 
@@ -315,16 +312,7 @@
       await checkProposalInfo(proposalId, [accounts[0], avatar.address, executable.address, paramsHash, 0, 0, 0, true, false]);
 
       // Lets try to vote on the behalf of someone else
-<<<<<<< HEAD
-      try {
-        await absoluteVote.ownerVote(proposalId, 1, accounts[1]);
-        assert(false, "ownerVote was supposed to throw but didn't.");
-      } catch(error) {
-        assert(true);
-      }
-=======
       await absoluteVote.ownerVote(proposalId, 1, accounts[1]);
->>>>>>> d0b70595
 
       // The vote should not be counted
       await checkProposalInfo(proposalId, [accounts[0], avatar.address, executable.address, paramsHash, 0, 0, 0, true, false]);
@@ -347,11 +335,7 @@
         await absoluteVote.ownerVote(proposalId, 1, accounts[0], {from: accounts[1]});
         assert(false, "ownerVote was supposed to throw but didn't.");
       } catch(error) {
-<<<<<<< HEAD
-        assert(true);
-=======
         helpers.assertVMException(error);
->>>>>>> d0b70595
       }
 
       // The vote should not be counted
@@ -371,47 +355,6 @@
     //     const rep1 = await reputation.reputationOf(accounts[1]);
     //     assert.isOk(proposalId);
     //
-<<<<<<< HEAD
-    //     // We are the owner of the poposal, let's try to vote on the behalf of someone else.
-    //     await absoluteVote.vote(proposalId, true, accounts[0]);
-    //     await absoluteVote.vote(proposalId, true, accounts[1]);
-    //     // total 'yes' is supposed to be equal to the voters 0 + 1 reputation
-    //     proposalInfo = await absoluteVote.proposals(proposalId);
-    //     assert.equal(proposalInfo[4].toNumber(), rep0.toNumber() + rep1.toNumber());
-    //     await absoluteVote.cancelVote(proposalId, accounts[0], { from: accounts[0] }); // Cleaning the vote for the next test.
-    //     await absoluteVote.cancelVote(proposalId, accounts[1], { from: accounts[1] }); // Cleaning the vote for the next test.
-    //
-    //     // lets try to vote on the behalf of someone else without being the proposal owner.
-    //     await absoluteVote.vote(proposalId, true, accounts[0], { from: accounts[1] });
-    //     // total 'yes' is supposed to be account 1's reputaton because he's the one who actually voted(he's the sender but not the owner).
-    //     proposalInfo = await absoluteVote.proposals(proposalId);
-    //     assert.equal(proposalInfo[4].toNumber(), rep1);
-    //     await absoluteVote.cancelVote(proposalId, accounts[1], { from: accounts[1] }); // Cleaning the vote for the next test.
-    //
-    //     // lets try to vote with empty address
-    //     await absoluteVote.vote(proposalId, true, helpers.NULL_ADDRESS, { from: accounts[1] });
-    //     // total 'yes' is supposed to be account 1's reputaton because he's the one who actually voted(he's the sender but not the owner).
-    //     proposalInfo = await absoluteVote.proposals(proposalId);
-    //     assert.equal(proposalInfo[4].toNumber(), rep1);
-    //     await absoluteVote.cancelVote(proposalId, accounts[1], { from: accounts[1] }); // Cleaning the vote for the next test.
-    //
-    //     // lets try to vote with null address
-    //     await absoluteVote.vote(proposalId, true, null, { from: accounts[1] });
-    //     // total 'yes' is supposed to be account 1's reputaton because he's the one who actually voted(he's the sender but not the owner).
-    //     proposalInfo = await absoluteVote.proposals(proposalId);
-    //     assert.equal(proposalInfo[4].toNumber(), rep1);
-    //     await absoluteVote.cancelVote(proposalId, accounts[1], { from: accounts[1] }); // Cleaning the vote for the next test.
-    //
-    //     // lets try to vote with false.
-    //     await absoluteVote.vote(proposalId, false, helpers.NULL_ADDRESS, { from: accounts[1] });
-    //     // Total 'yes' is supposed to be 0, Total 'no' is supposed to be accounts[1] reputation.
-    //     proposalInfo = await absoluteVote.proposals(proposalId);
-    //     assert.equal(proposalInfo[4].toNumber(), 0);
-    //     assert.equal(proposalInfo[5].toNumber(), rep1);
-    //     await absoluteVote.cancelVote(proposalId, accounts[1], { from: accounts[1] }); // Cleaning the vote for the next test.
-    //
-=======
->>>>>>> d0b70595
     //     // lets try to vote by the owner on the behalf of non-existent voters(they do exist but they aren't registered to the reputation system).
     //     for (var i = 3; i < accounts.length; i++) {
     //         await absoluteVote.vote(proposalId, true, accounts[i], { from: accounts[0] });
