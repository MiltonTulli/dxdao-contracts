const { expectRevert, expectEvent, BN } = require("@openzeppelin/test-helpers");
const ERC20Mock = artifacts.require("./ERC20Mock.sol");
const DAOReputation = artifacts.require("./DAOReputation.sol");
const DAOController = artifacts.require("./DAOController.sol");
const DAOAvatar = artifacts.require("./DAOAvatar.sol");
const VotingMachine = artifacts.require("./VotingMachine.sol");
const ActionMock = artifacts.require("./ActionMock.sol");
import * as helpers from "../helpers";

contract("DAOController", function (accounts) {
  let reputation,
    controller,
    avatar,
    defaultParamsHash,
    repHolders,
    standardTokenMock,
    actionMock;

  const schemeAddress = accounts[0];

  beforeEach(async function () {
    actionMock = await ActionMock.new();
    repHolders = [
      { address: accounts[0], amount: 20000 },
      { address: accounts[1], amount: 10000 },
      { address: accounts[2], amount: 70000 },
    ];

    reputation = await DAOReputation.new();
    await reputation.initialize("DXDaoReputation", "DXRep");

    controller = await DAOController.new();

    avatar = await DAOAvatar.new();
    await avatar.initialize(controller.address);

    for (let { address, amount } of repHolders) {
      await reputation.mint(address, amount);
    }

    await reputation.transferOwnership(controller.address);

    standardTokenMock = await ERC20Mock.new("", "", 1000, accounts[1]);

    const votingMachine = await VotingMachine.new(standardTokenMock.address);

    defaultParamsHash = await helpers.setDefaultParameters(votingMachine);

    await controller.initialize(
      schemeAddress,
      reputation.address,
      defaultParamsHash
    );
  });
  it("Should fail with 'Initializable: contract is already initialized'", async () => {
    await expectRevert(
      controller.initialize(
        schemeAddress,
        reputation.address,
        defaultParamsHash
      ),
      "Initializable: contract is already initialized"
    );
  });

  it("Should initialize and set correct default scheme params", async function () {
    const schemesWithManageSchemesPermission =
      await controller.getSchemesWithManageSchemesPermissionsCount();
    const defaultSchemeParamsHash = await controller.getSchemeParameters(
      schemeAddress
    );
    const canManageSchemes = await controller.getSchemeCanManageSchemes(
      schemeAddress
    );
    const canMakeAvatarCalls = await controller.getSchemeCanMakeAvatarCalls(
      schemeAddress
    );

    const canChangeReputation = await controller.getSchemeCanChangeReputation(
      schemeAddress
    );

    expect(schemesWithManageSchemesPermission.toNumber()).to.equal(1);
    expect(defaultSchemeParamsHash).to.equal(defaultParamsHash);
    expect(canManageSchemes).to.eq(true);
    expect(canMakeAvatarCalls).to.eq(true);
    expect(canChangeReputation).to.eq(true);
  });

  // eslint-disable-next-line max-len
  it("registerScheme() should not allow subtracting from schemesWithManageSchemesPermission if there is only 1 scheme with manage schemes permissions", async function () {
    // change scheme with _canManageSchemes=false
    const registerCall = controller.registerScheme(
      schemeAddress,
      defaultParamsHash,
      false,
      false,
      false
    );

    await expectRevert(
      registerCall,
      "DAOController__CannotDisableLastSchemeWithManageSchemesPermission"
    );
  });

  // eslint-disable-next-line max-len
  it("registerScheme() should subtract from schemesWithManageSchemesPermission counter if _canManageSchemes is set to false in a registered scheme", async function () {
    // register new scheme with  manage schemes permissions
    const newSchemeAddress = accounts[10];
    await controller.registerScheme(
      newSchemeAddress,
      defaultParamsHash,
      true,
      true,
      true
    );
    let currentSchemesWithManagePermission = [schemeAddress, newSchemeAddress]
      .length;
    const schemesWithManageSchemesPermission =
      await controller.getSchemesWithManageSchemesPermissionsCount();
    expect(schemesWithManageSchemesPermission.toNumber()).to.equal(
      currentSchemesWithManagePermission
    );

    // change manage schemes permissions to first scheme
    await controller.registerScheme(
      schemeAddress,
      defaultParamsHash,
      false,
      false,
      false
    );

    const schemesWithManageSchemesPermissionAfterChange =
      await controller.getSchemesWithManageSchemesPermissionsCount();
    expect(schemesWithManageSchemesPermissionAfterChange.toNumber()).to.equal(
      currentSchemesWithManagePermission - 1
    );
  });

<<<<<<< HEAD
  it('registerScheme() should reject with: "DAOController__CannotRegisterSchemeWithNullParamsHash"', async function () {
=======
  it("registerScheme() should reject with: DAOController__SenderNotRegistered", async function () {
>>>>>>> ea23dc14
    const newSchemeAddress = accounts[10];
    await expectRevert(
      controller.registerScheme(
        newSchemeAddress,
        helpers.constants.NULL_HASH,
        true,
        true,
        true
      ),
      "DAOController__CannotRegisterSchemeWithNullParamsHash"
    );
  });

  it("registerScheme() should reject with: DAOController__SenderCannotManageSchemes", async function () {
    const schemeThatCanNotManageSchemes = accounts[10];
    await controller.registerScheme(
      schemeThatCanNotManageSchemes,
      defaultParamsHash,
      false, // can't manage schemes
      true,
      true
    );

    await expectRevert(
      controller.registerScheme(
        accounts[8],
        defaultParamsHash,
        true,
        true,
        true,
        {
          from: schemeThatCanNotManageSchemes,
        }
      ),
      "DAOController__SenderCannotManageSchemes"
    );
  });

  it("avatarCall() should reject with: DAOController__SenderCannotPerformAvatarCalls", async function () {
    const schemeThatCanNotMakeAvatarCalls = accounts[10];
    await controller.registerScheme(
      schemeThatCanNotMakeAvatarCalls,
      defaultParamsHash,
      true, //
      false, // canMakeAvatarCalls,
      true
    );

    await expectRevert(
      controller.avatarCall(
        helpers.constants.SOME_ADDRESS,
        new web3.eth.Contract(DAOAvatar.abi).methods
          .executeCall(helpers.constants.SOME_ADDRESS, "0x0", 0)
          .encodeABI(),
        avatar.address,
        0,
        {
          from: schemeThatCanNotMakeAvatarCalls,
        }
      ),
      "DAOController__SenderCannotPerformAvatarCalls"
    );
  });

  it("unregisterScheme() should fail from onlyRegisteredScheme modifyer", async () => {
    await controller.registerScheme(
      accounts[1],
      defaultParamsHash,
      true,
      true,
      true
    );

    await controller.registerScheme(
      schemeAddress,
      defaultParamsHash,
      false, // canManageSchemes set to false
      true,
      true
    );

    await expectRevert(
      controller.unregisterScheme(schemeAddress, { from: schemeAddress }),
      "DAOController__SenderCannotManageSchemes"
    );
  });

  it("unregisterScheme() should fail if try to unregister last scheme with manage schemes permission", async () => {
    await expectRevert(
      controller.unregisterScheme(schemeAddress, { from: schemeAddress }),
      "DAOController__CannotUnregisterLastSchemeWithManageSchemesPermission"
    );
  });

  it("unregisterScheme() should should emmit UnregisterScheme and delete scheme", async () => {
    await controller.registerScheme(
      accounts[1],
      defaultParamsHash,
      true,
      true,
      true
    );
    const schemeToUnregister = accounts[2];

    await controller.registerScheme(
      schemeToUnregister,
      defaultParamsHash,
      false,
      true,
      true
    );

    expect(
      (
        await controller.getSchemesWithManageSchemesPermissionsCount()
      ).toNumber()
    ).to.equal(2);

    const tx = await controller.unregisterScheme(schemeToUnregister, {
      from: schemeAddress,
    });

    // A scheme can unregister another scheme
    await expectEvent(tx.receipt, "UnregisterScheme", {
      sender: schemeAddress,
      scheme: schemeToUnregister,
    });
  });

  it("unregisterScheme() should not unregister if caller is registerd but _scheme is not", async () => {
    const newScheme = accounts[1];

    const tx = await controller.unregisterScheme(newScheme, {
      from: schemeAddress,
    });

    expectEvent.notEmitted(tx.receipt, "UnregisterScheme");
  });

  it("avatarCall() should fail from onlyAvatarCallScheme modifyer", async () => {
    await controller.registerScheme(
      schemeAddress,
      defaultParamsHash,
      true,
      false, // canMakeAvatarCalls set to false
      true
    );

    await expectRevert(
      controller.avatarCall(
        helpers.constants.SOME_ADDRESS,
        new web3.eth.Contract(DAOAvatar.abi).methods
          .executeCall(helpers.constants.SOME_ADDRESS, "0x0", 0)
          .encodeABI(),
        avatar.address,
        0
      ),
      "DAOController__SenderCannotPerformAvatarCalls"
    );
  });

  it("avatarCall() should execute call", async () => {
    const dataCall = new web3.eth.Contract(ActionMock.abi).methods
      .test(schemeAddress, 200)
      .encodeABI();
    const tx = await controller.avatarCall(
      actionMock.address,
      dataCall,
      avatar.address,
      0
    );
    const avatarCallEvent = helpers.logDecoder.decodeLogs(
      tx.receipt.rawLogs
    )[0];

    expect(avatarCallEvent.name).to.equal("CallExecuted");
    expect(avatarCallEvent.args.to).to.equal(actionMock.address);
    expect(avatarCallEvent.args.data).to.equal(dataCall);
  });

  it("burnReputation() should fail from onlyChangingReputation modifyer", async () => {
    await controller.registerScheme(
      schemeAddress,
      defaultParamsHash,
      true,
      true,
      false // _canChangeReputation set to false
    );

    await expectRevert(
      controller.burnReputation(100, accounts[2]),
      "DAOController__SenderCannotChangeReputation"
    );
  });

  it("burnReputation() should call burn function from rep token", async () => {
    const acc = accounts[1];
    const currentBalance = repHolders.find(
      repHolder => repHolder.address === acc
    ).amount;
    const burnedRep = 2000;
    expect(BN(await reputation.balanceOf(acc)).toNumber()).to.equal(
      currentBalance
    );
    await controller.burnReputation(burnedRep, acc);
    const newBalance = new BN(await reputation.balanceOf(acc));
    expect(newBalance.toNumber()).to.equal(currentBalance - burnedRep);
  });
  it("mintReputation() should fail from onlyChangingReputation modifyer", async () => {
    await controller.registerScheme(
      schemeAddress,
      defaultParamsHash,
      true,
      true,
      false // _canChangeReputation set to false
    );

    await expectRevert(
      controller.mintReputation(100, accounts[2]),
      "DAOController__SenderCannotChangeReputation"
    );
  });
  it("mintReputation() should call mint function from rep token", async () => {
    const acc = accounts[1];
    const currentBalance = repHolders.find(
      repHolder => repHolder.address === acc
    ).amount;
    const mintedRep = 10000;
    expect(BN(await reputation.balanceOf(acc)).toNumber()).to.equal(
      currentBalance
    );
    await controller.mintReputation(mintedRep, acc);
    const newBalance = new BN(await reputation.balanceOf(acc));
    expect(newBalance.toNumber()).to.equal(currentBalance + mintedRep);
  });

  it("transferReputationOwnership() should fail for onlyRegisteringSchemes modifyer", async () => {
    // register new scheme to bypass last-scheme unregister check
    const newSchemeAddress = accounts[1];
    await controller.registerScheme(
      newSchemeAddress,
      defaultParamsHash,
      true,
      true,
      true
    );

    await controller.registerScheme(
      schemeAddress,
      defaultParamsHash,
      false, // canManageSchemes set to false
      true,
      true
    );

    await expectRevert(
      controller.transferReputationOwnership(accounts[6]),
      "DAOController__SenderCannotManageSchemes"
    );
  });

  it("transferReputationOwnership() should fail for onlyAvatarCallScheme modifyer", async () => {
    await controller.registerScheme(
      schemeAddress,
      defaultParamsHash,
      true,
      false, // canMakeAvatarCalls set to false
      true
    );

    await expectRevert(
      controller.transferReputationOwnership(accounts[6]),
      "DAOController__SenderCannotPerformAvatarCalls"
    );
  });

  it("transferReputationOwnership() should fail for onlyChangingReputation modifyer", async () => {
    await controller.registerScheme(
      schemeAddress,
      defaultParamsHash,
      true,
      true,
      false // _canChangeReputation set to false
    );

    await expectRevert(
      controller.transferReputationOwnership(accounts[6]),
      "DAOController__SenderCannotChangeReputation"
    );
  });

  it("transferReputationOwnership() should call transferOwnership function from rep token", async () => {
    const newOwner = accounts[6];
    await controller.transferReputationOwnership(newOwner);
    expect(await reputation.owner()).to.equal(newOwner);
  });

  it("getDaoReputation() should return reputationToken address", async () => {
    const rep = await controller.getDaoReputation();
    expect(rep).to.equal(reputation.address);
  });
  it("registerScheme() should update schemesWithManageSchemesPermission", async () => {
    await controller.registerScheme(
      accounts[4],
      defaultParamsHash,
      true,
      true,
      true
    );

    await controller.registerScheme(
      schemeAddress,
      defaultParamsHash,
      false,
      true,
      true
    );

    let schemesWithManageSchemesPermission =
      await controller.getSchemesWithManageSchemesPermissionsCount();
    expect(schemesWithManageSchemesPermission.toNumber()).to.equal(1);

    await controller.registerScheme(
      schemeAddress,
      defaultParamsHash,
      true,
      true,
      true,
      { from: accounts[4] }
    );

    schemesWithManageSchemesPermission =
      await controller.getSchemesWithManageSchemesPermissionsCount();
    expect(schemesWithManageSchemesPermission.toNumber()).to.equal(2);
  });
});
<|MERGE_RESOLUTION|>--- conflicted
+++ resolved
@@ -1,482 +1,478 @@
-const { expectRevert, expectEvent, BN } = require("@openzeppelin/test-helpers");
-const ERC20Mock = artifacts.require("./ERC20Mock.sol");
-const DAOReputation = artifacts.require("./DAOReputation.sol");
-const DAOController = artifacts.require("./DAOController.sol");
-const DAOAvatar = artifacts.require("./DAOAvatar.sol");
-const VotingMachine = artifacts.require("./VotingMachine.sol");
-const ActionMock = artifacts.require("./ActionMock.sol");
-import * as helpers from "../helpers";
-
-contract("DAOController", function (accounts) {
-  let reputation,
-    controller,
-    avatar,
-    defaultParamsHash,
-    repHolders,
-    standardTokenMock,
-    actionMock;
-
-  const schemeAddress = accounts[0];
-
-  beforeEach(async function () {
-    actionMock = await ActionMock.new();
-    repHolders = [
-      { address: accounts[0], amount: 20000 },
-      { address: accounts[1], amount: 10000 },
-      { address: accounts[2], amount: 70000 },
-    ];
-
-    reputation = await DAOReputation.new();
-    await reputation.initialize("DXDaoReputation", "DXRep");
-
-    controller = await DAOController.new();
-
-    avatar = await DAOAvatar.new();
-    await avatar.initialize(controller.address);
-
-    for (let { address, amount } of repHolders) {
-      await reputation.mint(address, amount);
-    }
-
-    await reputation.transferOwnership(controller.address);
-
-    standardTokenMock = await ERC20Mock.new("", "", 1000, accounts[1]);
-
-    const votingMachine = await VotingMachine.new(standardTokenMock.address);
-
-    defaultParamsHash = await helpers.setDefaultParameters(votingMachine);
-
-    await controller.initialize(
-      schemeAddress,
-      reputation.address,
-      defaultParamsHash
-    );
-  });
-  it("Should fail with 'Initializable: contract is already initialized'", async () => {
-    await expectRevert(
-      controller.initialize(
-        schemeAddress,
-        reputation.address,
-        defaultParamsHash
-      ),
-      "Initializable: contract is already initialized"
-    );
-  });
-
-  it("Should initialize and set correct default scheme params", async function () {
-    const schemesWithManageSchemesPermission =
-      await controller.getSchemesWithManageSchemesPermissionsCount();
-    const defaultSchemeParamsHash = await controller.getSchemeParameters(
-      schemeAddress
-    );
-    const canManageSchemes = await controller.getSchemeCanManageSchemes(
-      schemeAddress
-    );
-    const canMakeAvatarCalls = await controller.getSchemeCanMakeAvatarCalls(
-      schemeAddress
-    );
-
-    const canChangeReputation = await controller.getSchemeCanChangeReputation(
-      schemeAddress
-    );
-
-    expect(schemesWithManageSchemesPermission.toNumber()).to.equal(1);
-    expect(defaultSchemeParamsHash).to.equal(defaultParamsHash);
-    expect(canManageSchemes).to.eq(true);
-    expect(canMakeAvatarCalls).to.eq(true);
-    expect(canChangeReputation).to.eq(true);
-  });
-
-  // eslint-disable-next-line max-len
-  it("registerScheme() should not allow subtracting from schemesWithManageSchemesPermission if there is only 1 scheme with manage schemes permissions", async function () {
-    // change scheme with _canManageSchemes=false
-    const registerCall = controller.registerScheme(
-      schemeAddress,
-      defaultParamsHash,
-      false,
-      false,
-      false
-    );
-
-    await expectRevert(
-      registerCall,
-      "DAOController__CannotDisableLastSchemeWithManageSchemesPermission"
-    );
-  });
-
-  // eslint-disable-next-line max-len
-  it("registerScheme() should subtract from schemesWithManageSchemesPermission counter if _canManageSchemes is set to false in a registered scheme", async function () {
-    // register new scheme with  manage schemes permissions
-    const newSchemeAddress = accounts[10];
-    await controller.registerScheme(
-      newSchemeAddress,
-      defaultParamsHash,
-      true,
-      true,
-      true
-    );
-    let currentSchemesWithManagePermission = [schemeAddress, newSchemeAddress]
-      .length;
-    const schemesWithManageSchemesPermission =
-      await controller.getSchemesWithManageSchemesPermissionsCount();
-    expect(schemesWithManageSchemesPermission.toNumber()).to.equal(
-      currentSchemesWithManagePermission
-    );
-
-    // change manage schemes permissions to first scheme
-    await controller.registerScheme(
-      schemeAddress,
-      defaultParamsHash,
-      false,
-      false,
-      false
-    );
-
-    const schemesWithManageSchemesPermissionAfterChange =
-      await controller.getSchemesWithManageSchemesPermissionsCount();
-    expect(schemesWithManageSchemesPermissionAfterChange.toNumber()).to.equal(
-      currentSchemesWithManagePermission - 1
-    );
-  });
-
-<<<<<<< HEAD
-  it('registerScheme() should reject with: "DAOController__CannotRegisterSchemeWithNullParamsHash"', async function () {
-=======
-  it("registerScheme() should reject with: DAOController__SenderNotRegistered", async function () {
->>>>>>> ea23dc14
-    const newSchemeAddress = accounts[10];
-    await expectRevert(
-      controller.registerScheme(
-        newSchemeAddress,
-        helpers.constants.NULL_HASH,
-        true,
-        true,
-        true
-      ),
-      "DAOController__CannotRegisterSchemeWithNullParamsHash"
-    );
-  });
-
-  it("registerScheme() should reject with: DAOController__SenderCannotManageSchemes", async function () {
-    const schemeThatCanNotManageSchemes = accounts[10];
-    await controller.registerScheme(
-      schemeThatCanNotManageSchemes,
-      defaultParamsHash,
-      false, // can't manage schemes
-      true,
-      true
-    );
-
-    await expectRevert(
-      controller.registerScheme(
-        accounts[8],
-        defaultParamsHash,
-        true,
-        true,
-        true,
-        {
-          from: schemeThatCanNotManageSchemes,
-        }
-      ),
-      "DAOController__SenderCannotManageSchemes"
-    );
-  });
-
-  it("avatarCall() should reject with: DAOController__SenderCannotPerformAvatarCalls", async function () {
-    const schemeThatCanNotMakeAvatarCalls = accounts[10];
-    await controller.registerScheme(
-      schemeThatCanNotMakeAvatarCalls,
-      defaultParamsHash,
-      true, //
-      false, // canMakeAvatarCalls,
-      true
-    );
-
-    await expectRevert(
-      controller.avatarCall(
-        helpers.constants.SOME_ADDRESS,
-        new web3.eth.Contract(DAOAvatar.abi).methods
-          .executeCall(helpers.constants.SOME_ADDRESS, "0x0", 0)
-          .encodeABI(),
-        avatar.address,
-        0,
-        {
-          from: schemeThatCanNotMakeAvatarCalls,
-        }
-      ),
-      "DAOController__SenderCannotPerformAvatarCalls"
-    );
-  });
-
-  it("unregisterScheme() should fail from onlyRegisteredScheme modifyer", async () => {
-    await controller.registerScheme(
-      accounts[1],
-      defaultParamsHash,
-      true,
-      true,
-      true
-    );
-
-    await controller.registerScheme(
-      schemeAddress,
-      defaultParamsHash,
-      false, // canManageSchemes set to false
-      true,
-      true
-    );
-
-    await expectRevert(
-      controller.unregisterScheme(schemeAddress, { from: schemeAddress }),
-      "DAOController__SenderCannotManageSchemes"
-    );
-  });
-
-  it("unregisterScheme() should fail if try to unregister last scheme with manage schemes permission", async () => {
-    await expectRevert(
-      controller.unregisterScheme(schemeAddress, { from: schemeAddress }),
-      "DAOController__CannotUnregisterLastSchemeWithManageSchemesPermission"
-    );
-  });
-
-  it("unregisterScheme() should should emmit UnregisterScheme and delete scheme", async () => {
-    await controller.registerScheme(
-      accounts[1],
-      defaultParamsHash,
-      true,
-      true,
-      true
-    );
-    const schemeToUnregister = accounts[2];
-
-    await controller.registerScheme(
-      schemeToUnregister,
-      defaultParamsHash,
-      false,
-      true,
-      true
-    );
-
-    expect(
-      (
-        await controller.getSchemesWithManageSchemesPermissionsCount()
-      ).toNumber()
-    ).to.equal(2);
-
-    const tx = await controller.unregisterScheme(schemeToUnregister, {
-      from: schemeAddress,
-    });
-
-    // A scheme can unregister another scheme
-    await expectEvent(tx.receipt, "UnregisterScheme", {
-      sender: schemeAddress,
-      scheme: schemeToUnregister,
-    });
-  });
-
-  it("unregisterScheme() should not unregister if caller is registerd but _scheme is not", async () => {
-    const newScheme = accounts[1];
-
-    const tx = await controller.unregisterScheme(newScheme, {
-      from: schemeAddress,
-    });
-
-    expectEvent.notEmitted(tx.receipt, "UnregisterScheme");
-  });
-
-  it("avatarCall() should fail from onlyAvatarCallScheme modifyer", async () => {
-    await controller.registerScheme(
-      schemeAddress,
-      defaultParamsHash,
-      true,
-      false, // canMakeAvatarCalls set to false
-      true
-    );
-
-    await expectRevert(
-      controller.avatarCall(
-        helpers.constants.SOME_ADDRESS,
-        new web3.eth.Contract(DAOAvatar.abi).methods
-          .executeCall(helpers.constants.SOME_ADDRESS, "0x0", 0)
-          .encodeABI(),
-        avatar.address,
-        0
-      ),
-      "DAOController__SenderCannotPerformAvatarCalls"
-    );
-  });
-
-  it("avatarCall() should execute call", async () => {
-    const dataCall = new web3.eth.Contract(ActionMock.abi).methods
-      .test(schemeAddress, 200)
-      .encodeABI();
-    const tx = await controller.avatarCall(
-      actionMock.address,
-      dataCall,
-      avatar.address,
-      0
-    );
-    const avatarCallEvent = helpers.logDecoder.decodeLogs(
-      tx.receipt.rawLogs
-    )[0];
-
-    expect(avatarCallEvent.name).to.equal("CallExecuted");
-    expect(avatarCallEvent.args.to).to.equal(actionMock.address);
-    expect(avatarCallEvent.args.data).to.equal(dataCall);
-  });
-
-  it("burnReputation() should fail from onlyChangingReputation modifyer", async () => {
-    await controller.registerScheme(
-      schemeAddress,
-      defaultParamsHash,
-      true,
-      true,
-      false // _canChangeReputation set to false
-    );
-
-    await expectRevert(
-      controller.burnReputation(100, accounts[2]),
-      "DAOController__SenderCannotChangeReputation"
-    );
-  });
-
-  it("burnReputation() should call burn function from rep token", async () => {
-    const acc = accounts[1];
-    const currentBalance = repHolders.find(
-      repHolder => repHolder.address === acc
-    ).amount;
-    const burnedRep = 2000;
-    expect(BN(await reputation.balanceOf(acc)).toNumber()).to.equal(
-      currentBalance
-    );
-    await controller.burnReputation(burnedRep, acc);
-    const newBalance = new BN(await reputation.balanceOf(acc));
-    expect(newBalance.toNumber()).to.equal(currentBalance - burnedRep);
-  });
-  it("mintReputation() should fail from onlyChangingReputation modifyer", async () => {
-    await controller.registerScheme(
-      schemeAddress,
-      defaultParamsHash,
-      true,
-      true,
-      false // _canChangeReputation set to false
-    );
-
-    await expectRevert(
-      controller.mintReputation(100, accounts[2]),
-      "DAOController__SenderCannotChangeReputation"
-    );
-  });
-  it("mintReputation() should call mint function from rep token", async () => {
-    const acc = accounts[1];
-    const currentBalance = repHolders.find(
-      repHolder => repHolder.address === acc
-    ).amount;
-    const mintedRep = 10000;
-    expect(BN(await reputation.balanceOf(acc)).toNumber()).to.equal(
-      currentBalance
-    );
-    await controller.mintReputation(mintedRep, acc);
-    const newBalance = new BN(await reputation.balanceOf(acc));
-    expect(newBalance.toNumber()).to.equal(currentBalance + mintedRep);
-  });
-
-  it("transferReputationOwnership() should fail for onlyRegisteringSchemes modifyer", async () => {
-    // register new scheme to bypass last-scheme unregister check
-    const newSchemeAddress = accounts[1];
-    await controller.registerScheme(
-      newSchemeAddress,
-      defaultParamsHash,
-      true,
-      true,
-      true
-    );
-
-    await controller.registerScheme(
-      schemeAddress,
-      defaultParamsHash,
-      false, // canManageSchemes set to false
-      true,
-      true
-    );
-
-    await expectRevert(
-      controller.transferReputationOwnership(accounts[6]),
-      "DAOController__SenderCannotManageSchemes"
-    );
-  });
-
-  it("transferReputationOwnership() should fail for onlyAvatarCallScheme modifyer", async () => {
-    await controller.registerScheme(
-      schemeAddress,
-      defaultParamsHash,
-      true,
-      false, // canMakeAvatarCalls set to false
-      true
-    );
-
-    await expectRevert(
-      controller.transferReputationOwnership(accounts[6]),
-      "DAOController__SenderCannotPerformAvatarCalls"
-    );
-  });
-
-  it("transferReputationOwnership() should fail for onlyChangingReputation modifyer", async () => {
-    await controller.registerScheme(
-      schemeAddress,
-      defaultParamsHash,
-      true,
-      true,
-      false // _canChangeReputation set to false
-    );
-
-    await expectRevert(
-      controller.transferReputationOwnership(accounts[6]),
-      "DAOController__SenderCannotChangeReputation"
-    );
-  });
-
-  it("transferReputationOwnership() should call transferOwnership function from rep token", async () => {
-    const newOwner = accounts[6];
-    await controller.transferReputationOwnership(newOwner);
-    expect(await reputation.owner()).to.equal(newOwner);
-  });
-
-  it("getDaoReputation() should return reputationToken address", async () => {
-    const rep = await controller.getDaoReputation();
-    expect(rep).to.equal(reputation.address);
-  });
-  it("registerScheme() should update schemesWithManageSchemesPermission", async () => {
-    await controller.registerScheme(
-      accounts[4],
-      defaultParamsHash,
-      true,
-      true,
-      true
-    );
-
-    await controller.registerScheme(
-      schemeAddress,
-      defaultParamsHash,
-      false,
-      true,
-      true
-    );
-
-    let schemesWithManageSchemesPermission =
-      await controller.getSchemesWithManageSchemesPermissionsCount();
-    expect(schemesWithManageSchemesPermission.toNumber()).to.equal(1);
-
-    await controller.registerScheme(
-      schemeAddress,
-      defaultParamsHash,
-      true,
-      true,
-      true,
-      { from: accounts[4] }
-    );
-
-    schemesWithManageSchemesPermission =
-      await controller.getSchemesWithManageSchemesPermissionsCount();
-    expect(schemesWithManageSchemesPermission.toNumber()).to.equal(2);
-  });
-});
+const { expectRevert, expectEvent, BN } = require("@openzeppelin/test-helpers");
+const ERC20Mock = artifacts.require("./ERC20Mock.sol");
+const DAOReputation = artifacts.require("./DAOReputation.sol");
+const DAOController = artifacts.require("./DAOController.sol");
+const DAOAvatar = artifacts.require("./DAOAvatar.sol");
+const VotingMachine = artifacts.require("./VotingMachine.sol");
+const ActionMock = artifacts.require("./ActionMock.sol");
+import * as helpers from "../helpers";
+
+contract("DAOController", function (accounts) {
+  let reputation,
+    controller,
+    avatar,
+    defaultParamsHash,
+    repHolders,
+    standardTokenMock,
+    actionMock;
+
+  const schemeAddress = accounts[0];
+
+  beforeEach(async function () {
+    actionMock = await ActionMock.new();
+    repHolders = [
+      { address: accounts[0], amount: 20000 },
+      { address: accounts[1], amount: 10000 },
+      { address: accounts[2], amount: 70000 },
+    ];
+
+    reputation = await DAOReputation.new();
+    await reputation.initialize("DXDaoReputation", "DXRep");
+
+    controller = await DAOController.new();
+
+    avatar = await DAOAvatar.new();
+    await avatar.initialize(controller.address);
+
+    for (let { address, amount } of repHolders) {
+      await reputation.mint(address, amount);
+    }
+
+    await reputation.transferOwnership(controller.address);
+
+    standardTokenMock = await ERC20Mock.new("", "", 1000, accounts[1]);
+
+    const votingMachine = await VotingMachine.new(standardTokenMock.address);
+
+    defaultParamsHash = await helpers.setDefaultParameters(votingMachine);
+
+    await controller.initialize(
+      schemeAddress,
+      reputation.address,
+      defaultParamsHash
+    );
+  });
+  it("Should fail with 'Initializable: contract is already initialized'", async () => {
+    await expectRevert(
+      controller.initialize(
+        schemeAddress,
+        reputation.address,
+        defaultParamsHash
+      ),
+      "Initializable: contract is already initialized"
+    );
+  });
+
+  it("Should initialize and set correct default scheme params", async function () {
+    const schemesWithManageSchemesPermission =
+      await controller.getSchemesWithManageSchemesPermissionsCount();
+    const defaultSchemeParamsHash = await controller.getSchemeParameters(
+      schemeAddress
+    );
+    const canManageSchemes = await controller.getSchemeCanManageSchemes(
+      schemeAddress
+    );
+    const canMakeAvatarCalls = await controller.getSchemeCanMakeAvatarCalls(
+      schemeAddress
+    );
+
+    const canChangeReputation = await controller.getSchemeCanChangeReputation(
+      schemeAddress
+    );
+
+    expect(schemesWithManageSchemesPermission.toNumber()).to.equal(1);
+    expect(defaultSchemeParamsHash).to.equal(defaultParamsHash);
+    expect(canManageSchemes).to.eq(true);
+    expect(canMakeAvatarCalls).to.eq(true);
+    expect(canChangeReputation).to.eq(true);
+  });
+
+  // eslint-disable-next-line max-len
+  it("registerScheme() should not allow subtracting from schemesWithManageSchemesPermission if there is only 1 scheme with manage schemes permissions", async function () {
+    // change scheme with _canManageSchemes=false
+    const registerCall = controller.registerScheme(
+      schemeAddress,
+      defaultParamsHash,
+      false,
+      false,
+      false
+    );
+
+    await expectRevert(
+      registerCall,
+      "DAOController__CannotDisableLastSchemeWithManageSchemesPermission"
+    );
+  });
+
+  // eslint-disable-next-line max-len
+  it("registerScheme() should subtract from schemesWithManageSchemesPermission counter if _canManageSchemes is set to false in a registered scheme", async function () {
+    // register new scheme with  manage schemes permissions
+    const newSchemeAddress = accounts[10];
+    await controller.registerScheme(
+      newSchemeAddress,
+      defaultParamsHash,
+      true,
+      true,
+      true
+    );
+    let currentSchemesWithManagePermission = [schemeAddress, newSchemeAddress]
+      .length;
+    const schemesWithManageSchemesPermission =
+      await controller.getSchemesWithManageSchemesPermissionsCount();
+    expect(schemesWithManageSchemesPermission.toNumber()).to.equal(
+      currentSchemesWithManagePermission
+    );
+
+    // change manage schemes permissions to first scheme
+    await controller.registerScheme(
+      schemeAddress,
+      defaultParamsHash,
+      false,
+      false,
+      false
+    );
+
+    const schemesWithManageSchemesPermissionAfterChange =
+      await controller.getSchemesWithManageSchemesPermissionsCount();
+    expect(schemesWithManageSchemesPermissionAfterChange.toNumber()).to.equal(
+      currentSchemesWithManagePermission - 1
+    );
+  });
+
+  it('registerScheme() should reject with: "DAOController__CannotRegisterSchemeWithNullParamsHash"', async function () {
+    const newSchemeAddress = accounts[10];
+    await expectRevert(
+      controller.registerScheme(
+        newSchemeAddress,
+        helpers.constants.NULL_HASH,
+        true,
+        true,
+        true
+      ),
+      "DAOController__CannotRegisterSchemeWithNullParamsHash"
+    );
+  });
+
+  it("registerScheme() should reject with: DAOController__SenderCannotManageSchemes", async function () {
+    const schemeThatCanNotManageSchemes = accounts[10];
+    await controller.registerScheme(
+      schemeThatCanNotManageSchemes,
+      defaultParamsHash,
+      false, // can't manage schemes
+      true,
+      true
+    );
+
+    await expectRevert(
+      controller.registerScheme(
+        accounts[8],
+        defaultParamsHash,
+        true,
+        true,
+        true,
+        {
+          from: schemeThatCanNotManageSchemes,
+        }
+      ),
+      "DAOController__SenderCannotManageSchemes"
+    );
+  });
+
+  it("avatarCall() should reject with: DAOController__SenderCannotPerformAvatarCalls", async function () {
+    const schemeThatCanNotMakeAvatarCalls = accounts[10];
+    await controller.registerScheme(
+      schemeThatCanNotMakeAvatarCalls,
+      defaultParamsHash,
+      true, //
+      false, // canMakeAvatarCalls,
+      true
+    );
+
+    await expectRevert(
+      controller.avatarCall(
+        helpers.constants.SOME_ADDRESS,
+        new web3.eth.Contract(DAOAvatar.abi).methods
+          .executeCall(helpers.constants.SOME_ADDRESS, "0x0", 0)
+          .encodeABI(),
+        avatar.address,
+        0,
+        {
+          from: schemeThatCanNotMakeAvatarCalls,
+        }
+      ),
+      "DAOController__SenderCannotPerformAvatarCalls"
+    );
+  });
+
+  it("unregisterScheme() should fail from onlyRegisteredScheme modifyer", async () => {
+    await controller.registerScheme(
+      accounts[1],
+      defaultParamsHash,
+      true,
+      true,
+      true
+    );
+
+    await controller.registerScheme(
+      schemeAddress,
+      defaultParamsHash,
+      false, // canManageSchemes set to false
+      true,
+      true
+    );
+
+    await expectRevert(
+      controller.unregisterScheme(schemeAddress, { from: schemeAddress }),
+      "DAOController__SenderCannotManageSchemes"
+    );
+  });
+
+  it("unregisterScheme() should fail if try to unregister last scheme with manage schemes permission", async () => {
+    await expectRevert(
+      controller.unregisterScheme(schemeAddress, { from: schemeAddress }),
+      "DAOController__CannotUnregisterLastSchemeWithManageSchemesPermission"
+    );
+  });
+
+  it("unregisterScheme() should should emmit UnregisterScheme and delete scheme", async () => {
+    await controller.registerScheme(
+      accounts[1],
+      defaultParamsHash,
+      true,
+      true,
+      true
+    );
+    const schemeToUnregister = accounts[2];
+
+    await controller.registerScheme(
+      schemeToUnregister,
+      defaultParamsHash,
+      false,
+      true,
+      true
+    );
+
+    expect(
+      (
+        await controller.getSchemesWithManageSchemesPermissionsCount()
+      ).toNumber()
+    ).to.equal(2);
+
+    const tx = await controller.unregisterScheme(schemeToUnregister, {
+      from: schemeAddress,
+    });
+
+    // A scheme can unregister another scheme
+    await expectEvent(tx.receipt, "UnregisterScheme", {
+      sender: schemeAddress,
+      scheme: schemeToUnregister,
+    });
+  });
+
+  it("unregisterScheme() should not unregister if caller is registerd but _scheme is not", async () => {
+    const newScheme = accounts[1];
+
+    const tx = await controller.unregisterScheme(newScheme, {
+      from: schemeAddress,
+    });
+
+    expectEvent.notEmitted(tx.receipt, "UnregisterScheme");
+  });
+
+  it("avatarCall() should fail from onlyAvatarCallScheme modifyer", async () => {
+    await controller.registerScheme(
+      schemeAddress,
+      defaultParamsHash,
+      true,
+      false, // canMakeAvatarCalls set to false
+      true
+    );
+
+    await expectRevert(
+      controller.avatarCall(
+        helpers.constants.SOME_ADDRESS,
+        new web3.eth.Contract(DAOAvatar.abi).methods
+          .executeCall(helpers.constants.SOME_ADDRESS, "0x0", 0)
+          .encodeABI(),
+        avatar.address,
+        0
+      ),
+      "DAOController__SenderCannotPerformAvatarCalls"
+    );
+  });
+
+  it("avatarCall() should execute call", async () => {
+    const dataCall = new web3.eth.Contract(ActionMock.abi).methods
+      .test(schemeAddress, 200)
+      .encodeABI();
+    const tx = await controller.avatarCall(
+      actionMock.address,
+      dataCall,
+      avatar.address,
+      0
+    );
+    const avatarCallEvent = helpers.logDecoder.decodeLogs(
+      tx.receipt.rawLogs
+    )[0];
+
+    expect(avatarCallEvent.name).to.equal("CallExecuted");
+    expect(avatarCallEvent.args.to).to.equal(actionMock.address);
+    expect(avatarCallEvent.args.data).to.equal(dataCall);
+  });
+
+  it("burnReputation() should fail from onlyChangingReputation modifyer", async () => {
+    await controller.registerScheme(
+      schemeAddress,
+      defaultParamsHash,
+      true,
+      true,
+      false // _canChangeReputation set to false
+    );
+
+    await expectRevert(
+      controller.burnReputation(100, accounts[2]),
+      "DAOController__SenderCannotChangeReputation"
+    );
+  });
+
+  it("burnReputation() should call burn function from rep token", async () => {
+    const acc = accounts[1];
+    const currentBalance = repHolders.find(
+      repHolder => repHolder.address === acc
+    ).amount;
+    const burnedRep = 2000;
+    expect(BN(await reputation.balanceOf(acc)).toNumber()).to.equal(
+      currentBalance
+    );
+    await controller.burnReputation(burnedRep, acc);
+    const newBalance = new BN(await reputation.balanceOf(acc));
+    expect(newBalance.toNumber()).to.equal(currentBalance - burnedRep);
+  });
+  it("mintReputation() should fail from onlyChangingReputation modifyer", async () => {
+    await controller.registerScheme(
+      schemeAddress,
+      defaultParamsHash,
+      true,
+      true,
+      false // _canChangeReputation set to false
+    );
+
+    await expectRevert(
+      controller.mintReputation(100, accounts[2]),
+      "DAOController__SenderCannotChangeReputation"
+    );
+  });
+  it("mintReputation() should call mint function from rep token", async () => {
+    const acc = accounts[1];
+    const currentBalance = repHolders.find(
+      repHolder => repHolder.address === acc
+    ).amount;
+    const mintedRep = 10000;
+    expect(BN(await reputation.balanceOf(acc)).toNumber()).to.equal(
+      currentBalance
+    );
+    await controller.mintReputation(mintedRep, acc);
+    const newBalance = new BN(await reputation.balanceOf(acc));
+    expect(newBalance.toNumber()).to.equal(currentBalance + mintedRep);
+  });
+
+  it("transferReputationOwnership() should fail for onlyRegisteringSchemes modifyer", async () => {
+    // register new scheme to bypass last-scheme unregister check
+    const newSchemeAddress = accounts[1];
+    await controller.registerScheme(
+      newSchemeAddress,
+      defaultParamsHash,
+      true,
+      true,
+      true
+    );
+
+    await controller.registerScheme(
+      schemeAddress,
+      defaultParamsHash,
+      false, // canManageSchemes set to false
+      true,
+      true
+    );
+
+    await expectRevert(
+      controller.transferReputationOwnership(accounts[6]),
+      "DAOController__SenderCannotManageSchemes"
+    );
+  });
+
+  it("transferReputationOwnership() should fail for onlyAvatarCallScheme modifyer", async () => {
+    await controller.registerScheme(
+      schemeAddress,
+      defaultParamsHash,
+      true,
+      false, // canMakeAvatarCalls set to false
+      true
+    );
+
+    await expectRevert(
+      controller.transferReputationOwnership(accounts[6]),
+      "DAOController__SenderCannotPerformAvatarCalls"
+    );
+  });
+
+  it("transferReputationOwnership() should fail for onlyChangingReputation modifyer", async () => {
+    await controller.registerScheme(
+      schemeAddress,
+      defaultParamsHash,
+      true,
+      true,
+      false // _canChangeReputation set to false
+    );
+
+    await expectRevert(
+      controller.transferReputationOwnership(accounts[6]),
+      "DAOController__SenderCannotChangeReputation"
+    );
+  });
+
+  it("transferReputationOwnership() should call transferOwnership function from rep token", async () => {
+    const newOwner = accounts[6];
+    await controller.transferReputationOwnership(newOwner);
+    expect(await reputation.owner()).to.equal(newOwner);
+  });
+
+  it("getDaoReputation() should return reputationToken address", async () => {
+    const rep = await controller.getDaoReputation();
+    expect(rep).to.equal(reputation.address);
+  });
+  it("registerScheme() should update schemesWithManageSchemesPermission", async () => {
+    await controller.registerScheme(
+      accounts[4],
+      defaultParamsHash,
+      true,
+      true,
+      true
+    );
+
+    await controller.registerScheme(
+      schemeAddress,
+      defaultParamsHash,
+      false,
+      true,
+      true
+    );
+
+    let schemesWithManageSchemesPermission =
+      await controller.getSchemesWithManageSchemesPermissionsCount();
+    expect(schemesWithManageSchemesPermission.toNumber()).to.equal(1);
+
+    await controller.registerScheme(
+      schemeAddress,
+      defaultParamsHash,
+      true,
+      true,
+      true,
+      { from: accounts[4] }
+    );
+
+    schemesWithManageSchemesPermission =
+      await controller.getSchemesWithManageSchemesPermissionsCount();
+    expect(schemesWithManageSchemesPermission.toNumber()).to.equal(2);
+  });
+});