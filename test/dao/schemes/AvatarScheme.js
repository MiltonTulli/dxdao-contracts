import { artifacts } from "hardhat";
import * as helpers from "../../helpers";
import { assert } from "chai";
import {
  MIN_SECONDS_FOR_EXECUTION,
  NULL_HASH,
  SOME_HASH,
  TEST_VALUE,
} from "../../helpers/constants";
const { time, expectRevert } = require("@openzeppelin/test-helpers");

const AvatarScheme = artifacts.require("./AvatarScheme.sol");
const WalletScheme = artifacts.require("./WalletScheme.sol");
const PermissionRegistry = artifacts.require("./PermissionRegistry.sol");
const ERC20Mock = artifacts.require("./ERC20Mock.sol");
const ActionMock = artifacts.require("./ActionMock.sol");

contract("AvatarScheme", function (accounts) {
  let standardTokenMock,
    permissionRegistry,
    avatarScheme,
    walletScheme,
    org,
    actionMock;

  const constants = helpers.constants;
  const executionTimeout = 172800 + 86400; // _queuedVotePeriodLimit + _boostedVotePeriodLimit

  beforeEach(async function () {
    actionMock = await ActionMock.new();
    standardTokenMock = await ERC20Mock.new("", "", 1000, accounts[1]);

    org = await helpers.deployDao({
      owner: accounts[0],
      votingMachineToken: standardTokenMock.address,
      repHolders: [
        { address: accounts[0], amount: 20000 },
        { address: accounts[1], amount: 10000 },
        { address: accounts[2], amount: 70000 },
      ],
    });

    const defaultParamsHash = await helpers.setDefaultParameters(
      org.votingMachine
    );

    permissionRegistry = await PermissionRegistry.new(accounts[0], 30);
    await permissionRegistry.initialize();

    avatarScheme = await AvatarScheme.new();
    await avatarScheme.initialize(
      org.avatar.address,
      org.votingMachine.address,
      org.controller.address,
      permissionRegistry.address,
      "Master Wallet",
      executionTimeout,
      5
    );

    walletScheme = await WalletScheme.new();
    await walletScheme.initialize(
      org.avatar.address,
      org.votingMachine.address,
      org.controller.address,
      permissionRegistry.address,
      "Quick Wallet",
      executionTimeout,
      1
    );

    await permissionRegistry.setETHPermission(
      org.avatar.address,
      actionMock.address,
      web3.eth.abi.encodeFunctionSignature("test(address,uint256)"),
      0,
      true
    );

    await permissionRegistry.setETHPermission(
      org.avatar.address,
      actionMock.address,
      web3.eth.abi.encodeFunctionSignature(
        "executeCall(address,bytes,uint256)"
      ),
      0,
      true
    );

    await time.increase(30);

    await org.controller.registerScheme(
      avatarScheme.address,
      defaultParamsHash,
      false,
      true,
      true
    );
  });
  it("should execute proposal", async function () {
    const callData = helpers.testCallFrom(org.avatar.address);
    const callDataMintRep = await org.controller.contract.methods
      .mintReputation(10, accounts[1])
      .encodeABI();

    const tx = await avatarScheme.proposeCalls(
      [actionMock.address, org.controller.address],
      [callData, callDataMintRep],
      [0, 0],
      2,
      constants.TEST_TITLE,
      constants.SOME_HASH
    );
    const proposalId = await helpers.getValueFromLogs(tx, "_proposalId");
    await org.votingMachine.vote(proposalId, 1, 0, constants.NULL_ADDRESS, {
      from: accounts[2],
    });
    const organizationProposal = await avatarScheme.getProposal(proposalId);
    assert.equal(
      organizationProposal.state,
      constants.WALLET_SCHEME_PROPOSAL_STATES.executionSuccedd
    );
  });

  it("should return the function signature when the length is greater than 4 bytes", async function () {
    const functionSignature = await avatarScheme.getFuncSignature(SOME_HASH);
    assert.equal(SOME_HASH.substring(0, 10), functionSignature);
  });

  it("should return zero hash if the length is less than 4 bytes", async function () {
    const smallFunctionHash = SOME_HASH.substring(0, 6);
    const zeroHashFunctionSignature = NULL_HASH.substring(0, 10);
    const functionSignature = await avatarScheme.getFuncSignature(
      smallFunctionHash
    );

    assert.equal(zeroHashFunctionSignature, functionSignature);
    assert.notEqual(smallFunctionHash, functionSignature);
  });

  it("should get zero proposals if there is none", async function () {
    const organizationProposals = await avatarScheme.getOrganizationProposals();
    assert.equal(organizationProposals.length, 0);
  });

  it("should get the number of proposals created", async function () {
    const createRandomAmountOfProposals = async maxNumberOfProposals => {
      const numberOfProposals =
        1 + Math.floor(Math.random() * (maxNumberOfProposals - 1));

      const callData = helpers.testCallFrom(org.avatar.address);

      for (let i = 1; i <= numberOfProposals; i++) {
        await avatarScheme.proposeCalls(
          [actionMock.address],
          [callData],
          [0],
          2,
          constants.TEST_TITLE,
          constants.SOME_HASH
        );
      }

      return numberOfProposals;
    };

    const numberOfProposalsCreated = await createRandomAmountOfProposals(6);
    const organizationProposals = await avatarScheme.getOrganizationProposals();
    assert.equal(organizationProposals.length, numberOfProposalsCreated);
  });

  it("can setMaxSecondsForExecution", async function () {
    const secondsToSet = MIN_SECONDS_FOR_EXECUTION + TEST_VALUE;
    const callData = helpers.encodeMaxSecondsForExecution(secondsToSet);

    await permissionRegistry.setETHPermission(
      org.avatar.address,
      avatarScheme.address,
      callData.substring(0, 10),
      0,
      true
    );

    const trx = await avatarScheme.proposeCalls(
      [avatarScheme.address],
      [callData],
      [0],
      2,
      constants.TEST_TITLE,
      constants.SOME_HASH
    );
    const proposalId = await helpers.getValueFromLogs(trx, "_proposalId");

    await org.votingMachine.vote(proposalId, 1, 0, constants.NULL_ADDRESS, {
      from: accounts[2],
    });

    const maxSecondsForExecution = await avatarScheme.maxSecondsForExecution();
    assert.equal(maxSecondsForExecution.toNumber(), secondsToSet);
  });

  it("can setMaxSecondsForExecution exactly 86400", async function () {
    const callData = helpers.encodeMaxSecondsForExecution(
      MIN_SECONDS_FOR_EXECUTION
    );

    await permissionRegistry.setETHPermission(
      org.avatar.address,
      avatarScheme.address,
      callData.substring(0, 10),
      0,
      true
    );

    const trx = await avatarScheme.proposeCalls(
      [avatarScheme.address],
      [callData],
      [0],
      2,
      constants.TEST_TITLE,
      constants.SOME_HASH
    );
    const proposalId = await helpers.getValueFromLogs(trx, "_proposalId");

    await org.votingMachine.vote(proposalId, 1, 0, constants.NULL_ADDRESS, {
      from: accounts[2],
    });

    const maxSecondsForExecution = await avatarScheme.maxSecondsForExecution();
    assert.equal(maxSecondsForExecution.toNumber(), MIN_SECONDS_FOR_EXECUTION);
  });

  it("cannot setMaxSecondsForExecution if less than 86400", async function () {
    const callData = helpers.encodeMaxSecondsForExecution(
      MIN_SECONDS_FOR_EXECUTION - 1
    );

    await permissionRegistry.setETHPermission(
      org.avatar.address,
      avatarScheme.address,
      callData.substring(0, 10),
      0,
      true
    );

    const trx = await avatarScheme.proposeCalls(
      [avatarScheme.address],
      [callData],
      [0],
      2,
      constants.TEST_TITLE,
      constants.SOME_HASH
    );
    const proposalId = await helpers.getValueFromLogs(trx, "_proposalId");

    await expectRevert.unspecified(
      org.votingMachine.vote(proposalId, 1, 0, constants.NULL_ADDRESS, {
        from: accounts[2],
      })
    );
  });

  it("setMaxSecondsForExecution only callable from the avatar", async function () {
    await expectRevert(
      avatarScheme.setMaxSecondsForExecution(TEST_VALUE),
      "AvatarScheme__SetMaxSecondsForExecutionNotCalledFromAvatar"
    );
  });

  it("should change the state of the proposal to ExecutionTimeout", async function () {
    const defaultMaxSecondsForExecution = 259200;
    const callData = helpers.testCallFrom(org.avatar.address);

    await permissionRegistry.setETHPermission(
      org.avatar.address,
      accounts[1],
      callData.substring(0, 10),
      0,
      true
    );
    const tx = await avatarScheme.proposeCalls(
      [actionMock.address],
      [callData],
      [0],
      2,
      constants.TEST_TITLE,
      constants.SOME_HASH
    );

    const proposalId = await helpers.getValueFromLogs(tx, "_proposalId");
<<<<<<< HEAD

    // Wait for maxSecondsForExecution
    await time.increase(defaultMaxSecondsForExecution);

    await org.votingMachine.vote(proposalId, 1, 0, constants.NULL_ADDRESS, {
      from: accounts[2],
    });

=======
    await org.votingMachine.vote(
      proposalId,
      constants.YES_OPTION,
      0,
      constants.ZERO_ADDRESS,
      {
        from: accounts[2],
      }
    );
>>>>>>> cf1784e4
    const organizationProposal = await avatarScheme.getProposal(proposalId);

    assert.equal(
      organizationProposal.state,
      constants.WALLET_SCHEME_PROPOSAL_STATES.executionTimeout
    );
  });

  it("can get the scheme type", async function () {
    const schemeType = await avatarScheme.getSchemeType();
    assert.equal(schemeType, "AvatarScheme_v1");
  });
});
<|MERGE_RESOLUTION|>--- conflicted
+++ resolved
@@ -1,323 +1,317 @@
-import { artifacts } from "hardhat";
-import * as helpers from "../../helpers";
-import { assert } from "chai";
-import {
-  MIN_SECONDS_FOR_EXECUTION,
-  NULL_HASH,
-  SOME_HASH,
-  TEST_VALUE,
-} from "../../helpers/constants";
-const { time, expectRevert } = require("@openzeppelin/test-helpers");
-
-const AvatarScheme = artifacts.require("./AvatarScheme.sol");
-const WalletScheme = artifacts.require("./WalletScheme.sol");
-const PermissionRegistry = artifacts.require("./PermissionRegistry.sol");
-const ERC20Mock = artifacts.require("./ERC20Mock.sol");
-const ActionMock = artifacts.require("./ActionMock.sol");
-
-contract("AvatarScheme", function (accounts) {
-  let standardTokenMock,
-    permissionRegistry,
-    avatarScheme,
-    walletScheme,
-    org,
-    actionMock;
-
-  const constants = helpers.constants;
-  const executionTimeout = 172800 + 86400; // _queuedVotePeriodLimit + _boostedVotePeriodLimit
-
-  beforeEach(async function () {
-    actionMock = await ActionMock.new();
-    standardTokenMock = await ERC20Mock.new("", "", 1000, accounts[1]);
-
-    org = await helpers.deployDao({
-      owner: accounts[0],
-      votingMachineToken: standardTokenMock.address,
-      repHolders: [
-        { address: accounts[0], amount: 20000 },
-        { address: accounts[1], amount: 10000 },
-        { address: accounts[2], amount: 70000 },
-      ],
-    });
-
-    const defaultParamsHash = await helpers.setDefaultParameters(
-      org.votingMachine
-    );
-
-    permissionRegistry = await PermissionRegistry.new(accounts[0], 30);
-    await permissionRegistry.initialize();
-
-    avatarScheme = await AvatarScheme.new();
-    await avatarScheme.initialize(
-      org.avatar.address,
-      org.votingMachine.address,
-      org.controller.address,
-      permissionRegistry.address,
-      "Master Wallet",
-      executionTimeout,
-      5
-    );
-
-    walletScheme = await WalletScheme.new();
-    await walletScheme.initialize(
-      org.avatar.address,
-      org.votingMachine.address,
-      org.controller.address,
-      permissionRegistry.address,
-      "Quick Wallet",
-      executionTimeout,
-      1
-    );
-
-    await permissionRegistry.setETHPermission(
-      org.avatar.address,
-      actionMock.address,
-      web3.eth.abi.encodeFunctionSignature("test(address,uint256)"),
-      0,
-      true
-    );
-
-    await permissionRegistry.setETHPermission(
-      org.avatar.address,
-      actionMock.address,
-      web3.eth.abi.encodeFunctionSignature(
-        "executeCall(address,bytes,uint256)"
-      ),
-      0,
-      true
-    );
-
-    await time.increase(30);
-
-    await org.controller.registerScheme(
-      avatarScheme.address,
-      defaultParamsHash,
-      false,
-      true,
-      true
-    );
-  });
-  it("should execute proposal", async function () {
-    const callData = helpers.testCallFrom(org.avatar.address);
-    const callDataMintRep = await org.controller.contract.methods
-      .mintReputation(10, accounts[1])
-      .encodeABI();
-
-    const tx = await avatarScheme.proposeCalls(
-      [actionMock.address, org.controller.address],
-      [callData, callDataMintRep],
-      [0, 0],
-      2,
-      constants.TEST_TITLE,
-      constants.SOME_HASH
-    );
-    const proposalId = await helpers.getValueFromLogs(tx, "_proposalId");
-    await org.votingMachine.vote(proposalId, 1, 0, constants.NULL_ADDRESS, {
-      from: accounts[2],
-    });
-    const organizationProposal = await avatarScheme.getProposal(proposalId);
-    assert.equal(
-      organizationProposal.state,
-      constants.WALLET_SCHEME_PROPOSAL_STATES.executionSuccedd
-    );
-  });
-
-  it("should return the function signature when the length is greater than 4 bytes", async function () {
-    const functionSignature = await avatarScheme.getFuncSignature(SOME_HASH);
-    assert.equal(SOME_HASH.substring(0, 10), functionSignature);
-  });
-
-  it("should return zero hash if the length is less than 4 bytes", async function () {
-    const smallFunctionHash = SOME_HASH.substring(0, 6);
-    const zeroHashFunctionSignature = NULL_HASH.substring(0, 10);
-    const functionSignature = await avatarScheme.getFuncSignature(
-      smallFunctionHash
-    );
-
-    assert.equal(zeroHashFunctionSignature, functionSignature);
-    assert.notEqual(smallFunctionHash, functionSignature);
-  });
-
-  it("should get zero proposals if there is none", async function () {
-    const organizationProposals = await avatarScheme.getOrganizationProposals();
-    assert.equal(organizationProposals.length, 0);
-  });
-
-  it("should get the number of proposals created", async function () {
-    const createRandomAmountOfProposals = async maxNumberOfProposals => {
-      const numberOfProposals =
-        1 + Math.floor(Math.random() * (maxNumberOfProposals - 1));
-
-      const callData = helpers.testCallFrom(org.avatar.address);
-
-      for (let i = 1; i <= numberOfProposals; i++) {
-        await avatarScheme.proposeCalls(
-          [actionMock.address],
-          [callData],
-          [0],
-          2,
-          constants.TEST_TITLE,
-          constants.SOME_HASH
-        );
-      }
-
-      return numberOfProposals;
-    };
-
-    const numberOfProposalsCreated = await createRandomAmountOfProposals(6);
-    const organizationProposals = await avatarScheme.getOrganizationProposals();
-    assert.equal(organizationProposals.length, numberOfProposalsCreated);
-  });
-
-  it("can setMaxSecondsForExecution", async function () {
-    const secondsToSet = MIN_SECONDS_FOR_EXECUTION + TEST_VALUE;
-    const callData = helpers.encodeMaxSecondsForExecution(secondsToSet);
-
-    await permissionRegistry.setETHPermission(
-      org.avatar.address,
-      avatarScheme.address,
-      callData.substring(0, 10),
-      0,
-      true
-    );
-
-    const trx = await avatarScheme.proposeCalls(
-      [avatarScheme.address],
-      [callData],
-      [0],
-      2,
-      constants.TEST_TITLE,
-      constants.SOME_HASH
-    );
-    const proposalId = await helpers.getValueFromLogs(trx, "_proposalId");
-
-    await org.votingMachine.vote(proposalId, 1, 0, constants.NULL_ADDRESS, {
-      from: accounts[2],
-    });
-
-    const maxSecondsForExecution = await avatarScheme.maxSecondsForExecution();
-    assert.equal(maxSecondsForExecution.toNumber(), secondsToSet);
-  });
-
-  it("can setMaxSecondsForExecution exactly 86400", async function () {
-    const callData = helpers.encodeMaxSecondsForExecution(
-      MIN_SECONDS_FOR_EXECUTION
-    );
-
-    await permissionRegistry.setETHPermission(
-      org.avatar.address,
-      avatarScheme.address,
-      callData.substring(0, 10),
-      0,
-      true
-    );
-
-    const trx = await avatarScheme.proposeCalls(
-      [avatarScheme.address],
-      [callData],
-      [0],
-      2,
-      constants.TEST_TITLE,
-      constants.SOME_HASH
-    );
-    const proposalId = await helpers.getValueFromLogs(trx, "_proposalId");
-
-    await org.votingMachine.vote(proposalId, 1, 0, constants.NULL_ADDRESS, {
-      from: accounts[2],
-    });
-
-    const maxSecondsForExecution = await avatarScheme.maxSecondsForExecution();
-    assert.equal(maxSecondsForExecution.toNumber(), MIN_SECONDS_FOR_EXECUTION);
-  });
-
-  it("cannot setMaxSecondsForExecution if less than 86400", async function () {
-    const callData = helpers.encodeMaxSecondsForExecution(
-      MIN_SECONDS_FOR_EXECUTION - 1
-    );
-
-    await permissionRegistry.setETHPermission(
-      org.avatar.address,
-      avatarScheme.address,
-      callData.substring(0, 10),
-      0,
-      true
-    );
-
-    const trx = await avatarScheme.proposeCalls(
-      [avatarScheme.address],
-      [callData],
-      [0],
-      2,
-      constants.TEST_TITLE,
-      constants.SOME_HASH
-    );
-    const proposalId = await helpers.getValueFromLogs(trx, "_proposalId");
-
-    await expectRevert.unspecified(
-      org.votingMachine.vote(proposalId, 1, 0, constants.NULL_ADDRESS, {
-        from: accounts[2],
-      })
-    );
-  });
-
-  it("setMaxSecondsForExecution only callable from the avatar", async function () {
-    await expectRevert(
-      avatarScheme.setMaxSecondsForExecution(TEST_VALUE),
-      "AvatarScheme__SetMaxSecondsForExecutionNotCalledFromAvatar"
-    );
-  });
-
-  it("should change the state of the proposal to ExecutionTimeout", async function () {
-    const defaultMaxSecondsForExecution = 259200;
-    const callData = helpers.testCallFrom(org.avatar.address);
-
-    await permissionRegistry.setETHPermission(
-      org.avatar.address,
-      accounts[1],
-      callData.substring(0, 10),
-      0,
-      true
-    );
-    const tx = await avatarScheme.proposeCalls(
-      [actionMock.address],
-      [callData],
-      [0],
-      2,
-      constants.TEST_TITLE,
-      constants.SOME_HASH
-    );
-
-    const proposalId = await helpers.getValueFromLogs(tx, "_proposalId");
-<<<<<<< HEAD
-
-    // Wait for maxSecondsForExecution
-    await time.increase(defaultMaxSecondsForExecution);
-
-    await org.votingMachine.vote(proposalId, 1, 0, constants.NULL_ADDRESS, {
-      from: accounts[2],
-    });
-
-=======
-    await org.votingMachine.vote(
-      proposalId,
-      constants.YES_OPTION,
-      0,
-      constants.ZERO_ADDRESS,
-      {
-        from: accounts[2],
-      }
-    );
->>>>>>> cf1784e4
-    const organizationProposal = await avatarScheme.getProposal(proposalId);
-
-    assert.equal(
-      organizationProposal.state,
-      constants.WALLET_SCHEME_PROPOSAL_STATES.executionTimeout
-    );
-  });
-
-  it("can get the scheme type", async function () {
-    const schemeType = await avatarScheme.getSchemeType();
-    assert.equal(schemeType, "AvatarScheme_v1");
-  });
-});
+import { artifacts } from "hardhat";
+import * as helpers from "../../helpers";
+import { assert } from "chai";
+import {
+  MIN_SECONDS_FOR_EXECUTION,
+  NULL_HASH,
+  SOME_HASH,
+  TEST_VALUE,
+} from "../../helpers/constants";
+const { time, expectRevert } = require("@openzeppelin/test-helpers");
+
+const AvatarScheme = artifacts.require("./AvatarScheme.sol");
+const WalletScheme = artifacts.require("./WalletScheme.sol");
+const PermissionRegistry = artifacts.require("./PermissionRegistry.sol");
+const ERC20Mock = artifacts.require("./ERC20Mock.sol");
+const ActionMock = artifacts.require("./ActionMock.sol");
+
+contract("AvatarScheme", function (accounts) {
+  let standardTokenMock,
+    permissionRegistry,
+    avatarScheme,
+    walletScheme,
+    org,
+    actionMock;
+
+  const constants = helpers.constants;
+  const executionTimeout = 172800 + 86400; // _queuedVotePeriodLimit + _boostedVotePeriodLimit
+
+  beforeEach(async function () {
+    actionMock = await ActionMock.new();
+    standardTokenMock = await ERC20Mock.new("", "", 1000, accounts[1]);
+
+    org = await helpers.deployDao({
+      owner: accounts[0],
+      votingMachineToken: standardTokenMock.address,
+      repHolders: [
+        { address: accounts[0], amount: 20000 },
+        { address: accounts[1], amount: 10000 },
+        { address: accounts[2], amount: 70000 },
+      ],
+    });
+
+    const defaultParamsHash = await helpers.setDefaultParameters(
+      org.votingMachine
+    );
+
+    permissionRegistry = await PermissionRegistry.new(accounts[0], 30);
+    await permissionRegistry.initialize();
+
+    avatarScheme = await AvatarScheme.new();
+    await avatarScheme.initialize(
+      org.avatar.address,
+      org.votingMachine.address,
+      org.controller.address,
+      permissionRegistry.address,
+      "Master Wallet",
+      executionTimeout,
+      5
+    );
+
+    walletScheme = await WalletScheme.new();
+    await walletScheme.initialize(
+      org.avatar.address,
+      org.votingMachine.address,
+      org.controller.address,
+      permissionRegistry.address,
+      "Quick Wallet",
+      executionTimeout,
+      1
+    );
+
+    await permissionRegistry.setETHPermission(
+      org.avatar.address,
+      actionMock.address,
+      web3.eth.abi.encodeFunctionSignature("test(address,uint256)"),
+      0,
+      true
+    );
+
+    await permissionRegistry.setETHPermission(
+      org.avatar.address,
+      actionMock.address,
+      web3.eth.abi.encodeFunctionSignature(
+        "executeCall(address,bytes,uint256)"
+      ),
+      0,
+      true
+    );
+
+    await time.increase(30);
+
+    await org.controller.registerScheme(
+      avatarScheme.address,
+      defaultParamsHash,
+      false,
+      true,
+      true
+    );
+  });
+  it("should execute proposal", async function () {
+    const callData = helpers.testCallFrom(org.avatar.address);
+    const callDataMintRep = await org.controller.contract.methods
+      .mintReputation(10, accounts[1])
+      .encodeABI();
+
+    const tx = await avatarScheme.proposeCalls(
+      [actionMock.address, org.controller.address],
+      [callData, callDataMintRep],
+      [0, 0],
+      2,
+      constants.TEST_TITLE,
+      constants.SOME_HASH
+    );
+    const proposalId = await helpers.getValueFromLogs(tx, "_proposalId");
+    await org.votingMachine.vote(
+      proposalId,
+      constants.YES_OPTION,
+      0,
+      constants.ZERO_ADDRESS,
+      {
+        from: accounts[2],
+      }
+    );
+    const organizationProposal = await avatarScheme.getProposal(proposalId);
+    assert.equal(
+      organizationProposal.state,
+      constants.WALLET_SCHEME_PROPOSAL_STATES.executionSuccedd
+    );
+  });
+
+  it("should return the function signature when the length is greater than 4 bytes", async function () {
+    const functionSignature = await avatarScheme.getFuncSignature(SOME_HASH);
+    assert.equal(SOME_HASH.substring(0, 10), functionSignature);
+  });
+
+  it("should return zero hash if the length is less than 4 bytes", async function () {
+    const smallFunctionHash = SOME_HASH.substring(0, 6);
+    const zeroHashFunctionSignature = NULL_HASH.substring(0, 10);
+    const functionSignature = await avatarScheme.getFuncSignature(
+      smallFunctionHash
+    );
+
+    assert.equal(zeroHashFunctionSignature, functionSignature);
+    assert.notEqual(smallFunctionHash, functionSignature);
+  });
+
+  it("should get zero proposals if there is none", async function () {
+    const organizationProposals = await avatarScheme.getOrganizationProposals();
+    assert.equal(organizationProposals.length, 0);
+  });
+
+  it("should get the number of proposals created", async function () {
+    const createRandomAmountOfProposals = async maxNumberOfProposals => {
+      const numberOfProposals =
+        1 + Math.floor(Math.random() * (maxNumberOfProposals - 1));
+
+      const callData = helpers.testCallFrom(org.avatar.address);
+
+      for (let i = 1; i <= numberOfProposals; i++) {
+        await avatarScheme.proposeCalls(
+          [actionMock.address],
+          [callData],
+          [0],
+          2,
+          constants.TEST_TITLE,
+          constants.SOME_HASH
+        );
+      }
+
+      return numberOfProposals;
+    };
+
+    const numberOfProposalsCreated = await createRandomAmountOfProposals(6);
+    const organizationProposals = await avatarScheme.getOrganizationProposals();
+    assert.equal(organizationProposals.length, numberOfProposalsCreated);
+  });
+
+  it("can setMaxSecondsForExecution", async function () {
+    const secondsToSet = MIN_SECONDS_FOR_EXECUTION + TEST_VALUE;
+    const callData = helpers.encodeMaxSecondsForExecution(secondsToSet);
+
+    await permissionRegistry.setETHPermission(
+      org.avatar.address,
+      avatarScheme.address,
+      callData.substring(0, 10),
+      0,
+      true
+    );
+
+    const trx = await avatarScheme.proposeCalls(
+      [avatarScheme.address],
+      [callData],
+      [0],
+      2,
+      constants.TEST_TITLE,
+      constants.SOME_HASH
+    );
+    const proposalId = await helpers.getValueFromLogs(trx, "_proposalId");
+
+    await org.votingMachine.vote(proposalId, 1, 0, constants.NULL_ADDRESS, {
+      from: accounts[2],
+    });
+
+    const maxSecondsForExecution = await avatarScheme.maxSecondsForExecution();
+    assert.equal(maxSecondsForExecution.toNumber(), secondsToSet);
+  });
+
+  it("can setMaxSecondsForExecution exactly 86400", async function () {
+    const callData = helpers.encodeMaxSecondsForExecution(
+      MIN_SECONDS_FOR_EXECUTION
+    );
+
+    await permissionRegistry.setETHPermission(
+      org.avatar.address,
+      avatarScheme.address,
+      callData.substring(0, 10),
+      0,
+      true
+    );
+
+    const trx = await avatarScheme.proposeCalls(
+      [avatarScheme.address],
+      [callData],
+      [0],
+      2,
+      constants.TEST_TITLE,
+      constants.SOME_HASH
+    );
+    const proposalId = await helpers.getValueFromLogs(trx, "_proposalId");
+
+    await org.votingMachine.vote(proposalId, 1, 0, constants.NULL_ADDRESS, {
+      from: accounts[2],
+    });
+
+    const maxSecondsForExecution = await avatarScheme.maxSecondsForExecution();
+    assert.equal(maxSecondsForExecution.toNumber(), MIN_SECONDS_FOR_EXECUTION);
+  });
+
+  it("cannot setMaxSecondsForExecution if less than 86400", async function () {
+    const callData = helpers.encodeMaxSecondsForExecution(
+      MIN_SECONDS_FOR_EXECUTION - 1
+    );
+
+    await permissionRegistry.setETHPermission(
+      org.avatar.address,
+      avatarScheme.address,
+      callData.substring(0, 10),
+      0,
+      true
+    );
+
+    const trx = await avatarScheme.proposeCalls(
+      [avatarScheme.address],
+      [callData],
+      [0],
+      2,
+      constants.TEST_TITLE,
+      constants.SOME_HASH
+    );
+    const proposalId = await helpers.getValueFromLogs(trx, "_proposalId");
+
+    await expectRevert.unspecified(
+      org.votingMachine.vote(proposalId, 1, 0, constants.NULL_ADDRESS, {
+        from: accounts[2],
+      })
+    );
+  });
+
+  it("setMaxSecondsForExecution only callable from the avatar", async function () {
+    await expectRevert(
+      avatarScheme.setMaxSecondsForExecution(TEST_VALUE),
+      "AvatarScheme__SetMaxSecondsForExecutionNotCalledFromAvatar"
+    );
+  });
+
+  it("should change the state of the proposal to ExecutionTimeout", async function () {
+    const defaultMaxSecondsForExecution = 259200;
+    const callData = helpers.testCallFrom(org.avatar.address);
+
+    await permissionRegistry.setETHPermission(
+      org.avatar.address,
+      accounts[1],
+      callData.substring(0, 10),
+      0,
+      true
+    );
+    const tx = await avatarScheme.proposeCalls(
+      [actionMock.address],
+      [callData],
+      [0],
+      2,
+      constants.TEST_TITLE,
+      constants.SOME_HASH
+    );
+
+    const proposalId = await helpers.getValueFromLogs(tx, "_proposalId");
+
+    // Wait for maxSecondsForExecution
+    await time.increase(defaultMaxSecondsForExecution);
+
+    await org.votingMachine.vote(proposalId, 1, 0, constants.NULL_ADDRESS, {
+      from: accounts[2],
+    });
+
+    const organizationProposal = await avatarScheme.getProposal(proposalId);
+
+    assert.equal(
+      organizationProposal.state,
+      constants.WALLET_SCHEME_PROPOSAL_STATES.executionTimeout
+    );
+  });
+
+  it("can get the scheme type", async function () {
+    const schemeType = await avatarScheme.getSchemeType();
+    assert.equal(schemeType, "AvatarScheme_v1");
+  });
+});