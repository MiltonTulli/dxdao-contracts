import * as helpers from "../helpers";
const { fixSignature } = require("../helpers/sign");

const {
  BN,
  time,
  expectEvent,
  expectRevert,
} = require("@openzeppelin/test-helpers");
<<<<<<< HEAD

=======
>>>>>>> 3f103f1f
const PermissionRegistry = artifacts.require("./PermissionRegistry.sol");
const WalletScheme = artifacts.require("./WalletScheme.sol");
const DaoCreator = artifacts.require("./DaoCreator.sol");
const DxControllerCreator = artifacts.require("./DxControllerCreator.sol");
const ERC20Mock = artifacts.require("./ERC20Mock.sol");
const ActionMock = artifacts.require("./ActionMock.sol");
const Wallet = artifacts.require("./Wallet.sol");
const DXDVotingMachine = artifacts.require("./DXDVotingMachine.sol");

contract("DXDVotingMachine", function (accounts) {
  let permissionRegistry,
    expensiveVoteWalletScheme,
    cheapVoteWalletScheme,
    org,
    actionMock,
    genVotingMachine,
    dxdVotingMachine,
    proposalId;

  const constants = helpers.constants;
  const VOTE_GAS = 360000;
  const TOTAL_GAS_REFUND = VOTE_GAS * constants.GAS_PRICE;

  function testCallFrom(address) {
    return new web3.eth.Contract(ActionMock.abi).methods
      .test(address, 1)
      .encodeABI();
  }

  beforeEach(async function () {
    actionMock = await ActionMock.new();
    const standardTokenMock = await ERC20Mock.new(accounts[1], 1000);
    const controllerCreator = await DxControllerCreator.new({
      gas: constants.GAS_LIMIT,
    });
    const daoCreator = await DaoCreator.new(controllerCreator.address, {
      gas: constants.GAS_LIMIT,
    });
    org = await helpers.setupOrganizationWithArrays(
      daoCreator,
      [accounts[0], accounts[1], accounts[2], accounts[3]],
      [0, 0, 0, 0],
      [10000, 10000, 10000, 70000]
    );

    genVotingMachine = await helpers.setupGenesisProtocol(
      accounts,
      standardTokenMock.address,
      "gen",
      constants.NULL_ADDRESS
    );
    await standardTokenMock.approve(genVotingMachine.contract.address, 1000, {
      from: accounts[1],
    });

    dxdVotingMachine = await helpers.setupGenesisProtocol(
      accounts,
      standardTokenMock.address,
      "dxd",
      constants.NULL_ADDRESS
    );
    await standardTokenMock.approve(dxdVotingMachine.contract.address, 1000, {
      from: accounts[1],
    });

    permissionRegistry = await PermissionRegistry.new(accounts[0], 10);

    await permissionRegistry.setAdminPermission(
      constants.NULL_ADDRESS,
      org.avatar.address,
      constants.ANY_ADDRESS,
      constants.ANY_FUNC_SIGNATURE,
      constants.MAX_UINT_256,
      true
    );

    await time.increase(10);

    expensiveVoteWalletScheme = await WalletScheme.new();
    await expensiveVoteWalletScheme.initialize(
      org.avatar.address,
      genVotingMachine.address,
      true,
      org.controller.address,
      permissionRegistry.address,
      "Expensive Scheme",
      172800,
      5
    );

    cheapVoteWalletScheme = await WalletScheme.new();
    await cheapVoteWalletScheme.initialize(
      org.avatar.address,
      dxdVotingMachine.address,
      true,
      org.controller.address,
      permissionRegistry.address,
      "Cheap Scheme",
      172800,
      5
    );

    await daoCreator.setSchemes(
      org.avatar.address,
      [expensiveVoteWalletScheme.address, cheapVoteWalletScheme.address],
      [genVotingMachine.params, dxdVotingMachine.params],
      [
        helpers.encodePermission({
          canGenericCall: true,
          canUpgrade: true,
          canChangeConstraints: true,
          canRegisterSchemes: true,
        }),
        helpers.encodePermission({
          canGenericCall: true,
          canUpgrade: true,
          canChangeConstraints: true,
          canRegisterSchemes: true,
        }),
      ],
      "metaData"
    );
  });

  describe("Payable Votes", function () {
    beforeEach(async function () {
      await web3.eth.sendTransaction({
        from: accounts[0],
        to: org.avatar.address,
        value: web3.utils.toWei("1"),
      });
      const setRefundConfData = new web3.eth.Contract(
        DXDVotingMachine.abi
      ).methods
        .setOrganizationRefund(VOTE_GAS, constants.GAS_PRICE)
        .encodeABI();
      const setRefundConfTx = await cheapVoteWalletScheme.proposeCalls(
        [org.controller.address],
        [
          helpers.encodeGenericCallData(
            org.avatar.address,
            dxdVotingMachine.address,
            setRefundConfData,
            0
          ),
        ],
        [0],
        constants.TEST_TITLE,
        constants.SOME_HASH
      );
      const setRefundConfProposalId = await helpers.getValueFromLogs(
        setRefundConfTx,
        "_proposalId"
      );
      const organizationId = (
        await dxdVotingMachine.contract.proposals(setRefundConfProposalId)
      ).organizationId;
      assert.equal(
        await dxdVotingMachine.contract.organizations(organizationId),
        org.avatar.address
      );
      await dxdVotingMachine.contract.vote(
        setRefundConfProposalId,
        1,
        0,
        constants.NULL_ADDRESS,
        { from: accounts[3] }
      );
      const organizationRefundConf =
        await dxdVotingMachine.contract.organizationRefunds(org.avatar.address);
      assert.equal(0, organizationRefundConf.balance);
      assert.equal(VOTE_GAS, organizationRefundConf.voteGas);
      assert.equal(constants.GAS_PRICE, organizationRefundConf.maxGasPrice);
    });

    it("gas spent in PayableGenesisProtocol vote is less than GenesisProtocol vote", async function () {
      await web3.eth.sendTransaction({
        from: accounts[0],
        to: org.avatar.address,
        value: web3.utils.toWei("1"),
      });
      const fundVotingMachineTx = await cheapVoteWalletScheme.proposeCalls(
        [org.controller.address],
        [
          helpers.encodeGenericCallData(
            org.avatar.address,
            dxdVotingMachine.address,
            "0x0",
            web3.utils.toWei("1")
          ),
        ],
        [0],
        constants.TEST_TITLE,
        constants.SOME_HASH
      );
      const fundVotingMachineProposalId = await helpers.getValueFromLogs(
        fundVotingMachineTx,
        "_proposalId"
      );
      await dxdVotingMachine.contract.vote(
        fundVotingMachineProposalId,
        1,
        0,
        constants.NULL_ADDRESS,
        { from: accounts[3] }
      );

      const genericCallData = helpers.encodeGenericCallData(
        org.avatar.address,
        actionMock.address,
        testCallFrom(org.avatar.address),
        0
      );

      let tx = await expensiveVoteWalletScheme.proposeCalls(
        [org.controller.address],
        [genericCallData],
        [0],
        constants.TEST_TITLE,
        constants.SOME_HASH
      );
      const expensiveProposalId = await helpers.getValueFromLogs(
        tx,
        "_proposalId"
      );
      let balanceBeforeVote = new BN(await web3.eth.getBalance(accounts[3]));
      tx = await genVotingMachine.contract.vote(
        expensiveProposalId,
        1,
        0,
        constants.NULL_ADDRESS,
        { from: accounts[3], gasPrice: constants.GAS_PRICE }
      );
      let balanceAfterVote = new BN(await web3.eth.getBalance(accounts[3]));
      const gastVoteWithoutRefund = parseInt(
        balanceBeforeVote
          .sub(balanceAfterVote)
          .div(new BN(constants.GAS_PRICE))
          .toString()
      );
      expect(tx.receipt.gasUsed).to.be.closeTo(gastVoteWithoutRefund, 1);

      let organizationProposal =
        await expensiveVoteWalletScheme.getOrganizationProposal(
          expensiveProposalId
        );
      assert.equal(
        organizationProposal.state,
        constants.WalletSchemeProposalState.executionSuccedd
      );
      assert.equal(organizationProposal.callData[0], genericCallData);
      assert.equal(organizationProposal.to[0], org.controller.address);
      assert.equal(organizationProposal.value[0], 0);

      // Vote with refund configured
      tx = await cheapVoteWalletScheme.proposeCalls(
        [org.controller.address],
        [genericCallData],
        [0],
        constants.TEST_TITLE,
        constants.SOME_HASH
      );
      const cheapProposalId = await helpers.getValueFromLogs(tx, "_proposalId");
      balanceBeforeVote = new BN(await web3.eth.getBalance(accounts[3]));
      tx = await dxdVotingMachine.contract.vote(
        cheapProposalId,
        1,
        0,
        constants.NULL_ADDRESS,
        { from: accounts[3], gasPrice: constants.GAS_PRICE }
      );
      balanceAfterVote = new BN(await web3.eth.getBalance(accounts[3]));
      const gasVoteWithRefund = parseInt(
        balanceBeforeVote
          .sub(balanceAfterVote)
          .div(new BN(constants.GAS_PRICE))
          .toString()
      );

      // Gas was taken from the organization refund balance and used to pay most of vote gas cost on two votes,
      // the vote approving the funding of the dxd voting machine and the one approving the other proposal
      assert.equal(
        web3.utils.toWei("1") - TOTAL_GAS_REFUND * 2,
        (
          await dxdVotingMachine.contract.organizationRefunds(
            org.avatar.address
          )
        ).balance
      );
      expect(tx.receipt.gasUsed - VOTE_GAS).to.be.closeTo(gasVoteWithRefund, 1);

      organizationProposal =
        await cheapVoteWalletScheme.getOrganizationProposal(cheapProposalId);
      assert.equal(
        organizationProposal.state,
        constants.WalletSchemeProposalState.executionSuccedd
      );
      assert.equal(organizationProposal.callData[0], genericCallData);
      assert.equal(organizationProposal.to[0], org.controller.address);
      assert.equal(organizationProposal.value[0], 0);
    });

    it("pay for gasRefund from voting machine only when gasRefund balance is enough", async function () {
      // Send enough eth just for two votes
      const votesRefund = TOTAL_GAS_REFUND * 3;
      await web3.eth.sendTransaction({
        from: accounts[0],
        to: org.avatar.address,
        value: votesRefund.toString(),
      });
      const fundVotingMachineTx = await cheapVoteWalletScheme.proposeCalls(
        [org.controller.address],
        [
          helpers.encodeGenericCallData(
            org.avatar.address,
            dxdVotingMachine.address,
            "0x0",
            votesRefund.toString()
          ),
        ],
        [0],
        constants.TEST_TITLE,
        constants.SOME_HASH
      );
      const fundVotingMachineProposalId = await helpers.getValueFromLogs(
        fundVotingMachineTx,
        "_proposalId"
      );
      await dxdVotingMachine.contract.vote(
        fundVotingMachineProposalId,
        1,
        0,
        constants.NULL_ADDRESS,
        { from: accounts[3], gasPrice: constants.GAS_PRICE }
      );

      // Vote three times and pay only the first two
      const genericCallData = helpers.encodeGenericCallData(
        org.avatar.address,
        actionMock.address,
        testCallFrom(org.avatar.address),
        0
      );
      let tx = await cheapVoteWalletScheme.proposeCalls(
        [org.controller.address],
        [genericCallData],
        [0],
        constants.TEST_TITLE,
        constants.SOME_HASH
      );
      let proposalId = await helpers.getValueFromLogs(tx, "_proposalId");
      assert.equal(
        TOTAL_GAS_REFUND * 2,
        Number(
          (
            await dxdVotingMachine.contract.organizationRefunds(
              org.avatar.address
            )
          ).balance
        )
      );
      // Vote with higher gas than maxGasPrice and dont spend more than one vote refund
      await dxdVotingMachine.contract.vote(
        proposalId,
        2,
        0,
        constants.NULL_ADDRESS,
        { from: accounts[1], gasPrice: constants.GAS_PRICE * 2 }
      );

      assert.equal(
        TOTAL_GAS_REFUND,
        Number(
          (
            await dxdVotingMachine.contract.organizationRefunds(
              org.avatar.address
            )
          ).balance
        )
      );
      await dxdVotingMachine.contract.vote(
        proposalId,
        2,
        0,
        constants.NULL_ADDRESS,
        { from: accounts[2], gasPrice: constants.GAS_PRICE }
      );

      assert.equal(
        0,
        Number(
          (
            await dxdVotingMachine.contract.organizationRefunds(
              org.avatar.address
            )
          ).balance
        )
      );
      const balanceBeforeVote = new BN(await web3.eth.getBalance(accounts[3]));
      tx = await dxdVotingMachine.contract.vote(
        proposalId,
        1,
        0,
        constants.NULL_ADDRESS,
        { from: accounts[3], gasPrice: constants.GAS_PRICE }
      );
      const balanceAfterVote = new BN(await web3.eth.getBalance(accounts[3]));

      // There wasnt enough gas balance in the voting machine to pay the gas refund of the last vote
      const gastVoteWithoutRefund = parseInt(
        balanceBeforeVote
          .sub(balanceAfterVote)
          .div(new BN(constants.GAS_PRICE))
          .toString()
      );
      expect(tx.receipt.gasUsed).to.be.closeTo(gastVoteWithoutRefund, 1);

      const organizationProposal =
        await cheapVoteWalletScheme.getOrganizationProposal(proposalId);
      assert.equal(
        organizationProposal.state,
        constants.WalletSchemeProposalState.executionSuccedd
      );
      assert.equal(organizationProposal.callData[0], genericCallData);
      assert.equal(organizationProposal.to[0], org.controller.address);
      assert.equal(organizationProposal.value[0], 0);
    });
  });

  describe("Signed Votes", function () {
    beforeEach(async function () {
      const wallet = await Wallet.new();
      await web3.eth.sendTransaction({
        from: accounts[0],
        to: org.avatar.address,
        value: constants.TEST_VALUE,
      });
      await wallet.transferOwnership(org.avatar.address);

      const genericCallDataTransfer = helpers.encodeGenericCallData(
        org.avatar.address,
        wallet.address,
        "0x0",
        constants.TEST_VALUE
      );
      const payCallData = await new web3.eth.Contract(wallet.abi).methods
        .pay(accounts[1])
        .encodeABI();
      const genericCallDataPay = helpers.encodeGenericCallData(
        org.avatar.address,
        wallet.address,
        payCallData,
        0
      );
      const callDataMintRep = await org.controller.contract.methods
        .mintReputation(constants.TEST_VALUE, accounts[4], org.avatar.address)
        .encodeABI();

      const tx = await cheapVoteWalletScheme.proposeCalls(
        [
          org.controller.address,
          org.controller.address,
          org.controller.address,
        ],
        [genericCallDataTransfer, genericCallDataPay, callDataMintRep],
        [0, 0, 0],
        constants.TEST_TITLE,
        constants.SOME_HASH
      );
      proposalId = await helpers.getValueFromLogs(tx, "_proposalId");
    });

    it("fail sharing invalid vote signature", async function () {
      const voteHash = await dxdVotingMachine.contract.hashVote(
        dxdVotingMachine.address,
        proposalId,
        accounts[3],
        1,
        70000
      );
      const votesignature = fixSignature(
        await web3.eth.sign(voteHash, accounts[3])
      );
      assert.equal(
        accounts[3],
        web3.eth.accounts.recover(voteHash, votesignature)
      );

      try {
        await dxdVotingMachine.contract.shareSignedVote(
          dxdVotingMachine.address,
          proposalId,
          accounts[3],
          2,
          70000,
          votesignature,
          { from: accounts[3] }
        );
        assert(
          false,
          "cannot share invalid vote signature with different vote"
        );
      } catch (error) {
        helpers.assertVMException(error);
      }

      try {
        await dxdVotingMachine.contract.shareSignedVote(
          dxdVotingMachine.address,
          proposalId,
          accounts[3],
          1,
          71000,
          votesignature,
          { from: accounts[3] }
        );
        assert(false, "cannot share invalid vote signature with higher REP");
      } catch (error) {
        helpers.assertVMException(error);
      }
    });
    it("Can share a vote signed by a different user", async function () {
      const voteHash = await dxdVotingMachine.contract.hashVote(
        dxdVotingMachine.address,
        proposalId,
        accounts[3],
        1,
        70000
      );

      const votesignature = fixSignature(
        await web3.eth.sign(voteHash, accounts[3])
      );

      assert.equal(
        accounts[3],
        web3.eth.accounts.recover(voteHash, votesignature)
      );

      try {
        await dxdVotingMachine.contract.shareSignedVote(
          dxdVotingMachine.address,
          proposalId,
          accounts[3],
          1,
          70000,
          votesignature,
          { from: accounts[1] }
        );
        assert(true, "cannot share invalid vote signature from other address");
      } catch (error) {
        helpers.assertVMException(error);
      }
    });

    it("Cannot share a vote with the incorrect signature", async function () {
      const voteHash = await dxdVotingMachine.contract.hashVote(
        dxdVotingMachine.address,
        proposalId,
        accounts[3],
        1,
        70000,
        { from: accounts[1] }
      );

      const votesignature = fixSignature(
        await web3.eth.sign(voteHash, accounts[1])
      );

      assert.equal(
        accounts[1],
        web3.eth.accounts.recover(voteHash, votesignature)
      );

      await expectRevert(
        dxdVotingMachine.contract.shareSignedVote(
          dxdVotingMachine.address,
          proposalId,
          accounts[3],
          1,
          70000,
          votesignature,
          { from: accounts[1] }
        ),
        "wrong signer"
      );
    });

    it("fail executing vote with invalid data", async function () {
      const voteHash = await dxdVotingMachine.contract.hashVote(
        dxdVotingMachine.address,
        proposalId,
        accounts[3],
        1,
        70000
      );
      const votesignature = fixSignature(
        await web3.eth.sign(voteHash, accounts[3])
      );
      assert.equal(
        accounts[3],
        web3.eth.accounts.recover(voteHash, votesignature)
      );

      const shareVoteTx = await dxdVotingMachine.contract.shareSignedVote(
        dxdVotingMachine.address,
        proposalId,
        accounts[3],
        1,
        70000,
        votesignature,
        { from: accounts[3] }
      );
      const voteInfoFromLog = shareVoteTx.logs[0].args;

      try {
        await dxdVotingMachine.contract.executeSignedVote(
          voteInfoFromLog.votingMachine,
          voteInfoFromLog.proposalId,
          voteInfoFromLog.voter,
          2,
          voteInfoFromLog.amount,
          voteInfoFromLog.signature,
          { from: accounts[4] }
        );
        assert(false, "cannot execute vote signature with different vote");
      } catch (error) {
        helpers.assertVMException(error);
      }

      try {
        await dxdVotingMachine.contract.executeSignedVote(
          voteInfoFromLog.votingMachine,
          voteInfoFromLog.proposalId,
          voteInfoFromLog.voter,
          voteInfoFromLog.voteDecision,
          voteInfoFromLog.amount - 1,
          voteInfoFromLog.signature,
          { from: accounts[4] }
        );
        assert(false, "cannot execute vote signature with less REP");
      } catch (error) {
        helpers.assertVMException(error);
      }

      try {
        await dxdVotingMachine.contract.executeSignedVote(
          voteInfoFromLog.votingMachine,
          voteInfoFromLog.proposalId,
          accounts[1],
          voteInfoFromLog.voteDecision,
          voteInfoFromLog.amount,
          voteInfoFromLog.signature,
          { from: accounts[4] }
        );
        assert(false, "cannot execute vote signature form other address");
      } catch (error) {
        helpers.assertVMException(error);
      }
    });

    it("positive signed decision with all rep available", async function () {
      const voteHash = await dxdVotingMachine.contract.hashVote(
        dxdVotingMachine.address,
        proposalId,
        accounts[3],
        1,
        0
      );
      const votesignature = fixSignature(
        await web3.eth.sign(voteHash, accounts[3])
      );
      assert.equal(
        accounts[3],
        web3.eth.accounts.recover(voteHash, votesignature)
      );

      const shareVoteTx = await dxdVotingMachine.contract.shareSignedVote(
        dxdVotingMachine.address,
        proposalId,
        accounts[3],
        1,
        0,
        votesignature,
        { from: accounts[3] }
      );
      const voteInfoFromLog = shareVoteTx.logs[0].args;
      await dxdVotingMachine.contract.executeSignedVote(
        voteInfoFromLog.votingMachine,
        voteInfoFromLog.proposalId,
        voteInfoFromLog.voter,
        voteInfoFromLog.voteDecision,
        voteInfoFromLog.amount,
        voteInfoFromLog.signature,
        { from: accounts[4] }
      );

      const organizationProposal =
        await cheapVoteWalletScheme.getOrganizationProposal(proposalId);
      assert.equal(
        organizationProposal.state,
        constants.WalletSchemeProposalState.executionSuccedd
      );
    });

    it("negative signed decision with less rep than the one held", async function () {
      // The voter has 70 rep but votes with 60 rep
      const voteHash = await dxdVotingMachine.contract.hashVote(
        dxdVotingMachine.address,
        proposalId,
        accounts[3],
        2,
        60000
      );
      const votesignature = fixSignature(
        await web3.eth.sign(voteHash, accounts[3])
      );
      assert.equal(
        accounts[3],
        web3.eth.accounts.recover(voteHash, votesignature)
      );

      const shareVoteTx = await dxdVotingMachine.contract.shareSignedVote(
        dxdVotingMachine.address,
        proposalId,
        accounts[3],
        2,
        60000,
        votesignature,
        { from: accounts[3] }
      );
      const voteInfoFromLog = shareVoteTx.logs[0].args;

      await dxdVotingMachine.contract.executeSignedVote(
        voteInfoFromLog.votingMachine,
        voteInfoFromLog.proposalId,
        voteInfoFromLog.voter,
        voteInfoFromLog.voteDecision,
        voteInfoFromLog.amount,
        voteInfoFromLog.signature,
        { from: accounts[4] }
      );

      const organizationProposal =
        await cheapVoteWalletScheme.getOrganizationProposal(proposalId);
      assert.equal(
        organizationProposal.state,
        constants.WalletSchemeProposalState.rejected
      );
    });
  });

  describe("Signal Votes", function () {
    beforeEach(async function () {
      const wallet = await Wallet.new();
      await web3.eth.sendTransaction({
        from: accounts[0],
        to: org.avatar.address,
        value: constants.TEST_VALUE,
      });
      await wallet.transferOwnership(org.avatar.address);

      const genericCallDataTransfer = helpers.encodeGenericCallData(
        org.avatar.address,
        wallet.address,
        "0x0",
        constants.TEST_VALUE
      );

      const tx = await cheapVoteWalletScheme.proposeCalls(
        [org.controller.address],
        [genericCallDataTransfer],
        [0],
        constants.TEST_TITLE,
        constants.SOME_HASH
      );
      proposalId = await helpers.getValueFromLogs(tx, "_proposalId");
    });

    it("positive signal decision", async function () {
      assert.equal(
        (await dxdVotingMachine.contract.votesSignaled(proposalId, accounts[3]))
          .voteDecision,
        0
      );
      const signalVoteTx = await dxdVotingMachine.contract.signalVote(
        proposalId,
        1,
        60000,
        { from: accounts[3] }
      );
      assert.equal(
        (await dxdVotingMachine.contract.votesSignaled(proposalId, accounts[3]))
          .voteDecision,
        1
      );
      assert.equal(
        (await dxdVotingMachine.contract.votesSignaled(proposalId, accounts[3]))
          .amount,
        60000
      );
      expect(signalVoteTx.receipt.gasUsed).to.be.closeTo(50000, 25000);
      const voteInfoFromLog = signalVoteTx.logs[0].args;
      await dxdVotingMachine.contract.executeSignaledVote(
        voteInfoFromLog.proposalId,
        voteInfoFromLog.voter,
        voteInfoFromLog.voteDecision,
        voteInfoFromLog.amount,
        { from: accounts[4] }
      );
      assert.equal(
        (await dxdVotingMachine.contract.votesSignaled(proposalId, accounts[3]))
          .voteDecision,
        0
      );
      const organizationProposal =
        await cheapVoteWalletScheme.getOrganizationProposal(proposalId);
      assert.equal(
        organizationProposal.state,
        constants.WalletSchemeProposalState.executionSuccedd
      );
    });

    it("negative signal decision", async function () {
      assert.equal(
        (await dxdVotingMachine.contract.votesSignaled(proposalId, accounts[3]))
          .voteDecision,
        0
      );
      const signalVoteTx = await dxdVotingMachine.contract.signalVote(
        proposalId,
        2,
        0,
        { from: accounts[3] }
      );
      assert.equal(
        (await dxdVotingMachine.contract.votesSignaled(proposalId, accounts[3]))
          .voteDecision,
        2
      );
      assert.equal(
        (await dxdVotingMachine.contract.votesSignaled(proposalId, accounts[3]))
          .amount,
        0
      );
      expect(signalVoteTx.receipt.gasUsed).to.be.closeTo(50000, 25000);

      const voteInfoFromLog = signalVoteTx.logs[0].args;
      await dxdVotingMachine.contract.executeSignaledVote(
        voteInfoFromLog.proposalId,
        voteInfoFromLog.voter,
        voteInfoFromLog.voteDecision,
        voteInfoFromLog.amount,
        { from: accounts[4] }
      );
      assert.equal(
        (await dxdVotingMachine.contract.votesSignaled(proposalId, accounts[3]))
          .voteDecision,
        0
      );
      const organizationProposal =
        await cheapVoteWalletScheme.getOrganizationProposal(proposalId);
      assert.equal(
        organizationProposal.state,
        constants.WalletSchemeProposalState.rejected
      );
    });
  });

  describe("Required % of votes in boosted proposals", function () {
    beforeEach(async function () {
      await web3.eth.sendTransaction({
        from: accounts[0],
        to: org.avatar.address,
        value: web3.utils.toWei("1"),
      });
      const setBoostedVoteRequiredPercentageData = new web3.eth.Contract(
        DXDVotingMachine.abi
      ).methods
        .setBoostedVoteRequiredPercentage(
          cheapVoteWalletScheme.address,
          dxdVotingMachine.params,
          1950
        )
        .encodeABI();
      const setBoostedVoteRequiredPercentageTx =
        await cheapVoteWalletScheme.proposeCalls(
          [org.controller.address],
          [
            helpers.encodeGenericCallData(
              org.avatar.address,
              dxdVotingMachine.address,
              setBoostedVoteRequiredPercentageData,
              0
            ),
          ],
          [0],
          constants.TEST_TITLE,
          constants.SOME_HASH
        );
      const setBoostedVoteRequiredPercentageProposalId =
        await helpers.getValueFromLogs(
          setBoostedVoteRequiredPercentageTx,
          "_proposalId"
        );
      const organizationId = (
        await dxdVotingMachine.contract.proposals(
          setBoostedVoteRequiredPercentageProposalId
        )
      ).organizationId;
      assert.equal(
        await dxdVotingMachine.contract.organizations(organizationId),
        org.avatar.address
      );
      await dxdVotingMachine.contract.vote(
        setBoostedVoteRequiredPercentageProposalId,
        1,
        0,
        constants.NULL_ADDRESS,
        { from: accounts[3] }
      );

      assert.equal(
        1950,
        await dxdVotingMachine.contract.getBoostedVoteRequiredPercentage(
          org.avatar.address,
          cheapVoteWalletScheme.address,
          dxdVotingMachine.params
        )
      );
    });

    it("boosted proposal succed with enough votes", async function () {
      const genericCallData = helpers.encodeGenericCallData(
        org.avatar.address,
        actionMock.address,
        testCallFrom(org.avatar.address),
        0
      );
      const tx = await cheapVoteWalletScheme.proposeCalls(
        [org.controller.address],
        [genericCallData],
        [0],
        constants.TEST_TITLE,
        constants.SOME_HASH
      );
      const testProposalId = await helpers.getValueFromLogs(tx, "_proposalId");
      const stakeTx = await dxdVotingMachine.contract.stake(
        testProposalId,
        1,
        1000,
        { from: accounts[1] }
      );

      expectEvent(stakeTx.receipt, "StateChange", {
        _proposalId: testProposalId,
        _proposalState: "4",
      });
      await time.increase(3600 + 1);
      await dxdVotingMachine.contract.vote(
        testProposalId,
        1,
        0,
        constants.NULL_ADDRESS,
        { from: accounts[2], gasPrice: constants.GAS_PRICE }
      );
      await dxdVotingMachine.contract.vote(
        testProposalId,
        1,
        0,
        constants.NULL_ADDRESS,
        { from: accounts[1], gasPrice: constants.GAS_PRICE }
      );
      await time.increase(86400 + 1);
      const executeTx = await dxdVotingMachine.contract.execute(
        testProposalId,
        { from: accounts[1], gasPrice: constants.GAS_PRICE }
      );
      // Check it changed to executed in redeem
      await expectEvent.inTransaction(
        executeTx.tx,
        dxdVotingMachine.contract,
        "StateChange",
        {
          _proposalId: testProposalId,
          _proposalState: "2",
        }
      );

      const organizationProposal =
        await cheapVoteWalletScheme.getOrganizationProposal(testProposalId);
      assert.equal(
        organizationProposal.state,
        constants.WalletSchemeProposalState.executionSuccedd
      );
      assert.equal(organizationProposal.callData[0], genericCallData);
      assert.equal(organizationProposal.to[0], org.controller.address);
      assert.equal(organizationProposal.value[0], 0);
    });

    it("boosted proposal fails with not enough votes", async function () {
      const genericCallData = helpers.encodeGenericCallData(
        org.avatar.address,
        actionMock.address,
        testCallFrom(org.avatar.address),
        0
      );
      const tx = await cheapVoteWalletScheme.proposeCalls(
        [org.controller.address],
        [genericCallData],
        [0],
        constants.TEST_TITLE,
        constants.SOME_HASH
      );
      const testProposalId = await helpers.getValueFromLogs(tx, "_proposalId");
      const stakeTx = await dxdVotingMachine.contract.stake(
        testProposalId,
        1,
        1000,
        { from: accounts[1] }
      );

      expectEvent(stakeTx.receipt, "StateChange", {
        _proposalId: testProposalId,
        _proposalState: "4",
      });
      await time.increase(3600 + 1);
      await dxdVotingMachine.contract.vote(
        testProposalId,
        1,
        0,
        constants.NULL_ADDRESS,
        { from: accounts[2], gasPrice: constants.GAS_PRICE }
      );
      await time.increase(86400 + 1);
      const executeTx = await dxdVotingMachine.contract.execute(
        testProposalId,
        { from: accounts[1], gasPrice: constants.GAS_PRICE }
      );
      // Check it changed to executed in redeem
      await expectEvent.inTransaction(
        executeTx.tx,
        dxdVotingMachine.contract,
        "StateChange",
        {
          _proposalId: testProposalId,
          _proposalState: "1",
        }
      );

      const organizationProposal =
        await cheapVoteWalletScheme.getOrganizationProposal(testProposalId);
      assert.equal(
        organizationProposal.state,
        constants.WalletSchemeProposalState.rejected
      );
      assert.equal(organizationProposal.callData[0], genericCallData);
      assert.equal(organizationProposal.to[0], org.controller.address);
      assert.equal(organizationProposal.value[0], 0);
    });
  });

  it("DXDVotingMachine should receive value only if organizationRefund exists", async function () {
    await expectRevert(
      // Send value to DXDVotingMachine with unregistered organization address
      web3.eth.sendTransaction({
        from: accounts[0],
        to: dxdVotingMachine.address,
        value: constants.TEST_VALUE,
      }),
      "Address not registered in organizationRefounds"
    );

    // get contract instance
    const contract = new web3.eth.Contract(
      DXDVotingMachine.abi,
      dxdVotingMachine.address
    );

    // register organization
    await contract.methods
      .setOrganizationRefund(VOTE_GAS, constants.GAS_PRICE)
      .send({ from: accounts[1] });

    // Send value to DXDVotingMachine with registered organization address
    await web3.eth.sendTransaction({
      from: accounts[1],
      to: contract.options.address,
      value: constants.TEST_VALUE,
    });
    // Get organizationRefund data
    const organizationRefoundData = await contract.methods
      .organizationRefunds(accounts[1])
      .call();

    assert.equal(Number(organizationRefoundData.balance), constants.TEST_VALUE);
  });
});
<|MERGE_RESOLUTION|>--- conflicted
+++ resolved
@@ -1,1111 +1,1108 @@
-import * as helpers from "../helpers";
-const { fixSignature } = require("../helpers/sign");
-
-const {
-  BN,
-  time,
-  expectEvent,
-  expectRevert,
-} = require("@openzeppelin/test-helpers");
-<<<<<<< HEAD
-
-=======
->>>>>>> 3f103f1f
-const PermissionRegistry = artifacts.require("./PermissionRegistry.sol");
-const WalletScheme = artifacts.require("./WalletScheme.sol");
-const DaoCreator = artifacts.require("./DaoCreator.sol");
-const DxControllerCreator = artifacts.require("./DxControllerCreator.sol");
-const ERC20Mock = artifacts.require("./ERC20Mock.sol");
-const ActionMock = artifacts.require("./ActionMock.sol");
-const Wallet = artifacts.require("./Wallet.sol");
-const DXDVotingMachine = artifacts.require("./DXDVotingMachine.sol");
-
-contract("DXDVotingMachine", function (accounts) {
-  let permissionRegistry,
-    expensiveVoteWalletScheme,
-    cheapVoteWalletScheme,
-    org,
-    actionMock,
-    genVotingMachine,
-    dxdVotingMachine,
-    proposalId;
-
-  const constants = helpers.constants;
-  const VOTE_GAS = 360000;
-  const TOTAL_GAS_REFUND = VOTE_GAS * constants.GAS_PRICE;
-
-  function testCallFrom(address) {
-    return new web3.eth.Contract(ActionMock.abi).methods
-      .test(address, 1)
-      .encodeABI();
-  }
-
-  beforeEach(async function () {
-    actionMock = await ActionMock.new();
-    const standardTokenMock = await ERC20Mock.new(accounts[1], 1000);
-    const controllerCreator = await DxControllerCreator.new({
-      gas: constants.GAS_LIMIT,
-    });
-    const daoCreator = await DaoCreator.new(controllerCreator.address, {
-      gas: constants.GAS_LIMIT,
-    });
-    org = await helpers.setupOrganizationWithArrays(
-      daoCreator,
-      [accounts[0], accounts[1], accounts[2], accounts[3]],
-      [0, 0, 0, 0],
-      [10000, 10000, 10000, 70000]
-    );
-
-    genVotingMachine = await helpers.setupGenesisProtocol(
-      accounts,
-      standardTokenMock.address,
-      "gen",
-      constants.NULL_ADDRESS
-    );
-    await standardTokenMock.approve(genVotingMachine.contract.address, 1000, {
-      from: accounts[1],
-    });
-
-    dxdVotingMachine = await helpers.setupGenesisProtocol(
-      accounts,
-      standardTokenMock.address,
-      "dxd",
-      constants.NULL_ADDRESS
-    );
-    await standardTokenMock.approve(dxdVotingMachine.contract.address, 1000, {
-      from: accounts[1],
-    });
-
-    permissionRegistry = await PermissionRegistry.new(accounts[0], 10);
-
-    await permissionRegistry.setAdminPermission(
-      constants.NULL_ADDRESS,
-      org.avatar.address,
-      constants.ANY_ADDRESS,
-      constants.ANY_FUNC_SIGNATURE,
-      constants.MAX_UINT_256,
-      true
-    );
-
-    await time.increase(10);
-
-    expensiveVoteWalletScheme = await WalletScheme.new();
-    await expensiveVoteWalletScheme.initialize(
-      org.avatar.address,
-      genVotingMachine.address,
-      true,
-      org.controller.address,
-      permissionRegistry.address,
-      "Expensive Scheme",
-      172800,
-      5
-    );
-
-    cheapVoteWalletScheme = await WalletScheme.new();
-    await cheapVoteWalletScheme.initialize(
-      org.avatar.address,
-      dxdVotingMachine.address,
-      true,
-      org.controller.address,
-      permissionRegistry.address,
-      "Cheap Scheme",
-      172800,
-      5
-    );
-
-    await daoCreator.setSchemes(
-      org.avatar.address,
-      [expensiveVoteWalletScheme.address, cheapVoteWalletScheme.address],
-      [genVotingMachine.params, dxdVotingMachine.params],
-      [
-        helpers.encodePermission({
-          canGenericCall: true,
-          canUpgrade: true,
-          canChangeConstraints: true,
-          canRegisterSchemes: true,
-        }),
-        helpers.encodePermission({
-          canGenericCall: true,
-          canUpgrade: true,
-          canChangeConstraints: true,
-          canRegisterSchemes: true,
-        }),
-      ],
-      "metaData"
-    );
-  });
-
-  describe("Payable Votes", function () {
-    beforeEach(async function () {
-      await web3.eth.sendTransaction({
-        from: accounts[0],
-        to: org.avatar.address,
-        value: web3.utils.toWei("1"),
-      });
-      const setRefundConfData = new web3.eth.Contract(
-        DXDVotingMachine.abi
-      ).methods
-        .setOrganizationRefund(VOTE_GAS, constants.GAS_PRICE)
-        .encodeABI();
-      const setRefundConfTx = await cheapVoteWalletScheme.proposeCalls(
-        [org.controller.address],
-        [
-          helpers.encodeGenericCallData(
-            org.avatar.address,
-            dxdVotingMachine.address,
-            setRefundConfData,
-            0
-          ),
-        ],
-        [0],
-        constants.TEST_TITLE,
-        constants.SOME_HASH
-      );
-      const setRefundConfProposalId = await helpers.getValueFromLogs(
-        setRefundConfTx,
-        "_proposalId"
-      );
-      const organizationId = (
-        await dxdVotingMachine.contract.proposals(setRefundConfProposalId)
-      ).organizationId;
-      assert.equal(
-        await dxdVotingMachine.contract.organizations(organizationId),
-        org.avatar.address
-      );
-      await dxdVotingMachine.contract.vote(
-        setRefundConfProposalId,
-        1,
-        0,
-        constants.NULL_ADDRESS,
-        { from: accounts[3] }
-      );
-      const organizationRefundConf =
-        await dxdVotingMachine.contract.organizationRefunds(org.avatar.address);
-      assert.equal(0, organizationRefundConf.balance);
-      assert.equal(VOTE_GAS, organizationRefundConf.voteGas);
-      assert.equal(constants.GAS_PRICE, organizationRefundConf.maxGasPrice);
-    });
-
-    it("gas spent in PayableGenesisProtocol vote is less than GenesisProtocol vote", async function () {
-      await web3.eth.sendTransaction({
-        from: accounts[0],
-        to: org.avatar.address,
-        value: web3.utils.toWei("1"),
-      });
-      const fundVotingMachineTx = await cheapVoteWalletScheme.proposeCalls(
-        [org.controller.address],
-        [
-          helpers.encodeGenericCallData(
-            org.avatar.address,
-            dxdVotingMachine.address,
-            "0x0",
-            web3.utils.toWei("1")
-          ),
-        ],
-        [0],
-        constants.TEST_TITLE,
-        constants.SOME_HASH
-      );
-      const fundVotingMachineProposalId = await helpers.getValueFromLogs(
-        fundVotingMachineTx,
-        "_proposalId"
-      );
-      await dxdVotingMachine.contract.vote(
-        fundVotingMachineProposalId,
-        1,
-        0,
-        constants.NULL_ADDRESS,
-        { from: accounts[3] }
-      );
-
-      const genericCallData = helpers.encodeGenericCallData(
-        org.avatar.address,
-        actionMock.address,
-        testCallFrom(org.avatar.address),
-        0
-      );
-
-      let tx = await expensiveVoteWalletScheme.proposeCalls(
-        [org.controller.address],
-        [genericCallData],
-        [0],
-        constants.TEST_TITLE,
-        constants.SOME_HASH
-      );
-      const expensiveProposalId = await helpers.getValueFromLogs(
-        tx,
-        "_proposalId"
-      );
-      let balanceBeforeVote = new BN(await web3.eth.getBalance(accounts[3]));
-      tx = await genVotingMachine.contract.vote(
-        expensiveProposalId,
-        1,
-        0,
-        constants.NULL_ADDRESS,
-        { from: accounts[3], gasPrice: constants.GAS_PRICE }
-      );
-      let balanceAfterVote = new BN(await web3.eth.getBalance(accounts[3]));
-      const gastVoteWithoutRefund = parseInt(
-        balanceBeforeVote
-          .sub(balanceAfterVote)
-          .div(new BN(constants.GAS_PRICE))
-          .toString()
-      );
-      expect(tx.receipt.gasUsed).to.be.closeTo(gastVoteWithoutRefund, 1);
-
-      let organizationProposal =
-        await expensiveVoteWalletScheme.getOrganizationProposal(
-          expensiveProposalId
-        );
-      assert.equal(
-        organizationProposal.state,
-        constants.WalletSchemeProposalState.executionSuccedd
-      );
-      assert.equal(organizationProposal.callData[0], genericCallData);
-      assert.equal(organizationProposal.to[0], org.controller.address);
-      assert.equal(organizationProposal.value[0], 0);
-
-      // Vote with refund configured
-      tx = await cheapVoteWalletScheme.proposeCalls(
-        [org.controller.address],
-        [genericCallData],
-        [0],
-        constants.TEST_TITLE,
-        constants.SOME_HASH
-      );
-      const cheapProposalId = await helpers.getValueFromLogs(tx, "_proposalId");
-      balanceBeforeVote = new BN(await web3.eth.getBalance(accounts[3]));
-      tx = await dxdVotingMachine.contract.vote(
-        cheapProposalId,
-        1,
-        0,
-        constants.NULL_ADDRESS,
-        { from: accounts[3], gasPrice: constants.GAS_PRICE }
-      );
-      balanceAfterVote = new BN(await web3.eth.getBalance(accounts[3]));
-      const gasVoteWithRefund = parseInt(
-        balanceBeforeVote
-          .sub(balanceAfterVote)
-          .div(new BN(constants.GAS_PRICE))
-          .toString()
-      );
-
-      // Gas was taken from the organization refund balance and used to pay most of vote gas cost on two votes,
-      // the vote approving the funding of the dxd voting machine and the one approving the other proposal
-      assert.equal(
-        web3.utils.toWei("1") - TOTAL_GAS_REFUND * 2,
-        (
-          await dxdVotingMachine.contract.organizationRefunds(
-            org.avatar.address
-          )
-        ).balance
-      );
-      expect(tx.receipt.gasUsed - VOTE_GAS).to.be.closeTo(gasVoteWithRefund, 1);
-
-      organizationProposal =
-        await cheapVoteWalletScheme.getOrganizationProposal(cheapProposalId);
-      assert.equal(
-        organizationProposal.state,
-        constants.WalletSchemeProposalState.executionSuccedd
-      );
-      assert.equal(organizationProposal.callData[0], genericCallData);
-      assert.equal(organizationProposal.to[0], org.controller.address);
-      assert.equal(organizationProposal.value[0], 0);
-    });
-
-    it("pay for gasRefund from voting machine only when gasRefund balance is enough", async function () {
-      // Send enough eth just for two votes
-      const votesRefund = TOTAL_GAS_REFUND * 3;
-      await web3.eth.sendTransaction({
-        from: accounts[0],
-        to: org.avatar.address,
-        value: votesRefund.toString(),
-      });
-      const fundVotingMachineTx = await cheapVoteWalletScheme.proposeCalls(
-        [org.controller.address],
-        [
-          helpers.encodeGenericCallData(
-            org.avatar.address,
-            dxdVotingMachine.address,
-            "0x0",
-            votesRefund.toString()
-          ),
-        ],
-        [0],
-        constants.TEST_TITLE,
-        constants.SOME_HASH
-      );
-      const fundVotingMachineProposalId = await helpers.getValueFromLogs(
-        fundVotingMachineTx,
-        "_proposalId"
-      );
-      await dxdVotingMachine.contract.vote(
-        fundVotingMachineProposalId,
-        1,
-        0,
-        constants.NULL_ADDRESS,
-        { from: accounts[3], gasPrice: constants.GAS_PRICE }
-      );
-
-      // Vote three times and pay only the first two
-      const genericCallData = helpers.encodeGenericCallData(
-        org.avatar.address,
-        actionMock.address,
-        testCallFrom(org.avatar.address),
-        0
-      );
-      let tx = await cheapVoteWalletScheme.proposeCalls(
-        [org.controller.address],
-        [genericCallData],
-        [0],
-        constants.TEST_TITLE,
-        constants.SOME_HASH
-      );
-      let proposalId = await helpers.getValueFromLogs(tx, "_proposalId");
-      assert.equal(
-        TOTAL_GAS_REFUND * 2,
-        Number(
-          (
-            await dxdVotingMachine.contract.organizationRefunds(
-              org.avatar.address
-            )
-          ).balance
-        )
-      );
-      // Vote with higher gas than maxGasPrice and dont spend more than one vote refund
-      await dxdVotingMachine.contract.vote(
-        proposalId,
-        2,
-        0,
-        constants.NULL_ADDRESS,
-        { from: accounts[1], gasPrice: constants.GAS_PRICE * 2 }
-      );
-
-      assert.equal(
-        TOTAL_GAS_REFUND,
-        Number(
-          (
-            await dxdVotingMachine.contract.organizationRefunds(
-              org.avatar.address
-            )
-          ).balance
-        )
-      );
-      await dxdVotingMachine.contract.vote(
-        proposalId,
-        2,
-        0,
-        constants.NULL_ADDRESS,
-        { from: accounts[2], gasPrice: constants.GAS_PRICE }
-      );
-
-      assert.equal(
-        0,
-        Number(
-          (
-            await dxdVotingMachine.contract.organizationRefunds(
-              org.avatar.address
-            )
-          ).balance
-        )
-      );
-      const balanceBeforeVote = new BN(await web3.eth.getBalance(accounts[3]));
-      tx = await dxdVotingMachine.contract.vote(
-        proposalId,
-        1,
-        0,
-        constants.NULL_ADDRESS,
-        { from: accounts[3], gasPrice: constants.GAS_PRICE }
-      );
-      const balanceAfterVote = new BN(await web3.eth.getBalance(accounts[3]));
-
-      // There wasnt enough gas balance in the voting machine to pay the gas refund of the last vote
-      const gastVoteWithoutRefund = parseInt(
-        balanceBeforeVote
-          .sub(balanceAfterVote)
-          .div(new BN(constants.GAS_PRICE))
-          .toString()
-      );
-      expect(tx.receipt.gasUsed).to.be.closeTo(gastVoteWithoutRefund, 1);
-
-      const organizationProposal =
-        await cheapVoteWalletScheme.getOrganizationProposal(proposalId);
-      assert.equal(
-        organizationProposal.state,
-        constants.WalletSchemeProposalState.executionSuccedd
-      );
-      assert.equal(organizationProposal.callData[0], genericCallData);
-      assert.equal(organizationProposal.to[0], org.controller.address);
-      assert.equal(organizationProposal.value[0], 0);
-    });
-  });
-
-  describe("Signed Votes", function () {
-    beforeEach(async function () {
-      const wallet = await Wallet.new();
-      await web3.eth.sendTransaction({
-        from: accounts[0],
-        to: org.avatar.address,
-        value: constants.TEST_VALUE,
-      });
-      await wallet.transferOwnership(org.avatar.address);
-
-      const genericCallDataTransfer = helpers.encodeGenericCallData(
-        org.avatar.address,
-        wallet.address,
-        "0x0",
-        constants.TEST_VALUE
-      );
-      const payCallData = await new web3.eth.Contract(wallet.abi).methods
-        .pay(accounts[1])
-        .encodeABI();
-      const genericCallDataPay = helpers.encodeGenericCallData(
-        org.avatar.address,
-        wallet.address,
-        payCallData,
-        0
-      );
-      const callDataMintRep = await org.controller.contract.methods
-        .mintReputation(constants.TEST_VALUE, accounts[4], org.avatar.address)
-        .encodeABI();
-
-      const tx = await cheapVoteWalletScheme.proposeCalls(
-        [
-          org.controller.address,
-          org.controller.address,
-          org.controller.address,
-        ],
-        [genericCallDataTransfer, genericCallDataPay, callDataMintRep],
-        [0, 0, 0],
-        constants.TEST_TITLE,
-        constants.SOME_HASH
-      );
-      proposalId = await helpers.getValueFromLogs(tx, "_proposalId");
-    });
-
-    it("fail sharing invalid vote signature", async function () {
-      const voteHash = await dxdVotingMachine.contract.hashVote(
-        dxdVotingMachine.address,
-        proposalId,
-        accounts[3],
-        1,
-        70000
-      );
-      const votesignature = fixSignature(
-        await web3.eth.sign(voteHash, accounts[3])
-      );
-      assert.equal(
-        accounts[3],
-        web3.eth.accounts.recover(voteHash, votesignature)
-      );
-
-      try {
-        await dxdVotingMachine.contract.shareSignedVote(
-          dxdVotingMachine.address,
-          proposalId,
-          accounts[3],
-          2,
-          70000,
-          votesignature,
-          { from: accounts[3] }
-        );
-        assert(
-          false,
-          "cannot share invalid vote signature with different vote"
-        );
-      } catch (error) {
-        helpers.assertVMException(error);
-      }
-
-      try {
-        await dxdVotingMachine.contract.shareSignedVote(
-          dxdVotingMachine.address,
-          proposalId,
-          accounts[3],
-          1,
-          71000,
-          votesignature,
-          { from: accounts[3] }
-        );
-        assert(false, "cannot share invalid vote signature with higher REP");
-      } catch (error) {
-        helpers.assertVMException(error);
-      }
-    });
-    it("Can share a vote signed by a different user", async function () {
-      const voteHash = await dxdVotingMachine.contract.hashVote(
-        dxdVotingMachine.address,
-        proposalId,
-        accounts[3],
-        1,
-        70000
-      );
-
-      const votesignature = fixSignature(
-        await web3.eth.sign(voteHash, accounts[3])
-      );
-
-      assert.equal(
-        accounts[3],
-        web3.eth.accounts.recover(voteHash, votesignature)
-      );
-
-      try {
-        await dxdVotingMachine.contract.shareSignedVote(
-          dxdVotingMachine.address,
-          proposalId,
-          accounts[3],
-          1,
-          70000,
-          votesignature,
-          { from: accounts[1] }
-        );
-        assert(true, "cannot share invalid vote signature from other address");
-      } catch (error) {
-        helpers.assertVMException(error);
-      }
-    });
-
-    it("Cannot share a vote with the incorrect signature", async function () {
-      const voteHash = await dxdVotingMachine.contract.hashVote(
-        dxdVotingMachine.address,
-        proposalId,
-        accounts[3],
-        1,
-        70000,
-        { from: accounts[1] }
-      );
-
-      const votesignature = fixSignature(
-        await web3.eth.sign(voteHash, accounts[1])
-      );
-
-      assert.equal(
-        accounts[1],
-        web3.eth.accounts.recover(voteHash, votesignature)
-      );
-
-      await expectRevert(
-        dxdVotingMachine.contract.shareSignedVote(
-          dxdVotingMachine.address,
-          proposalId,
-          accounts[3],
-          1,
-          70000,
-          votesignature,
-          { from: accounts[1] }
-        ),
-        "wrong signer"
-      );
-    });
-
-    it("fail executing vote with invalid data", async function () {
-      const voteHash = await dxdVotingMachine.contract.hashVote(
-        dxdVotingMachine.address,
-        proposalId,
-        accounts[3],
-        1,
-        70000
-      );
-      const votesignature = fixSignature(
-        await web3.eth.sign(voteHash, accounts[3])
-      );
-      assert.equal(
-        accounts[3],
-        web3.eth.accounts.recover(voteHash, votesignature)
-      );
-
-      const shareVoteTx = await dxdVotingMachine.contract.shareSignedVote(
-        dxdVotingMachine.address,
-        proposalId,
-        accounts[3],
-        1,
-        70000,
-        votesignature,
-        { from: accounts[3] }
-      );
-      const voteInfoFromLog = shareVoteTx.logs[0].args;
-
-      try {
-        await dxdVotingMachine.contract.executeSignedVote(
-          voteInfoFromLog.votingMachine,
-          voteInfoFromLog.proposalId,
-          voteInfoFromLog.voter,
-          2,
-          voteInfoFromLog.amount,
-          voteInfoFromLog.signature,
-          { from: accounts[4] }
-        );
-        assert(false, "cannot execute vote signature with different vote");
-      } catch (error) {
-        helpers.assertVMException(error);
-      }
-
-      try {
-        await dxdVotingMachine.contract.executeSignedVote(
-          voteInfoFromLog.votingMachine,
-          voteInfoFromLog.proposalId,
-          voteInfoFromLog.voter,
-          voteInfoFromLog.voteDecision,
-          voteInfoFromLog.amount - 1,
-          voteInfoFromLog.signature,
-          { from: accounts[4] }
-        );
-        assert(false, "cannot execute vote signature with less REP");
-      } catch (error) {
-        helpers.assertVMException(error);
-      }
-
-      try {
-        await dxdVotingMachine.contract.executeSignedVote(
-          voteInfoFromLog.votingMachine,
-          voteInfoFromLog.proposalId,
-          accounts[1],
-          voteInfoFromLog.voteDecision,
-          voteInfoFromLog.amount,
-          voteInfoFromLog.signature,
-          { from: accounts[4] }
-        );
-        assert(false, "cannot execute vote signature form other address");
-      } catch (error) {
-        helpers.assertVMException(error);
-      }
-    });
-
-    it("positive signed decision with all rep available", async function () {
-      const voteHash = await dxdVotingMachine.contract.hashVote(
-        dxdVotingMachine.address,
-        proposalId,
-        accounts[3],
-        1,
-        0
-      );
-      const votesignature = fixSignature(
-        await web3.eth.sign(voteHash, accounts[3])
-      );
-      assert.equal(
-        accounts[3],
-        web3.eth.accounts.recover(voteHash, votesignature)
-      );
-
-      const shareVoteTx = await dxdVotingMachine.contract.shareSignedVote(
-        dxdVotingMachine.address,
-        proposalId,
-        accounts[3],
-        1,
-        0,
-        votesignature,
-        { from: accounts[3] }
-      );
-      const voteInfoFromLog = shareVoteTx.logs[0].args;
-      await dxdVotingMachine.contract.executeSignedVote(
-        voteInfoFromLog.votingMachine,
-        voteInfoFromLog.proposalId,
-        voteInfoFromLog.voter,
-        voteInfoFromLog.voteDecision,
-        voteInfoFromLog.amount,
-        voteInfoFromLog.signature,
-        { from: accounts[4] }
-      );
-
-      const organizationProposal =
-        await cheapVoteWalletScheme.getOrganizationProposal(proposalId);
-      assert.equal(
-        organizationProposal.state,
-        constants.WalletSchemeProposalState.executionSuccedd
-      );
-    });
-
-    it("negative signed decision with less rep than the one held", async function () {
-      // The voter has 70 rep but votes with 60 rep
-      const voteHash = await dxdVotingMachine.contract.hashVote(
-        dxdVotingMachine.address,
-        proposalId,
-        accounts[3],
-        2,
-        60000
-      );
-      const votesignature = fixSignature(
-        await web3.eth.sign(voteHash, accounts[3])
-      );
-      assert.equal(
-        accounts[3],
-        web3.eth.accounts.recover(voteHash, votesignature)
-      );
-
-      const shareVoteTx = await dxdVotingMachine.contract.shareSignedVote(
-        dxdVotingMachine.address,
-        proposalId,
-        accounts[3],
-        2,
-        60000,
-        votesignature,
-        { from: accounts[3] }
-      );
-      const voteInfoFromLog = shareVoteTx.logs[0].args;
-
-      await dxdVotingMachine.contract.executeSignedVote(
-        voteInfoFromLog.votingMachine,
-        voteInfoFromLog.proposalId,
-        voteInfoFromLog.voter,
-        voteInfoFromLog.voteDecision,
-        voteInfoFromLog.amount,
-        voteInfoFromLog.signature,
-        { from: accounts[4] }
-      );
-
-      const organizationProposal =
-        await cheapVoteWalletScheme.getOrganizationProposal(proposalId);
-      assert.equal(
-        organizationProposal.state,
-        constants.WalletSchemeProposalState.rejected
-      );
-    });
-  });
-
-  describe("Signal Votes", function () {
-    beforeEach(async function () {
-      const wallet = await Wallet.new();
-      await web3.eth.sendTransaction({
-        from: accounts[0],
-        to: org.avatar.address,
-        value: constants.TEST_VALUE,
-      });
-      await wallet.transferOwnership(org.avatar.address);
-
-      const genericCallDataTransfer = helpers.encodeGenericCallData(
-        org.avatar.address,
-        wallet.address,
-        "0x0",
-        constants.TEST_VALUE
-      );
-
-      const tx = await cheapVoteWalletScheme.proposeCalls(
-        [org.controller.address],
-        [genericCallDataTransfer],
-        [0],
-        constants.TEST_TITLE,
-        constants.SOME_HASH
-      );
-      proposalId = await helpers.getValueFromLogs(tx, "_proposalId");
-    });
-
-    it("positive signal decision", async function () {
-      assert.equal(
-        (await dxdVotingMachine.contract.votesSignaled(proposalId, accounts[3]))
-          .voteDecision,
-        0
-      );
-      const signalVoteTx = await dxdVotingMachine.contract.signalVote(
-        proposalId,
-        1,
-        60000,
-        { from: accounts[3] }
-      );
-      assert.equal(
-        (await dxdVotingMachine.contract.votesSignaled(proposalId, accounts[3]))
-          .voteDecision,
-        1
-      );
-      assert.equal(
-        (await dxdVotingMachine.contract.votesSignaled(proposalId, accounts[3]))
-          .amount,
-        60000
-      );
-      expect(signalVoteTx.receipt.gasUsed).to.be.closeTo(50000, 25000);
-      const voteInfoFromLog = signalVoteTx.logs[0].args;
-      await dxdVotingMachine.contract.executeSignaledVote(
-        voteInfoFromLog.proposalId,
-        voteInfoFromLog.voter,
-        voteInfoFromLog.voteDecision,
-        voteInfoFromLog.amount,
-        { from: accounts[4] }
-      );
-      assert.equal(
-        (await dxdVotingMachine.contract.votesSignaled(proposalId, accounts[3]))
-          .voteDecision,
-        0
-      );
-      const organizationProposal =
-        await cheapVoteWalletScheme.getOrganizationProposal(proposalId);
-      assert.equal(
-        organizationProposal.state,
-        constants.WalletSchemeProposalState.executionSuccedd
-      );
-    });
-
-    it("negative signal decision", async function () {
-      assert.equal(
-        (await dxdVotingMachine.contract.votesSignaled(proposalId, accounts[3]))
-          .voteDecision,
-        0
-      );
-      const signalVoteTx = await dxdVotingMachine.contract.signalVote(
-        proposalId,
-        2,
-        0,
-        { from: accounts[3] }
-      );
-      assert.equal(
-        (await dxdVotingMachine.contract.votesSignaled(proposalId, accounts[3]))
-          .voteDecision,
-        2
-      );
-      assert.equal(
-        (await dxdVotingMachine.contract.votesSignaled(proposalId, accounts[3]))
-          .amount,
-        0
-      );
-      expect(signalVoteTx.receipt.gasUsed).to.be.closeTo(50000, 25000);
-
-      const voteInfoFromLog = signalVoteTx.logs[0].args;
-      await dxdVotingMachine.contract.executeSignaledVote(
-        voteInfoFromLog.proposalId,
-        voteInfoFromLog.voter,
-        voteInfoFromLog.voteDecision,
-        voteInfoFromLog.amount,
-        { from: accounts[4] }
-      );
-      assert.equal(
-        (await dxdVotingMachine.contract.votesSignaled(proposalId, accounts[3]))
-          .voteDecision,
-        0
-      );
-      const organizationProposal =
-        await cheapVoteWalletScheme.getOrganizationProposal(proposalId);
-      assert.equal(
-        organizationProposal.state,
-        constants.WalletSchemeProposalState.rejected
-      );
-    });
-  });
-
-  describe("Required % of votes in boosted proposals", function () {
-    beforeEach(async function () {
-      await web3.eth.sendTransaction({
-        from: accounts[0],
-        to: org.avatar.address,
-        value: web3.utils.toWei("1"),
-      });
-      const setBoostedVoteRequiredPercentageData = new web3.eth.Contract(
-        DXDVotingMachine.abi
-      ).methods
-        .setBoostedVoteRequiredPercentage(
-          cheapVoteWalletScheme.address,
-          dxdVotingMachine.params,
-          1950
-        )
-        .encodeABI();
-      const setBoostedVoteRequiredPercentageTx =
-        await cheapVoteWalletScheme.proposeCalls(
-          [org.controller.address],
-          [
-            helpers.encodeGenericCallData(
-              org.avatar.address,
-              dxdVotingMachine.address,
-              setBoostedVoteRequiredPercentageData,
-              0
-            ),
-          ],
-          [0],
-          constants.TEST_TITLE,
-          constants.SOME_HASH
-        );
-      const setBoostedVoteRequiredPercentageProposalId =
-        await helpers.getValueFromLogs(
-          setBoostedVoteRequiredPercentageTx,
-          "_proposalId"
-        );
-      const organizationId = (
-        await dxdVotingMachine.contract.proposals(
-          setBoostedVoteRequiredPercentageProposalId
-        )
-      ).organizationId;
-      assert.equal(
-        await dxdVotingMachine.contract.organizations(organizationId),
-        org.avatar.address
-      );
-      await dxdVotingMachine.contract.vote(
-        setBoostedVoteRequiredPercentageProposalId,
-        1,
-        0,
-        constants.NULL_ADDRESS,
-        { from: accounts[3] }
-      );
-
-      assert.equal(
-        1950,
-        await dxdVotingMachine.contract.getBoostedVoteRequiredPercentage(
-          org.avatar.address,
-          cheapVoteWalletScheme.address,
-          dxdVotingMachine.params
-        )
-      );
-    });
-
-    it("boosted proposal succed with enough votes", async function () {
-      const genericCallData = helpers.encodeGenericCallData(
-        org.avatar.address,
-        actionMock.address,
-        testCallFrom(org.avatar.address),
-        0
-      );
-      const tx = await cheapVoteWalletScheme.proposeCalls(
-        [org.controller.address],
-        [genericCallData],
-        [0],
-        constants.TEST_TITLE,
-        constants.SOME_HASH
-      );
-      const testProposalId = await helpers.getValueFromLogs(tx, "_proposalId");
-      const stakeTx = await dxdVotingMachine.contract.stake(
-        testProposalId,
-        1,
-        1000,
-        { from: accounts[1] }
-      );
-
-      expectEvent(stakeTx.receipt, "StateChange", {
-        _proposalId: testProposalId,
-        _proposalState: "4",
-      });
-      await time.increase(3600 + 1);
-      await dxdVotingMachine.contract.vote(
-        testProposalId,
-        1,
-        0,
-        constants.NULL_ADDRESS,
-        { from: accounts[2], gasPrice: constants.GAS_PRICE }
-      );
-      await dxdVotingMachine.contract.vote(
-        testProposalId,
-        1,
-        0,
-        constants.NULL_ADDRESS,
-        { from: accounts[1], gasPrice: constants.GAS_PRICE }
-      );
-      await time.increase(86400 + 1);
-      const executeTx = await dxdVotingMachine.contract.execute(
-        testProposalId,
-        { from: accounts[1], gasPrice: constants.GAS_PRICE }
-      );
-      // Check it changed to executed in redeem
-      await expectEvent.inTransaction(
-        executeTx.tx,
-        dxdVotingMachine.contract,
-        "StateChange",
-        {
-          _proposalId: testProposalId,
-          _proposalState: "2",
-        }
-      );
-
-      const organizationProposal =
-        await cheapVoteWalletScheme.getOrganizationProposal(testProposalId);
-      assert.equal(
-        organizationProposal.state,
-        constants.WalletSchemeProposalState.executionSuccedd
-      );
-      assert.equal(organizationProposal.callData[0], genericCallData);
-      assert.equal(organizationProposal.to[0], org.controller.address);
-      assert.equal(organizationProposal.value[0], 0);
-    });
-
-    it("boosted proposal fails with not enough votes", async function () {
-      const genericCallData = helpers.encodeGenericCallData(
-        org.avatar.address,
-        actionMock.address,
-        testCallFrom(org.avatar.address),
-        0
-      );
-      const tx = await cheapVoteWalletScheme.proposeCalls(
-        [org.controller.address],
-        [genericCallData],
-        [0],
-        constants.TEST_TITLE,
-        constants.SOME_HASH
-      );
-      const testProposalId = await helpers.getValueFromLogs(tx, "_proposalId");
-      const stakeTx = await dxdVotingMachine.contract.stake(
-        testProposalId,
-        1,
-        1000,
-        { from: accounts[1] }
-      );
-
-      expectEvent(stakeTx.receipt, "StateChange", {
-        _proposalId: testProposalId,
-        _proposalState: "4",
-      });
-      await time.increase(3600 + 1);
-      await dxdVotingMachine.contract.vote(
-        testProposalId,
-        1,
-        0,
-        constants.NULL_ADDRESS,
-        { from: accounts[2], gasPrice: constants.GAS_PRICE }
-      );
-      await time.increase(86400 + 1);
-      const executeTx = await dxdVotingMachine.contract.execute(
-        testProposalId,
-        { from: accounts[1], gasPrice: constants.GAS_PRICE }
-      );
-      // Check it changed to executed in redeem
-      await expectEvent.inTransaction(
-        executeTx.tx,
-        dxdVotingMachine.contract,
-        "StateChange",
-        {
-          _proposalId: testProposalId,
-          _proposalState: "1",
-        }
-      );
-
-      const organizationProposal =
-        await cheapVoteWalletScheme.getOrganizationProposal(testProposalId);
-      assert.equal(
-        organizationProposal.state,
-        constants.WalletSchemeProposalState.rejected
-      );
-      assert.equal(organizationProposal.callData[0], genericCallData);
-      assert.equal(organizationProposal.to[0], org.controller.address);
-      assert.equal(organizationProposal.value[0], 0);
-    });
-  });
-
-  it("DXDVotingMachine should receive value only if organizationRefund exists", async function () {
-    await expectRevert(
-      // Send value to DXDVotingMachine with unregistered organization address
-      web3.eth.sendTransaction({
-        from: accounts[0],
-        to: dxdVotingMachine.address,
-        value: constants.TEST_VALUE,
-      }),
-      "Address not registered in organizationRefounds"
-    );
-
-    // get contract instance
-    const contract = new web3.eth.Contract(
-      DXDVotingMachine.abi,
-      dxdVotingMachine.address
-    );
-
-    // register organization
-    await contract.methods
-      .setOrganizationRefund(VOTE_GAS, constants.GAS_PRICE)
-      .send({ from: accounts[1] });
-
-    // Send value to DXDVotingMachine with registered organization address
-    await web3.eth.sendTransaction({
-      from: accounts[1],
-      to: contract.options.address,
-      value: constants.TEST_VALUE,
-    });
-    // Get organizationRefund data
-    const organizationRefoundData = await contract.methods
-      .organizationRefunds(accounts[1])
-      .call();
-
-    assert.equal(Number(organizationRefoundData.balance), constants.TEST_VALUE);
-  });
-});
+import * as helpers from "../helpers";
+const { fixSignature } = require("../helpers/sign");
+
+const {
+  BN,
+  time,
+  expectEvent,
+  expectRevert,
+} = require("@openzeppelin/test-helpers");
+
+const PermissionRegistry = artifacts.require("./PermissionRegistry.sol");
+const WalletScheme = artifacts.require("./WalletScheme.sol");
+const DaoCreator = artifacts.require("./DaoCreator.sol");
+const DxControllerCreator = artifacts.require("./DxControllerCreator.sol");
+const ERC20Mock = artifacts.require("./ERC20Mock.sol");
+const ActionMock = artifacts.require("./ActionMock.sol");
+const Wallet = artifacts.require("./Wallet.sol");
+const DXDVotingMachine = artifacts.require("./DXDVotingMachine.sol");
+
+contract("DXDVotingMachine", function (accounts) {
+  let permissionRegistry,
+    expensiveVoteWalletScheme,
+    cheapVoteWalletScheme,
+    org,
+    actionMock,
+    genVotingMachine,
+    dxdVotingMachine,
+    proposalId;
+
+  const constants = helpers.constants;
+  const VOTE_GAS = 360000;
+  const TOTAL_GAS_REFUND = VOTE_GAS * constants.GAS_PRICE;
+
+  function testCallFrom(address) {
+    return new web3.eth.Contract(ActionMock.abi).methods
+      .test(address, 1)
+      .encodeABI();
+  }
+
+  beforeEach(async function () {
+    actionMock = await ActionMock.new();
+    const standardTokenMock = await ERC20Mock.new(accounts[1], 1000);
+    const controllerCreator = await DxControllerCreator.new({
+      gas: constants.GAS_LIMIT,
+    });
+    const daoCreator = await DaoCreator.new(controllerCreator.address, {
+      gas: constants.GAS_LIMIT,
+    });
+    org = await helpers.setupOrganizationWithArrays(
+      daoCreator,
+      [accounts[0], accounts[1], accounts[2], accounts[3]],
+      [0, 0, 0, 0],
+      [10000, 10000, 10000, 70000]
+    );
+
+    genVotingMachine = await helpers.setupGenesisProtocol(
+      accounts,
+      standardTokenMock.address,
+      "gen",
+      constants.NULL_ADDRESS
+    );
+    await standardTokenMock.approve(genVotingMachine.contract.address, 1000, {
+      from: accounts[1],
+    });
+
+    dxdVotingMachine = await helpers.setupGenesisProtocol(
+      accounts,
+      standardTokenMock.address,
+      "dxd",
+      constants.NULL_ADDRESS
+    );
+    await standardTokenMock.approve(dxdVotingMachine.contract.address, 1000, {
+      from: accounts[1],
+    });
+
+    permissionRegistry = await PermissionRegistry.new(accounts[0], 10);
+
+    await permissionRegistry.setAdminPermission(
+      constants.NULL_ADDRESS,
+      org.avatar.address,
+      constants.ANY_ADDRESS,
+      constants.ANY_FUNC_SIGNATURE,
+      constants.MAX_UINT_256,
+      true
+    );
+
+    await time.increase(10);
+
+    expensiveVoteWalletScheme = await WalletScheme.new();
+    await expensiveVoteWalletScheme.initialize(
+      org.avatar.address,
+      genVotingMachine.address,
+      true,
+      org.controller.address,
+      permissionRegistry.address,
+      "Expensive Scheme",
+      172800,
+      5
+    );
+
+    cheapVoteWalletScheme = await WalletScheme.new();
+    await cheapVoteWalletScheme.initialize(
+      org.avatar.address,
+      dxdVotingMachine.address,
+      true,
+      org.controller.address,
+      permissionRegistry.address,
+      "Cheap Scheme",
+      172800,
+      5
+    );
+
+    await daoCreator.setSchemes(
+      org.avatar.address,
+      [expensiveVoteWalletScheme.address, cheapVoteWalletScheme.address],
+      [genVotingMachine.params, dxdVotingMachine.params],
+      [
+        helpers.encodePermission({
+          canGenericCall: true,
+          canUpgrade: true,
+          canChangeConstraints: true,
+          canRegisterSchemes: true,
+        }),
+        helpers.encodePermission({
+          canGenericCall: true,
+          canUpgrade: true,
+          canChangeConstraints: true,
+          canRegisterSchemes: true,
+        }),
+      ],
+      "metaData"
+    );
+  });
+
+  describe("Payable Votes", function () {
+    beforeEach(async function () {
+      await web3.eth.sendTransaction({
+        from: accounts[0],
+        to: org.avatar.address,
+        value: web3.utils.toWei("1"),
+      });
+      const setRefundConfData = new web3.eth.Contract(
+        DXDVotingMachine.abi
+      ).methods
+        .setOrganizationRefund(VOTE_GAS, constants.GAS_PRICE)
+        .encodeABI();
+      const setRefundConfTx = await cheapVoteWalletScheme.proposeCalls(
+        [org.controller.address],
+        [
+          helpers.encodeGenericCallData(
+            org.avatar.address,
+            dxdVotingMachine.address,
+            setRefundConfData,
+            0
+          ),
+        ],
+        [0],
+        constants.TEST_TITLE,
+        constants.SOME_HASH
+      );
+      const setRefundConfProposalId = await helpers.getValueFromLogs(
+        setRefundConfTx,
+        "_proposalId"
+      );
+      const organizationId = (
+        await dxdVotingMachine.contract.proposals(setRefundConfProposalId)
+      ).organizationId;
+      assert.equal(
+        await dxdVotingMachine.contract.organizations(organizationId),
+        org.avatar.address
+      );
+      await dxdVotingMachine.contract.vote(
+        setRefundConfProposalId,
+        1,
+        0,
+        constants.NULL_ADDRESS,
+        { from: accounts[3] }
+      );
+      const organizationRefundConf =
+        await dxdVotingMachine.contract.organizationRefunds(org.avatar.address);
+      assert.equal(0, organizationRefundConf.balance);
+      assert.equal(VOTE_GAS, organizationRefundConf.voteGas);
+      assert.equal(constants.GAS_PRICE, organizationRefundConf.maxGasPrice);
+    });
+
+    it("gas spent in PayableGenesisProtocol vote is less than GenesisProtocol vote", async function () {
+      await web3.eth.sendTransaction({
+        from: accounts[0],
+        to: org.avatar.address,
+        value: web3.utils.toWei("1"),
+      });
+      const fundVotingMachineTx = await cheapVoteWalletScheme.proposeCalls(
+        [org.controller.address],
+        [
+          helpers.encodeGenericCallData(
+            org.avatar.address,
+            dxdVotingMachine.address,
+            "0x0",
+            web3.utils.toWei("1")
+          ),
+        ],
+        [0],
+        constants.TEST_TITLE,
+        constants.SOME_HASH
+      );
+      const fundVotingMachineProposalId = await helpers.getValueFromLogs(
+        fundVotingMachineTx,
+        "_proposalId"
+      );
+      await dxdVotingMachine.contract.vote(
+        fundVotingMachineProposalId,
+        1,
+        0,
+        constants.NULL_ADDRESS,
+        { from: accounts[3] }
+      );
+
+      const genericCallData = helpers.encodeGenericCallData(
+        org.avatar.address,
+        actionMock.address,
+        testCallFrom(org.avatar.address),
+        0
+      );
+
+      let tx = await expensiveVoteWalletScheme.proposeCalls(
+        [org.controller.address],
+        [genericCallData],
+        [0],
+        constants.TEST_TITLE,
+        constants.SOME_HASH
+      );
+      const expensiveProposalId = await helpers.getValueFromLogs(
+        tx,
+        "_proposalId"
+      );
+      let balanceBeforeVote = new BN(await web3.eth.getBalance(accounts[3]));
+      tx = await genVotingMachine.contract.vote(
+        expensiveProposalId,
+        1,
+        0,
+        constants.NULL_ADDRESS,
+        { from: accounts[3], gasPrice: constants.GAS_PRICE }
+      );
+      let balanceAfterVote = new BN(await web3.eth.getBalance(accounts[3]));
+      const gastVoteWithoutRefund = parseInt(
+        balanceBeforeVote
+          .sub(balanceAfterVote)
+          .div(new BN(constants.GAS_PRICE))
+          .toString()
+      );
+      expect(tx.receipt.gasUsed).to.be.closeTo(gastVoteWithoutRefund, 1);
+
+      let organizationProposal =
+        await expensiveVoteWalletScheme.getOrganizationProposal(
+          expensiveProposalId
+        );
+      assert.equal(
+        organizationProposal.state,
+        constants.WalletSchemeProposalState.executionSuccedd
+      );
+      assert.equal(organizationProposal.callData[0], genericCallData);
+      assert.equal(organizationProposal.to[0], org.controller.address);
+      assert.equal(organizationProposal.value[0], 0);
+
+      // Vote with refund configured
+      tx = await cheapVoteWalletScheme.proposeCalls(
+        [org.controller.address],
+        [genericCallData],
+        [0],
+        constants.TEST_TITLE,
+        constants.SOME_HASH
+      );
+      const cheapProposalId = await helpers.getValueFromLogs(tx, "_proposalId");
+      balanceBeforeVote = new BN(await web3.eth.getBalance(accounts[3]));
+      tx = await dxdVotingMachine.contract.vote(
+        cheapProposalId,
+        1,
+        0,
+        constants.NULL_ADDRESS,
+        { from: accounts[3], gasPrice: constants.GAS_PRICE }
+      );
+      balanceAfterVote = new BN(await web3.eth.getBalance(accounts[3]));
+      const gasVoteWithRefund = parseInt(
+        balanceBeforeVote
+          .sub(balanceAfterVote)
+          .div(new BN(constants.GAS_PRICE))
+          .toString()
+      );
+
+      // Gas was taken from the organization refund balance and used to pay most of vote gas cost on two votes,
+      // the vote approving the funding of the dxd voting machine and the one approving the other proposal
+      assert.equal(
+        web3.utils.toWei("1") - TOTAL_GAS_REFUND * 2,
+        (
+          await dxdVotingMachine.contract.organizationRefunds(
+            org.avatar.address
+          )
+        ).balance
+      );
+      expect(tx.receipt.gasUsed - VOTE_GAS).to.be.closeTo(gasVoteWithRefund, 1);
+
+      organizationProposal =
+        await cheapVoteWalletScheme.getOrganizationProposal(cheapProposalId);
+      assert.equal(
+        organizationProposal.state,
+        constants.WalletSchemeProposalState.executionSuccedd
+      );
+      assert.equal(organizationProposal.callData[0], genericCallData);
+      assert.equal(organizationProposal.to[0], org.controller.address);
+      assert.equal(organizationProposal.value[0], 0);
+    });
+
+    it("pay for gasRefund from voting machine only when gasRefund balance is enough", async function () {
+      // Send enough eth just for two votes
+      const votesRefund = TOTAL_GAS_REFUND * 3;
+      await web3.eth.sendTransaction({
+        from: accounts[0],
+        to: org.avatar.address,
+        value: votesRefund.toString(),
+      });
+      const fundVotingMachineTx = await cheapVoteWalletScheme.proposeCalls(
+        [org.controller.address],
+        [
+          helpers.encodeGenericCallData(
+            org.avatar.address,
+            dxdVotingMachine.address,
+            "0x0",
+            votesRefund.toString()
+          ),
+        ],
+        [0],
+        constants.TEST_TITLE,
+        constants.SOME_HASH
+      );
+      const fundVotingMachineProposalId = await helpers.getValueFromLogs(
+        fundVotingMachineTx,
+        "_proposalId"
+      );
+      await dxdVotingMachine.contract.vote(
+        fundVotingMachineProposalId,
+        1,
+        0,
+        constants.NULL_ADDRESS,
+        { from: accounts[3], gasPrice: constants.GAS_PRICE }
+      );
+
+      // Vote three times and pay only the first two
+      const genericCallData = helpers.encodeGenericCallData(
+        org.avatar.address,
+        actionMock.address,
+        testCallFrom(org.avatar.address),
+        0
+      );
+      let tx = await cheapVoteWalletScheme.proposeCalls(
+        [org.controller.address],
+        [genericCallData],
+        [0],
+        constants.TEST_TITLE,
+        constants.SOME_HASH
+      );
+      let proposalId = await helpers.getValueFromLogs(tx, "_proposalId");
+      assert.equal(
+        TOTAL_GAS_REFUND * 2,
+        Number(
+          (
+            await dxdVotingMachine.contract.organizationRefunds(
+              org.avatar.address
+            )
+          ).balance
+        )
+      );
+      // Vote with higher gas than maxGasPrice and dont spend more than one vote refund
+      await dxdVotingMachine.contract.vote(
+        proposalId,
+        2,
+        0,
+        constants.NULL_ADDRESS,
+        { from: accounts[1], gasPrice: constants.GAS_PRICE * 2 }
+      );
+
+      assert.equal(
+        TOTAL_GAS_REFUND,
+        Number(
+          (
+            await dxdVotingMachine.contract.organizationRefunds(
+              org.avatar.address
+            )
+          ).balance
+        )
+      );
+      await dxdVotingMachine.contract.vote(
+        proposalId,
+        2,
+        0,
+        constants.NULL_ADDRESS,
+        { from: accounts[2], gasPrice: constants.GAS_PRICE }
+      );
+
+      assert.equal(
+        0,
+        Number(
+          (
+            await dxdVotingMachine.contract.organizationRefunds(
+              org.avatar.address
+            )
+          ).balance
+        )
+      );
+      const balanceBeforeVote = new BN(await web3.eth.getBalance(accounts[3]));
+      tx = await dxdVotingMachine.contract.vote(
+        proposalId,
+        1,
+        0,
+        constants.NULL_ADDRESS,
+        { from: accounts[3], gasPrice: constants.GAS_PRICE }
+      );
+      const balanceAfterVote = new BN(await web3.eth.getBalance(accounts[3]));
+
+      // There wasnt enough gas balance in the voting machine to pay the gas refund of the last vote
+      const gastVoteWithoutRefund = parseInt(
+        balanceBeforeVote
+          .sub(balanceAfterVote)
+          .div(new BN(constants.GAS_PRICE))
+          .toString()
+      );
+      expect(tx.receipt.gasUsed).to.be.closeTo(gastVoteWithoutRefund, 1);
+
+      const organizationProposal =
+        await cheapVoteWalletScheme.getOrganizationProposal(proposalId);
+      assert.equal(
+        organizationProposal.state,
+        constants.WalletSchemeProposalState.executionSuccedd
+      );
+      assert.equal(organizationProposal.callData[0], genericCallData);
+      assert.equal(organizationProposal.to[0], org.controller.address);
+      assert.equal(organizationProposal.value[0], 0);
+    });
+  });
+
+  describe("Signed Votes", function () {
+    beforeEach(async function () {
+      const wallet = await Wallet.new();
+      await web3.eth.sendTransaction({
+        from: accounts[0],
+        to: org.avatar.address,
+        value: constants.TEST_VALUE,
+      });
+      await wallet.transferOwnership(org.avatar.address);
+
+      const genericCallDataTransfer = helpers.encodeGenericCallData(
+        org.avatar.address,
+        wallet.address,
+        "0x0",
+        constants.TEST_VALUE
+      );
+      const payCallData = await new web3.eth.Contract(wallet.abi).methods
+        .pay(accounts[1])
+        .encodeABI();
+      const genericCallDataPay = helpers.encodeGenericCallData(
+        org.avatar.address,
+        wallet.address,
+        payCallData,
+        0
+      );
+      const callDataMintRep = await org.controller.contract.methods
+        .mintReputation(constants.TEST_VALUE, accounts[4], org.avatar.address)
+        .encodeABI();
+
+      const tx = await cheapVoteWalletScheme.proposeCalls(
+        [
+          org.controller.address,
+          org.controller.address,
+          org.controller.address,
+        ],
+        [genericCallDataTransfer, genericCallDataPay, callDataMintRep],
+        [0, 0, 0],
+        constants.TEST_TITLE,
+        constants.SOME_HASH
+      );
+      proposalId = await helpers.getValueFromLogs(tx, "_proposalId");
+    });
+
+    it("fail sharing invalid vote signature", async function () {
+      const voteHash = await dxdVotingMachine.contract.hashVote(
+        dxdVotingMachine.address,
+        proposalId,
+        accounts[3],
+        1,
+        70000
+      );
+      const votesignature = fixSignature(
+        await web3.eth.sign(voteHash, accounts[3])
+      );
+      assert.equal(
+        accounts[3],
+        web3.eth.accounts.recover(voteHash, votesignature)
+      );
+
+      try {
+        await dxdVotingMachine.contract.shareSignedVote(
+          dxdVotingMachine.address,
+          proposalId,
+          accounts[3],
+          2,
+          70000,
+          votesignature,
+          { from: accounts[3] }
+        );
+        assert(
+          false,
+          "cannot share invalid vote signature with different vote"
+        );
+      } catch (error) {
+        helpers.assertVMException(error);
+      }
+
+      try {
+        await dxdVotingMachine.contract.shareSignedVote(
+          dxdVotingMachine.address,
+          proposalId,
+          accounts[3],
+          1,
+          71000,
+          votesignature,
+          { from: accounts[3] }
+        );
+        assert(false, "cannot share invalid vote signature with higher REP");
+      } catch (error) {
+        helpers.assertVMException(error);
+      }
+    });
+    it("Can share a vote signed by a different user", async function () {
+      const voteHash = await dxdVotingMachine.contract.hashVote(
+        dxdVotingMachine.address,
+        proposalId,
+        accounts[3],
+        1,
+        70000
+      );
+
+      const votesignature = fixSignature(
+        await web3.eth.sign(voteHash, accounts[3])
+      );
+
+      assert.equal(
+        accounts[3],
+        web3.eth.accounts.recover(voteHash, votesignature)
+      );
+
+      try {
+        await dxdVotingMachine.contract.shareSignedVote(
+          dxdVotingMachine.address,
+          proposalId,
+          accounts[3],
+          1,
+          70000,
+          votesignature,
+          { from: accounts[1] }
+        );
+        assert(true, "cannot share invalid vote signature from other address");
+      } catch (error) {
+        helpers.assertVMException(error);
+      }
+    });
+
+    it("Cannot share a vote with the incorrect signature", async function () {
+      const voteHash = await dxdVotingMachine.contract.hashVote(
+        dxdVotingMachine.address,
+        proposalId,
+        accounts[3],
+        1,
+        70000,
+        { from: accounts[1] }
+      );
+
+      const votesignature = fixSignature(
+        await web3.eth.sign(voteHash, accounts[1])
+      );
+
+      assert.equal(
+        accounts[1],
+        web3.eth.accounts.recover(voteHash, votesignature)
+      );
+
+      await expectRevert(
+        dxdVotingMachine.contract.shareSignedVote(
+          dxdVotingMachine.address,
+          proposalId,
+          accounts[3],
+          1,
+          70000,
+          votesignature,
+          { from: accounts[1] }
+        ),
+        "wrong signer"
+      );
+    });
+
+    it("fail executing vote with invalid data", async function () {
+      const voteHash = await dxdVotingMachine.contract.hashVote(
+        dxdVotingMachine.address,
+        proposalId,
+        accounts[3],
+        1,
+        70000
+      );
+      const votesignature = fixSignature(
+        await web3.eth.sign(voteHash, accounts[3])
+      );
+      assert.equal(
+        accounts[3],
+        web3.eth.accounts.recover(voteHash, votesignature)
+      );
+
+      const shareVoteTx = await dxdVotingMachine.contract.shareSignedVote(
+        dxdVotingMachine.address,
+        proposalId,
+        accounts[3],
+        1,
+        70000,
+        votesignature,
+        { from: accounts[3] }
+      );
+      const voteInfoFromLog = shareVoteTx.logs[0].args;
+
+      try {
+        await dxdVotingMachine.contract.executeSignedVote(
+          voteInfoFromLog.votingMachine,
+          voteInfoFromLog.proposalId,
+          voteInfoFromLog.voter,
+          2,
+          voteInfoFromLog.amount,
+          voteInfoFromLog.signature,
+          { from: accounts[4] }
+        );
+        assert(false, "cannot execute vote signature with different vote");
+      } catch (error) {
+        helpers.assertVMException(error);
+      }
+
+      try {
+        await dxdVotingMachine.contract.executeSignedVote(
+          voteInfoFromLog.votingMachine,
+          voteInfoFromLog.proposalId,
+          voteInfoFromLog.voter,
+          voteInfoFromLog.voteDecision,
+          voteInfoFromLog.amount - 1,
+          voteInfoFromLog.signature,
+          { from: accounts[4] }
+        );
+        assert(false, "cannot execute vote signature with less REP");
+      } catch (error) {
+        helpers.assertVMException(error);
+      }
+
+      try {
+        await dxdVotingMachine.contract.executeSignedVote(
+          voteInfoFromLog.votingMachine,
+          voteInfoFromLog.proposalId,
+          accounts[1],
+          voteInfoFromLog.voteDecision,
+          voteInfoFromLog.amount,
+          voteInfoFromLog.signature,
+          { from: accounts[4] }
+        );
+        assert(false, "cannot execute vote signature form other address");
+      } catch (error) {
+        helpers.assertVMException(error);
+      }
+    });
+
+    it("positive signed decision with all rep available", async function () {
+      const voteHash = await dxdVotingMachine.contract.hashVote(
+        dxdVotingMachine.address,
+        proposalId,
+        accounts[3],
+        1,
+        0
+      );
+      const votesignature = fixSignature(
+        await web3.eth.sign(voteHash, accounts[3])
+      );
+      assert.equal(
+        accounts[3],
+        web3.eth.accounts.recover(voteHash, votesignature)
+      );
+
+      const shareVoteTx = await dxdVotingMachine.contract.shareSignedVote(
+        dxdVotingMachine.address,
+        proposalId,
+        accounts[3],
+        1,
+        0,
+        votesignature,
+        { from: accounts[3] }
+      );
+      const voteInfoFromLog = shareVoteTx.logs[0].args;
+      await dxdVotingMachine.contract.executeSignedVote(
+        voteInfoFromLog.votingMachine,
+        voteInfoFromLog.proposalId,
+        voteInfoFromLog.voter,
+        voteInfoFromLog.voteDecision,
+        voteInfoFromLog.amount,
+        voteInfoFromLog.signature,
+        { from: accounts[4] }
+      );
+
+      const organizationProposal =
+        await cheapVoteWalletScheme.getOrganizationProposal(proposalId);
+      assert.equal(
+        organizationProposal.state,
+        constants.WalletSchemeProposalState.executionSuccedd
+      );
+    });
+
+    it("negative signed decision with less rep than the one held", async function () {
+      // The voter has 70 rep but votes with 60 rep
+      const voteHash = await dxdVotingMachine.contract.hashVote(
+        dxdVotingMachine.address,
+        proposalId,
+        accounts[3],
+        2,
+        60000
+      );
+      const votesignature = fixSignature(
+        await web3.eth.sign(voteHash, accounts[3])
+      );
+      assert.equal(
+        accounts[3],
+        web3.eth.accounts.recover(voteHash, votesignature)
+      );
+
+      const shareVoteTx = await dxdVotingMachine.contract.shareSignedVote(
+        dxdVotingMachine.address,
+        proposalId,
+        accounts[3],
+        2,
+        60000,
+        votesignature,
+        { from: accounts[3] }
+      );
+      const voteInfoFromLog = shareVoteTx.logs[0].args;
+
+      await dxdVotingMachine.contract.executeSignedVote(
+        voteInfoFromLog.votingMachine,
+        voteInfoFromLog.proposalId,
+        voteInfoFromLog.voter,
+        voteInfoFromLog.voteDecision,
+        voteInfoFromLog.amount,
+        voteInfoFromLog.signature,
+        { from: accounts[4] }
+      );
+
+      const organizationProposal =
+        await cheapVoteWalletScheme.getOrganizationProposal(proposalId);
+      assert.equal(
+        organizationProposal.state,
+        constants.WalletSchemeProposalState.rejected
+      );
+    });
+  });
+
+  describe("Signal Votes", function () {
+    beforeEach(async function () {
+      const wallet = await Wallet.new();
+      await web3.eth.sendTransaction({
+        from: accounts[0],
+        to: org.avatar.address,
+        value: constants.TEST_VALUE,
+      });
+      await wallet.transferOwnership(org.avatar.address);
+
+      const genericCallDataTransfer = helpers.encodeGenericCallData(
+        org.avatar.address,
+        wallet.address,
+        "0x0",
+        constants.TEST_VALUE
+      );
+
+      const tx = await cheapVoteWalletScheme.proposeCalls(
+        [org.controller.address],
+        [genericCallDataTransfer],
+        [0],
+        constants.TEST_TITLE,
+        constants.SOME_HASH
+      );
+      proposalId = await helpers.getValueFromLogs(tx, "_proposalId");
+    });
+
+    it("positive signal decision", async function () {
+      assert.equal(
+        (await dxdVotingMachine.contract.votesSignaled(proposalId, accounts[3]))
+          .voteDecision,
+        0
+      );
+      const signalVoteTx = await dxdVotingMachine.contract.signalVote(
+        proposalId,
+        1,
+        60000,
+        { from: accounts[3] }
+      );
+      assert.equal(
+        (await dxdVotingMachine.contract.votesSignaled(proposalId, accounts[3]))
+          .voteDecision,
+        1
+      );
+      assert.equal(
+        (await dxdVotingMachine.contract.votesSignaled(proposalId, accounts[3]))
+          .amount,
+        60000
+      );
+      expect(signalVoteTx.receipt.gasUsed).to.be.closeTo(50000, 25000);
+      const voteInfoFromLog = signalVoteTx.logs[0].args;
+      await dxdVotingMachine.contract.executeSignaledVote(
+        voteInfoFromLog.proposalId,
+        voteInfoFromLog.voter,
+        voteInfoFromLog.voteDecision,
+        voteInfoFromLog.amount,
+        { from: accounts[4] }
+      );
+      assert.equal(
+        (await dxdVotingMachine.contract.votesSignaled(proposalId, accounts[3]))
+          .voteDecision,
+        0
+      );
+      const organizationProposal =
+        await cheapVoteWalletScheme.getOrganizationProposal(proposalId);
+      assert.equal(
+        organizationProposal.state,
+        constants.WalletSchemeProposalState.executionSuccedd
+      );
+    });
+
+    it("negative signal decision", async function () {
+      assert.equal(
+        (await dxdVotingMachine.contract.votesSignaled(proposalId, accounts[3]))
+          .voteDecision,
+        0
+      );
+      const signalVoteTx = await dxdVotingMachine.contract.signalVote(
+        proposalId,
+        2,
+        0,
+        { from: accounts[3] }
+      );
+      assert.equal(
+        (await dxdVotingMachine.contract.votesSignaled(proposalId, accounts[3]))
+          .voteDecision,
+        2
+      );
+      assert.equal(
+        (await dxdVotingMachine.contract.votesSignaled(proposalId, accounts[3]))
+          .amount,
+        0
+      );
+      expect(signalVoteTx.receipt.gasUsed).to.be.closeTo(50000, 25000);
+
+      const voteInfoFromLog = signalVoteTx.logs[0].args;
+      await dxdVotingMachine.contract.executeSignaledVote(
+        voteInfoFromLog.proposalId,
+        voteInfoFromLog.voter,
+        voteInfoFromLog.voteDecision,
+        voteInfoFromLog.amount,
+        { from: accounts[4] }
+      );
+      assert.equal(
+        (await dxdVotingMachine.contract.votesSignaled(proposalId, accounts[3]))
+          .voteDecision,
+        0
+      );
+      const organizationProposal =
+        await cheapVoteWalletScheme.getOrganizationProposal(proposalId);
+      assert.equal(
+        organizationProposal.state,
+        constants.WalletSchemeProposalState.rejected
+      );
+    });
+  });
+
+  describe("Required % of votes in boosted proposals", function () {
+    beforeEach(async function () {
+      await web3.eth.sendTransaction({
+        from: accounts[0],
+        to: org.avatar.address,
+        value: web3.utils.toWei("1"),
+      });
+      const setBoostedVoteRequiredPercentageData = new web3.eth.Contract(
+        DXDVotingMachine.abi
+      ).methods
+        .setBoostedVoteRequiredPercentage(
+          cheapVoteWalletScheme.address,
+          dxdVotingMachine.params,
+          1950
+        )
+        .encodeABI();
+      const setBoostedVoteRequiredPercentageTx =
+        await cheapVoteWalletScheme.proposeCalls(
+          [org.controller.address],
+          [
+            helpers.encodeGenericCallData(
+              org.avatar.address,
+              dxdVotingMachine.address,
+              setBoostedVoteRequiredPercentageData,
+              0
+            ),
+          ],
+          [0],
+          constants.TEST_TITLE,
+          constants.SOME_HASH
+        );
+      const setBoostedVoteRequiredPercentageProposalId =
+        await helpers.getValueFromLogs(
+          setBoostedVoteRequiredPercentageTx,
+          "_proposalId"
+        );
+      const organizationId = (
+        await dxdVotingMachine.contract.proposals(
+          setBoostedVoteRequiredPercentageProposalId
+        )
+      ).organizationId;
+      assert.equal(
+        await dxdVotingMachine.contract.organizations(organizationId),
+        org.avatar.address
+      );
+      await dxdVotingMachine.contract.vote(
+        setBoostedVoteRequiredPercentageProposalId,
+        1,
+        0,
+        constants.NULL_ADDRESS,
+        { from: accounts[3] }
+      );
+
+      assert.equal(
+        1950,
+        await dxdVotingMachine.contract.getBoostedVoteRequiredPercentage(
+          org.avatar.address,
+          cheapVoteWalletScheme.address,
+          dxdVotingMachine.params
+        )
+      );
+    });
+
+    it("boosted proposal succed with enough votes", async function () {
+      const genericCallData = helpers.encodeGenericCallData(
+        org.avatar.address,
+        actionMock.address,
+        testCallFrom(org.avatar.address),
+        0
+      );
+      const tx = await cheapVoteWalletScheme.proposeCalls(
+        [org.controller.address],
+        [genericCallData],
+        [0],
+        constants.TEST_TITLE,
+        constants.SOME_HASH
+      );
+      const testProposalId = await helpers.getValueFromLogs(tx, "_proposalId");
+      const stakeTx = await dxdVotingMachine.contract.stake(
+        testProposalId,
+        1,
+        1000,
+        { from: accounts[1] }
+      );
+
+      expectEvent(stakeTx.receipt, "StateChange", {
+        _proposalId: testProposalId,
+        _proposalState: "4",
+      });
+      await time.increase(3600 + 1);
+      await dxdVotingMachine.contract.vote(
+        testProposalId,
+        1,
+        0,
+        constants.NULL_ADDRESS,
+        { from: accounts[2], gasPrice: constants.GAS_PRICE }
+      );
+      await dxdVotingMachine.contract.vote(
+        testProposalId,
+        1,
+        0,
+        constants.NULL_ADDRESS,
+        { from: accounts[1], gasPrice: constants.GAS_PRICE }
+      );
+      await time.increase(86400 + 1);
+      const executeTx = await dxdVotingMachine.contract.execute(
+        testProposalId,
+        { from: accounts[1], gasPrice: constants.GAS_PRICE }
+      );
+      // Check it changed to executed in redeem
+      await expectEvent.inTransaction(
+        executeTx.tx,
+        dxdVotingMachine.contract,
+        "StateChange",
+        {
+          _proposalId: testProposalId,
+          _proposalState: "2",
+        }
+      );
+
+      const organizationProposal =
+        await cheapVoteWalletScheme.getOrganizationProposal(testProposalId);
+      assert.equal(
+        organizationProposal.state,
+        constants.WalletSchemeProposalState.executionSuccedd
+      );
+      assert.equal(organizationProposal.callData[0], genericCallData);
+      assert.equal(organizationProposal.to[0], org.controller.address);
+      assert.equal(organizationProposal.value[0], 0);
+    });
+
+    it("boosted proposal fails with not enough votes", async function () {
+      const genericCallData = helpers.encodeGenericCallData(
+        org.avatar.address,
+        actionMock.address,
+        testCallFrom(org.avatar.address),
+        0
+      );
+      const tx = await cheapVoteWalletScheme.proposeCalls(
+        [org.controller.address],
+        [genericCallData],
+        [0],
+        constants.TEST_TITLE,
+        constants.SOME_HASH
+      );
+      const testProposalId = await helpers.getValueFromLogs(tx, "_proposalId");
+      const stakeTx = await dxdVotingMachine.contract.stake(
+        testProposalId,
+        1,
+        1000,
+        { from: accounts[1] }
+      );
+
+      expectEvent(stakeTx.receipt, "StateChange", {
+        _proposalId: testProposalId,
+        _proposalState: "4",
+      });
+      await time.increase(3600 + 1);
+      await dxdVotingMachine.contract.vote(
+        testProposalId,
+        1,
+        0,
+        constants.NULL_ADDRESS,
+        { from: accounts[2], gasPrice: constants.GAS_PRICE }
+      );
+      await time.increase(86400 + 1);
+      const executeTx = await dxdVotingMachine.contract.execute(
+        testProposalId,
+        { from: accounts[1], gasPrice: constants.GAS_PRICE }
+      );
+      // Check it changed to executed in redeem
+      await expectEvent.inTransaction(
+        executeTx.tx,
+        dxdVotingMachine.contract,
+        "StateChange",
+        {
+          _proposalId: testProposalId,
+          _proposalState: "1",
+        }
+      );
+
+      const organizationProposal =
+        await cheapVoteWalletScheme.getOrganizationProposal(testProposalId);
+      assert.equal(
+        organizationProposal.state,
+        constants.WalletSchemeProposalState.rejected
+      );
+      assert.equal(organizationProposal.callData[0], genericCallData);
+      assert.equal(organizationProposal.to[0], org.controller.address);
+      assert.equal(organizationProposal.value[0], 0);
+    });
+  });
+
+  it("DXDVotingMachine should receive value only if organizationRefund exists", async function () {
+    await expectRevert(
+      // Send value to DXDVotingMachine with unregistered organization address
+      web3.eth.sendTransaction({
+        from: accounts[0],
+        to: dxdVotingMachine.address,
+        value: constants.TEST_VALUE,
+      }),
+      "Address not registered in organizationRefounds"
+    );
+
+    // get contract instance
+    const contract = new web3.eth.Contract(
+      DXDVotingMachine.abi,
+      dxdVotingMachine.address
+    );
+
+    // register organization
+    await contract.methods
+      .setOrganizationRefund(VOTE_GAS, constants.GAS_PRICE)
+      .send({ from: accounts[1] });
+
+    // Send value to DXDVotingMachine with registered organization address
+    await web3.eth.sendTransaction({
+      from: accounts[1],
+      to: contract.options.address,
+      value: constants.TEST_VALUE,
+    });
+    // Get organizationRefund data
+    const organizationRefoundData = await contract.methods
+      .organizationRefunds(accounts[1])
+      .call();
+
+    assert.equal(Number(organizationRefoundData.balance), constants.TEST_VALUE);
+  });
+});