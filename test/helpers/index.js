--- conflicted
+++ resolved
@@ -167,11 +167,6 @@
     (votingMachineType == 'dxd') ? await DXDVotingMachine.new(token, {gas: constants.ARC_GAS_LIMIT})
     : await GenesisProtocol.new(token, {gas: constants.ARC_GAS_LIMIT});
 
-<<<<<<< HEAD
-=======
-  // set up a reputation system
-  const reputationArray = [ 60, 10, 20, 10 ];
->>>>>>> 3db04ed1
   // register some parameters
   await votingMachine.setParameters(
     [ _queuedVoteRequiredPercentage,
