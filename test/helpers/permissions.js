
const binaryToHex = function(binaryString) {
  const lookup = {
    "0000": "0",
    "0001": "1",
    "0010": "2",
    "0011": "3",
    "0100": "4",
    "0101": "5",
    "0110": "6",
    "0111": "7",
    "1000": "8",
    "1001": "9",
    "1010": "a",
    "1011": "b",
    "1100": "c",
    "1101": "d",
    "1110": "e",
    "1111": "f",
    "1010": "A",
    "1011": "B",
    "1100": "C",
    "1101": "D",
    "1110": "E",
    "1111": "F"
  };
  var ret = "";
  binaryString = binaryString.split(" ");
  for (var i = 0; i < binaryString.length; i++) {
    ret += lookup[ binaryString[ i ] ];
  }
  return ret;
};

<<<<<<< HEAD
const hexToBinary = function(hexString) {
  hexString = hexString.replace(/^0x+/, '');
=======
export const hexToBinary = function(hexString) {
  hexString = hexString.replace(/^0x+/, "");
>>>>>>> 3db04ed1
  const lookup = {
    "0": "0000",
    "1": "0001",
    "2": "0010",
    "3": "0011",
    "4": "0100",
    "5": "0101",
    "6": "0110",
    "7": "0111",
    "8": "1000",
    "9": "1001",
    "a": "1010",
    "b": "1011",
    "c": "1100",
    "d": "1101",
    "e": "1110",
    "f": "1111",
    "A": "1010",
    "B": "1011",
    "C": "1100",
    "D": "1101",
    "E": "1110",
    "F": "1111"
  };

  var ret = "";
  for (var i = 0, len = hexString.length; i < len; i++) {
    if (hexString[ i ] != "0")
      ret += lookup[ hexString[ i ] ];
  }
  return ret;
};

// All 0: Not registered,
// 1st bit: Flag if the scheme is registered,
// 2nd bit: Scheme can register other schemes
// 3rd bit: Scheme can add/remove global constraints
// 4th bit: Scheme can upgrade the controller
// 5th bit: Scheme can call genericCall on behalf of the organization avatar
const encodePermission = function(permissions) {
  const canGenericCall = permissions.canGenericCall || false;
  const canUpgrade = permissions.canUpgrade || false;
  const canChangeConstraints = permissions.canChangeConstraints || false;
  const canRegisterSchemes = permissions.canRegisterSchemes || false;
  const permissionBytes = `000${canGenericCall ? 1 : 0} ${canUpgrade ? 1 : 0}${canChangeConstraints ? 1 : 0}${canRegisterSchemes ? 1 : 0}1`;
  return "0x000000" + binaryToHex(permissionBytes);
<<<<<<< HEAD
}
const decodePermission = function(permission) {
=======
};
export const decodePermission = function(permission) {
>>>>>>> 3db04ed1
  permission = hexToBinary(permission);
  return {
    canGenericCall: permission[ 3 ] == "1",
    canUpgrade: permission[ 4 ] == "1",
    canChangeConstraints: permission[ 5 ] == "1",
    canRegisterSchemes: permission[ 6 ] == "1"
  };
<<<<<<< HEAD
}

module.exports = { encodePermission, decodePermission }
=======
};
>>>>>>> 3db04ed1
<|MERGE_RESOLUTION|>--- conflicted
+++ resolved
@@ -32,13 +32,8 @@
   return ret;
 };
 
-<<<<<<< HEAD
 const hexToBinary = function(hexString) {
   hexString = hexString.replace(/^0x+/, '');
-=======
-export const hexToBinary = function(hexString) {
-  hexString = hexString.replace(/^0x+/, "");
->>>>>>> 3db04ed1
   const lookup = {
     "0": "0000",
     "1": "0001",
@@ -85,13 +80,8 @@
   const canRegisterSchemes = permissions.canRegisterSchemes || false;
   const permissionBytes = `000${canGenericCall ? 1 : 0} ${canUpgrade ? 1 : 0}${canChangeConstraints ? 1 : 0}${canRegisterSchemes ? 1 : 0}1`;
   return "0x000000" + binaryToHex(permissionBytes);
-<<<<<<< HEAD
 }
 const decodePermission = function(permission) {
-=======
-};
-export const decodePermission = function(permission) {
->>>>>>> 3db04ed1
   permission = hexToBinary(permission);
   return {
     canGenericCall: permission[ 3 ] == "1",
@@ -99,10 +89,6 @@
     canChangeConstraints: permission[ 5 ] == "1",
     canRegisterSchemes: permission[ 6 ] == "1"
   };
-<<<<<<< HEAD
 }
 
-module.exports = { encodePermission, decodePermission }
-=======
-};
->>>>>>> 3db04ed1
+module.exports = { encodePermission, decodePermission }