--- conflicted
+++ resolved
@@ -31,13 +31,8 @@
       provider: function() {	
         return new HDWalletProvider(mnemonic, `https://ropsten.infura.io/v3/${infuraApiKey}`);	
       },	
-<<<<<<< HEAD
       network_id: '3',	
       gas: 9000000,	
-=======
-      network_id: "3",	
-      gas: 8000000,	
->>>>>>> 3db04ed1
       gasPrice: 10000000000 //10 Gwei	
     },	
     kovan: {	
